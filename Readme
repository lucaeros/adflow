<<<<<<< HEAD
This is the SUmb README. Please read this before trying to compile. 
=======
This is the SUmb README. Please read this before trying to compile.  
>>>>>>> 338eaa81

----------------
Prerequisites:
-----------------

0. Python/Numpy Essentials. (Ubuntu Specific)

   Several modules are required before compiling anything on Ubuntu.
   These are:
   'python-dev', 'python-numpy', 'python-scipy', 'build-essential', 'gfortran', 'g++'
   'libatlas3gf-base', 'libatlas-base-dev', 'libatlas-dev'
   
   These can be installed using the following commands:

   $ sudo apt-get install python-dev python-numpy python-scipy build-essential gfortran g++ 
   $ sudo apt-get install libatlas3gf-base libatlas-base-dev libatlas-dev 

1. CGNS
 
   The CGNS library is used to provide input/output CGNS functionality
   for SUmb. This library MUST be installed before trying to compile
   SUmb. CGNS version 2.5 is REQUIRED. Version 3.x WILL NOT WORK. A
   copy of the correct CGNS version is available on the sumb bitbucket
   site at 'https://bitbucket.org/mdolab/sumb/downloads'.  After
   cgns_2.5.tar.gz is downloaded untar using:

   $ tar -xzf cgns_2.5.tar.gz

   Enter cgnslib_2.5 and run the following:

   $ ./configure --enable-shared 

   Then build the library using:

   $ make

   If you are compiling on machine without root access, you're done.
   If you are on a local machine with root access, it is usually
   easiest to 'install' into the default directory using:

   $ sudo make install

2. MPI + mpi4py

   Technically SUmb can be compiled without MPI but it is HIGHLY
   recommended that it is compiled with MPI. On a cluster, MPI
   compilers should already be installed; contact your system admin to
   determine which compilers/MPI implementations are available. If you
   are compiling on a Desktop/Laptop MPI is not too difficult to
   install. 

   For Ubuntu 12.04+ the most straight forward way is to use the
   pre-compiled binaries on the repository. A simple way to do this
   is:

   $ sudo apt-get install openmpi-bin libopenmpi-dev python-mpi4py

   For other systems (and other compilers) it is somewhat more complex. 
   See your system admin for help with this. 

3. PETSc 

   PETSc --- The Portable Extensible Toolkit for Scientific Computing is
   not strictly required for SUmb but it is HIGHLY recommend that it
   is installed since it is required for the Newton-Krylov solution
   technique and the adjoint technique. 

   Download petsc-3.3 from: http://www.mcs.anl.gov/petsc/download/index.html

   Untar the tar-ball using: (exact patch level may change)

   $ tar -xzf petsc-3.3-p5.tar.gz

   PETSc must be first configured. There are a wide variety of
   options. The only ones that is strictly necessary are
   --with-shared-libraries and --with-fortran-interfaces. However, it
   is recommend the following options are used since some are required
   for pyWarp. To compile without debugging use:
   --with-debugging=no. It is HIGHLY recommended to use debugging
   until ready to perform production runs. In that case, you should
   compile with a SEPARATE architecture for the optimized build. In
   this case use '--PETSC_ARCH=real-opt' for example

   $ ./configure --with-shared-libraries --download-superlu_dist=yes --download-parmetis=yes --download-metis=yes --with-fortran-interfaces=1 --with-debuggig=yes --with-scalar-type=real --PETSC_ARCH=real-debug 

   After the configuration step, PETSc must be built. This is
   accomplished with the command provided at the end of the configure
   script. It will look something like below. DO NOT USE THIS
   PARTICULAR COMMAND!

   $ make PETSC_DIR=/home/gaetan/Downloads/petsc-3.3-p5 PETSC_ARCH=real-debug all

   The last step is to add PETSC_DIR and PETSC_ARCH entries to your
   .bashrc file. This is essential. It should look something like
   this: (Make sure the CORRECT directory is used!)

   export PETSC_ARCH=real-debug
   export PETSC_DIR=/home/user/packages/petsc-3.3-p5
   
   Make sure the .bashrc file is sourced before SUmb is compiled using:

   source ~/.bashrc

   Or simply open a new terminal before compiling SUmb below.

---------------------
   SUmb -- Build
---------------------

   With all the prerequisites installed SUmb can now be compiled. To
   begin type:

   $ make

   At the root sumb directory. A list of supported configurations will
   be displayed. Select the closest architecture and try a build using:

   $ make <ARCH>

   where <ARCH> is something like LINUX_INTEL_OPENMPI

   If this is successful and the end of output contains

   "module sumb was successfully imported"

   The SUmb build was successful and we're done.

   If there was an issue compiling it will be necessary to modify the
   config file. When make <ARCH> is called the first time, a default
   configuration file for that architecture will be copied
   automatically into the ./config directory. Modify THIS file NOT the
   files in the config/default folder. If the cgns library was not
   installed, it will be necessary to specify the directory for the
   CGNS library. Other compile flags can be set in the this config
   file.

---------------------
     SUmb -- Verify
---------------------

    SUmb contains a set of simple tests that can be run automatically
    to ensure SUmb reproduces the expected reference results. You should
    a diff-viewer installed. xxdiff is used by default which can be installed
    using 

    $ sudo apt-get install xxdiff

    Change to the regression tests directory at:
    $ cd python/reg_tests/

    Command line arguemnts for run_reg_tests.py can be found by running:

    $ python run_reg_tests.py --help

    To run all regression tests, now simply run:
    
    $ python run_reg_tests.py

    
    If the tests are successful a 'sumb: Success!' message
    will be printed, otherwise a diff window will appear hihglighting
    the differences between the reference case and the most recently
    completed verification run.

---------------------
     SUmb -- Complex
---------------------
	
    SUmb contains scripts to automatically build a "complexified"
    version of SUmb directly from the real version.

    SUmb_CS REQUIRES a complex build of petsc to build and run. The
    petsc configuration script must be re-run with the following
    options:

   $ ./configure --with-shared-libraries --download-superlu_dist=yes --download-parmetis=yes --download-metis=yes --with-fortran-interfaces=1 --with-debuggig=yes --with-scalar-type=complex --PETSC_ARCH=complex-debug

   Follow instructions as before to complete complex build. 

   Now, to build complex SUmb do:

   $ export PETSC_ARCH=complex-debug
   $ make -f Makefile_CS <ARCH>

   where arch is the same architecture used for the real version. Note
   that the correct, complex PETSC_ARCH MUST be set before the code is
   compiled and also must be set when running in complex mode. <|MERGE_RESOLUTION|>--- conflicted
+++ resolved
@@ -1,8 +1,4 @@
-<<<<<<< HEAD
-This is the SUmb README. Please read this before trying to compile. 
-=======
-This is the SUmb README. Please read this before trying to compile.  
->>>>>>> 338eaa81
+This is the SUmb README. Please read this before trying to compile.
 
 ----------------
 Prerequisites:
