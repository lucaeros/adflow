#      ******************************************************************
#      *                                                                *
#      * File:          config.LINUX_INTEL_MPICH.mk                     *
#      * Author:        Edwin van der Weide, Andre C. Marta             *
#      * Starting date: 12-07-2002                                      *
#      * Last modified: 11-29-2006                                      *
#      *                                                                *
#      ******************************************************************

#      ******************************************************************
#      *                                                                *
#      * Description: Defines the compiler settings and other commands  *
#      *              to have "make" function correctly. This file      *
#      *              defines the settings for a parallel Linux         *
#      *              executable in combination with MPICH. Assumed is  *
#      *              that mpif90 and mpicc are based on the intel and  *
#      *              gcc compilers respectively.                       *
#      *                                                                *
#      ******************************************************************

#      ==================================================================

#      ******************************************************************
#      *                                                                *
#      * Possibly overrule the make command to allow for parallel make. *
#      *                                                                *
#      ******************************************************************

SHELL      = /bin/bash

RM         = /bin/rm -rf
MV         = /bin/mv -f
SYM_LINK   = ln -sf
#MAKE       = make
MAKE_CLEAN = make
MAKE = make -j 8

#      ******************************************************************
#      *                                                                *
#      * Suffix of the executable such that binaries of multiple        *
#      * platforms can be stored in the bin directory.                  *
#      *                                                                *
#      ******************************************************************

EXEC_SUFFIX = _linux_intel_openmpi_scinet

#      ******************************************************************
#      *                                                                *
#      * F90 and C compiler definitions.                                *
#      *                                                                *
#      ******************************************************************

#FF90 = /usr/local/mpich-intel/bin/mpif90
#CC   = /usr/local/mpich-intel/bin/mpicc
FF90 = mpif90 -fPIC
CC   = mpicc -fPIC


#      ******************************************************************
#      *                                                                *
#      * CGNS include and linker flags.                                 *
#      *                                                                *
#      ******************************************************************
CGNS_INCLUDE_FLAGS = -I$(HOME)/packages/cgnslib_2.5
CGNS_LINKER_FLAGS  = -L$(HOME)/packages/cgnslib_2.5/LINUX -lcgns
#CGNS_INCLUDE_FLAGS = -I$(HOME)/packages/cgnslib_2.5_debug
#CGNS_LINKER_FLAGS  = -L$(HOME)/packages/cgnslib_2.5_debug/LINUX -lcgns
#CGNS_INCLUDE_FLAGS = -I$(HOME)/packages/cgnslib_2.4
#CGNS_LINKER_FLAGS  = -L$(HOME)/packages/cgnslib_2.4/LINUX -lcgns
#CGNS_INCLUDE_FLAGS = -I/usr/local/include
#CGNS_LINKER_FLAGS  = -L/usr/local/lib64 -lcgns.intel
#CGNS_LINKER_FLAGS  = -L/usr/local/lib -lcgns.intel

#      ******************************************************************
#      *                                                                *
#      * Precision flags. When nothing is specified 4 byte integer and  *
#      * and 8 byte real types are used. The flag -DUSE_LONG_INT sets   *
#      * the 8 byte integer to the standard integer type. The flag      *
#      * -DUSE_SINGLE_PRECISION sets the 4 byte real to the standard    *
#      * real type and -DUSE_QUADRUPLE_PRECISION will make 16 byte      *
#      * reals the default type. The latter option may not work on all  *
#      * platforms.                                                     *
#      *                                                                *
#      ******************************************************************

#FF90_INTEGER_PRECISION_FLAG = -DUSE_LONG_INT
#CC_INTEGER_PRECISION_FLAG   = -DUSE_LONG_INT

#FF90_REAL_PRECISION_FLAG = -DUSE_SINGLE_PRECISION
#FF90_REAL_PRECISION_FLAG = -DUSE_QUADRUPLE_PRECISION
#CC_REAL_PRECISION_FLAG   = -DUSE_SINGLE_PRECISION
#CC_REAL_PRECISION_FLAG   = -DUSE_QUADRUPLE_PRECISION

FF90_PRECISION_FLAGS = $(FF90_INTEGER_PRECISION_FLAG) \
		       $(FF90_REAL_PRECISION_FLAG)
CC_PRECISION_FLAGS   = $(CC_INTEGER_PRECISION_FLAG) \
		       $(CC_REAL_PRECISION_FLAG)

#      ******************************************************************
#      *                                                                *
#      * Compiler flags. It is assumed that mpif90 is based on the      *
#      * intel compiler ifort and mpicc on the gcc gnu compiler.        *
#      *                                                                *
#      ******************************************************************

COMMAND_SEARCH_PATH_MODULES = -I

FF90_GEN_FLAGS = -DHAS_ISNAN -DUSE_PETSC_3
CC_GEN_FLAGS   =

#FF90_OPTFLAGS   = -O3 -ipo -ipo_obj
<<<<<<< HEAD
FF90_OPTFLAGS   = -r8 -O1# -check all #-r8#-O1 -r8 #-check all# -O2 -r8 -fpic# -check all #-tpp7 -xW -unroll -ip
=======
FF90_OPTFLAGS   = -r8 -O1 #-g -check all#-O1 #-r8#-O1 -r8 #-check all# -O2 -r8 -fpic# -check all #-tpp7 -xW -unroll -ip
>>>>>>> 37a5fec5
#CC_OPTFLAGS     = -O3 -fexpensive-optimizations -frerun-cse-after-loop \
#		  -fthread-jumps -funroll-loops -finline-functions
CC_OPTFLAGS     = -O -g

#FF90_DEBUGFLAGS = -g -C -implicitnone -ftrapuv -debug extended \
#		  -traceback -DDEBUG_MODE
#FF90_DEBUGFLAGS = -g -implicitnone -DDEBUG_MODE
#CC_DEBUGFLAGS   = -g -Wall -pedantic -DDEBUG_MODE

FF90_FLAGS = $(FF90_GEN_FLAGS) $(FF90_OPTFLAGS) $(FF90_DEBUGFLAGS)
CC_FLAGS   = $(CC_GEN_FLAGS)   $(CC_OPTFLAGS)   $(CC_DEBUGFLAGS)

#      ******************************************************************
#      *                                                                *
#      * pV3 and pvm3 linker flags.                                     *
#      *                                                                *
#      ******************************************************************

#PV3_FLAGS          = -DUSE_PV3
#PV3_LINKER_FLAGS   = -L/usr/local/pV3/clients/LINUX-INTEL -lpV3
#PVM3_LINKER_FLAGS  = -L/usr/local/pvm3/lib/LINUX -lgpvm3 -lpvm3
#PV3_INT_SRC_DIR    = src/pv3Interface

#      ******************************************************************
#      *                                                                *
#      * PETSc include and linker flags. The flag -DUSE_NO_PETSC        *
#      * indicates that the PETSc libraries should not be included in   *
#      * the built process. These are only needed when running ADjoint  *
#      * problems, that use PETSc to solve the system of equations.     *
#      * If -DUSE_NO_PETSC is uncommented then the PETSc include and    *
#      * linker flags should be commented out.                          *
#      *                                                                *
#      ******************************************************************

#PETSC_ROOT_DIR      = /usr/local/petsc-2.3.1-p15
#PETSC_INCLUDE_FLAGS = -DUSE_NO_PETSC
#PETSC_INCLUDE_FLAGS = -I$(PETSC_ROOT_DIR) \
#		      -I$(PETSC_ROOT_DIR)/bmake/<platform> \
#		      -I$(PETSC_ROOT_DIR)/include
#PETSC_LINKER_FLAGS  = -L$(PETSC_ROOT_DIR)/lib/<platform> \
#		      -lpetscksp -lpetscdm -lpetscmat -lpetscvec -lpetsc

X11_DIR = /usr/lib64

include ${PETSC_DIR}/conf/variables

PETSC_INCLUDE_FLAGS=${PETSC_CC_INCLUDES} -I$(PETSC_DIR)
PETSC_LINKER_FLAGS=${PETSC_LIB}

# PETSC_DIR = /home/kenway/packages/petsc-3.0.0-p10
# PETSC_ARCH = linux-gnu-c-debug
# PETSC_INCLUDE_FLAGS = -I$(PETSC_DIR) -I$(PETSC_DIR)/bmake/$(PETSC_ARCH) -I$(PETSC_DIR)/include -I$(PETSC_DIR)/include/mpiuni -I$(PETSC_DIR)/$(PETSC_ARCH)/include
# PETSC_LINKER_FLAGS  = -L$(PETSC_DIR)/$(PETSC_ARCH)/lib -lpetscksp -lpetscdm -lpetscmat -lpetscvec -lpetsc -lpetsccontrib -lpetscsnes -lpetscts -L$(X11_DIR) -lX11 -L$(PETSC_DIR)/externalpackages/fblaslapack/$(PETSC_ARCH) -lflapack -lfblas -lm

#      ******************************************************************
#      *                                                                *
#      * Python Directories for includes                                *
#      *                                                                *
#      ******************************************************************

PYTHON_INCLUDE_DIR = /scinet/gpc/tools/Python/Python262/include/python2.6
NUMPY_ROOT_DIR = /scinet/gpc/tools/Python/Python262/lib/python2.6/site-packages/numpy-1.3.0-py2.6-linux-x86_64.egg

#      ******************************************************************
#      *                                                                *
#      * Archiver and archiver flags.                                   *
#      *                                                                *
#      ******************************************************************

AR       = ar
AR_FLAGS = -rvs

#      ******************************************************************
#      *                                                                *
#      * Linker and linker flags.                                       *
#      *                                                                *
#      ******************************************************************

LINKER       = $(FF90)
LINKER_FLAGS = $(FF90_OPTFLAGS) -nofor_main -lmkl<|MERGE_RESOLUTION|>--- conflicted
+++ resolved
@@ -109,11 +109,7 @@
 CC_GEN_FLAGS   =
 
 #FF90_OPTFLAGS   = -O3 -ipo -ipo_obj
-<<<<<<< HEAD
-FF90_OPTFLAGS   = -r8 -O1# -check all #-r8#-O1 -r8 #-check all# -O2 -r8 -fpic# -check all #-tpp7 -xW -unroll -ip
-=======
 FF90_OPTFLAGS   = -r8 -O1 #-g -check all#-O1 #-r8#-O1 -r8 #-check all# -O2 -r8 -fpic# -check all #-tpp7 -xW -unroll -ip
->>>>>>> 37a5fec5
 #CC_OPTFLAGS     = -O3 -fexpensive-optimizations -frerun-cse-after-loop \
 #		  -fthread-jumps -funroll-loops -finline-functions
 CC_OPTFLAGS     = -O -g
