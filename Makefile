#      ******************************************************************
#      *                                                                *
#      * File:          Makefile                                        *
#      * Author:        Edwin van der Weide, Gaetan Kenway              *
#      * Starting date: 12-10-2002                                      *
#      * Last modified: 11-16-2014                                      *
#      *                                                                *
#      ******************************************************************

SUBDIR_SRC    = src/modules       \
	        src/solver        \
		src/ADT           \
		src/bcdata        \
	        src/initFlow      \
	        src/inputParam    \
	        src/metis-4.0     \
	        src/output        \
	        src/overset       \
	        src/partitioning  \
	        src/preprocessing \
	        src/slidingComm   \
	        src/stabilityDerivatives \
	        src/turbulence    \
	        src/utils         \
	        src/wallDistance  \
		src/warping       \
		src/bendingMomentAnalysis \
                src/adjoint/ADFirstAidKit \
                src/adjoint/outputForward \
                src/adjoint/outputReverse \
                src/adjoint/outputReverseFast \
                src/adjoint/residualInput \
		src/adjoint \
		src/NKSolver      \
		src/ANKSolver     \

<<<<<<< HEAD
SUBDIR_EXEC   = src/exec
SUMB_SUBDIRS       = $(SUBDIR_SRC) 
SUMB_CLEAN_SUBDIRS = $(SUBDIR_SRC) $(SUBDIR_EXEC)
=======
SUMB_SUBDIRS       = $(SUBDIR_SRC)
SUMB_CLEAN_SUBDIRS = $(SUBDIR_SRC)
>>>>>>> 76b833b9

default:
# Check if the config.mk file is in the config dir.
	@if [ ! -f "config/config.mk" ]; then \
	echo "Before compiling, copy an existing config file from the "; \
	echo "config/defaults/ directory to the config/ directory and  "; \
	echo "rename to config.mk. For example:"; \
	echo " ";\
	echo "  cp config/defaults/config.LINUX_INTEL_OPENMPI.mk config/config.mk"; \
	echo " ";\
	echo "The modify this config file as required. Typically the CGNS directory "; \
	echo "will have to be modified. With the config file specified, rerun "; \
	echo "'make' and the build will start"; \
	else make sumb;\
	fi;

clean:
	ln -sf SUmb_Common_real.mk SUmb_Common.mk
	@echo " Making clean ... "
	@for subdir in $(SUMB_CLEAN_SUBDIRS) ; \
		do \
			echo; \
			echo "making $@ in $$subdir"; \
			echo; \
			(cd $$subdir && make $@) || exit 1; \
		done
	rm -f *~ config.mk;
	rm -f lib/lib* mod/* obj/*

sumb:
	mkdir -p bin;
	mkdir -p obj;
	mkdir -p mod;
	ln -sf config/config.mk config.mk;
	ln -sf SUmb_Common_real.mk SUmb_Common.mk;

	@for subdir in $(SUMB_SUBDIRS) ; \
		do \
			echo "making $@ in $$subdir"; \
			echo; \
			(cd $$subdir && make) || exit 1; \
		done
	(cd lib && make)
	(cd src/python/f2py && make)<|MERGE_RESOLUTION|>--- conflicted
+++ resolved
@@ -26,22 +26,16 @@
 		src/warping       \
 		src/bendingMomentAnalysis \
                 src/adjoint/ADFirstAidKit \
-                src/adjoint/outputForward \
                 src/adjoint/outputReverse \
                 src/adjoint/outputReverseFast \
+                src/adjoint/outputForward \
                 src/adjoint/residualInput \
 		src/adjoint \
 		src/NKSolver      \
 		src/ANKSolver     \
 
-<<<<<<< HEAD
-SUBDIR_EXEC   = src/exec
-SUMB_SUBDIRS       = $(SUBDIR_SRC) 
-SUMB_CLEAN_SUBDIRS = $(SUBDIR_SRC) $(SUBDIR_EXEC)
-=======
 SUMB_SUBDIRS       = $(SUBDIR_SRC)
 SUMB_CLEAN_SUBDIRS = $(SUBDIR_SRC)
->>>>>>> 76b833b9
 
 default:
 # Check if the config.mk file is in the config dir.
@@ -85,4 +79,5 @@
 			(cd $$subdir && make) || exit 1; \
 		done
 	(cd lib && make)
+	(cd $(SUBDIR_EXEC) && make)
 	(cd src/python/f2py && make)