#!/usr/bin/python
from __future__ import print_function
from __future__ import division

"""
pyADflow - A Python interface to ADflow.

Copyright (c) 2008 by Mr.C.A (Sandy) Mader
All rights reserved. Not to be used for commercial purposes.
Revision: 1.0   $Date: 03/07/2008 11:00$

Developers:
-----------
- Dr. Gaetan K.W. Kenway (GKK)
- Mr. C.A.(Sandy) Mader (SM)
- Dr. Ruben E. Perez (RP)

History
-------
v. 1.0  - Original pyAero Framework Implementation (RP,SM 2008)
"""

# =============================================================================
# Imports
# =============================================================================
import os
import time
import copy
import numpy
import sys
from mpi4py import MPI
from petsc4py import PETSc
from baseclasses import AeroSolver, AeroProblem, getPy3SafeString
from . import MExt
from pprint import pprint as pp
import hashlib
try:
    from collections import OrderedDict
except ImportError:
    try:
        from ordereddict import OrderedDict
    except ImportError:
        print('Could not find any OrderedDict class. For 2.6 and earlier, \
use:\n pip install ordereddict')

class Error(Exception):
    """
    Format the error message in a box to make it clear this
    was a expliclty raised exception.
    """
    def __init__(self, message):
        msg = '\n+'+'-'*78+'+'+'\n' + '| pyADFLOW Error: '
        i = 17
        for word in message.split():
            if len(word) + i + 1 > 78: # Finish line and start new one
                msg += ' '*(78-i)+'|\n| ' + word + ' '
                i = 1 + len(word)+1
            else:
                msg += word + ' '
                i += len(word)+1
        msg += ' '*(78-i) + '|\n' + '+'+'-'*78+'+'+'\n'
        print(msg)
        Exception.__init__(self)

class ADFLOWWarning(object):
    """
    Format a warning message
    """
    def __init__(self, message):
        msg = '\n+'+'-'*78+'+'+'\n' + '| pyADFLOW Warning: '
        i = 19
        for word in message.split():
            if len(word) + i + 1 > 78: # Finish line and start new one
                msg += ' '*(78-i)+'|\n| ' + word + ' '
                i = 1 + len(word)+1
            else:
                msg += word + ' '
                i += len(word)+1
        msg += ' '*(78-i) + '|\n' + '+'+'-'*78+'+'+'\n'
        print(msg)

# =============================================================================
# ADFLOW Class
# =============================================================================
class ADFLOW(AeroSolver):
    """
    Create the ADflow object.

    Parameters
    ----------
    comm : MPI intra comm
        The communicator on which to create ADflow. If not given, defaults
        to MPI.COMM_WORLD.
    options : dictionary
        The list of options to use with ADflow. This keyword arguement
        is NOT OPTIONAL. It must always be provided. It must contain, at least
        the 'gridFile' entry for the filename of the grid to load
    debug : bool
        Set this flag to true when debugging with a symbolic
        debugger. The MExt module deletes the copied .so file when not
        required which causes issues debugging.
    dtype : str
        String type for float: 'd' or 'D'. Not needed to be uset by user.
        """
    def __init__(self, comm=None, options=None, debug=False, dtype='d'):

        startInitTime = time.time()

        # Load the compiled module using MExt, allowing multiple
        # imports
        try:
            self.adflow
        except:
            curDir = os.path.dirname(os.path.realpath(__file__))
            self.adflow = MExt.MExt('libadflow', [curDir], debug=debug)._module

        libLoadTime = time.time()

        # Information for base class:
        name = 'ADFLOW'
        category = 'Three Dimensional CFD'
        informs = {}

        # Load all the option/objective/DV information:
        defOpts = self._getDefOptions()
        self.optionMap, self.moduleMap = self._getOptionMap()
        self.ignoreOptions, self.deprecatedOptions, self.specialOptions = \
                           self._getSpecialOptionLists()
        self.imOptions = self._getImmutableOptions()

        self.possibleAeroDVs, self.possibleBCDvs, self.basicCostFunctions = (
            self._getObjectivesAndDVs())

        # Now add the group for each of the "basic" cost functions:
        self.adflowCostFunctions = OrderedDict()
        for key in self.basicCostFunctions:
            self.adflowCostFunctions[key] = [None, key]

        # Separate list of the suplied supplied functions
        self.adflowUserCostFunctions = OrderedDict()

        # This is the real solver so dtype is 'd'
        self.dtype = dtype

        # Next set the MPI Communicators and associated info
        if comm is None:
            comm = MPI.COMM_WORLD

        self.comm = comm
        self.adflow.communication.adflow_comm_world = self.comm.py2f()
        self.adflow.communication.adflow_comm_self = MPI.COMM_SELF.py2f()
        self.adflow.communication.sendrequests = numpy.zeros(self.comm.size)
        self.adflow.communication.recvrequests = numpy.zeros(self.comm.size)
        self.myid = self.adflow.communication.myid = self.comm.rank
        self.adflow.communication.nproc = self.comm.size

        # Initialize the inherited aerosolver.
        if options is None:
            raise Error("The 'options' keyword argument must be passed "
                        "adflow. The options dictionary must contain (at least) "
                        "the gridFile entry for the grid.")

        # Set all internal adflow default options before we set anything from python
        self.adflow.inputparamroutines.setdefaultvalues()

        defSetupTime = time.time()

        AeroSolver.__init__(self, name, category, defOpts, informs,
                            options=options)

        baseClassTime = time.time()
        # Update turbresscale depending on the turbulence model specified
        self._updateTurbResScale()

        # Initialize petec in case the user has not already
        self.adflow.adjointutils.initializepetsc()

        # Set the stand-alone adflow flag to false...this changes how
        # terminate calls are handled.
        self.adflow.iteration.standalonemode = False

        # Set the frompython flag to true... this also changes how
        # terminate calls are handled
        self.adflow.killsignals.frompython = True

        # Dictionary of design varibales and their index
        self.aeroDVs = []

        # Default counters
        self.updateTime = 0.0
        self.nSlice = 0
        self.nLiftDist = 0

        # Set default values
        self.adflow.inputio.autoparameterupdate = False
        self._updateGeomInfo = True

        # By Default we don't have an external mesh object or a
        # geometric manipulation object
        self.mesh = None
        self.DVGeo = None
        self.zipperCreated = False
        # Matrix Setup Flag
        self.adjointSetup = False

        # Write the intro message
        self.adflow.utils.writeintromessage()

        # Remind the user of all the adflow options:
        self.printCurrentOptions()

        # Do the remainder of the operations that would have been done
        # had we read in a param file
        self.adflow.iteration.deforming_grid = True

        # In order to properly initialize we need to have mach number
        # and a few other things set. Just create a dummy aeroproblem,
        # use it, and then it will be deleted.

        dummyAP = AeroProblem(name='dummy', mach=0.5, altitude=10000.0,
                              areaRef=1.0, chordRef=1.0, alpha=0.0, degreePol=0,
                              coefPol=[0, 0], degreeFourier=1,
                              omegaFourier=6.28, sinCoefFourier=[0, 0],
                              cosCoefFourier=[0, 0])

        self._setAeroProblemData(dummyAP, firstCall=True)
        # Now set it back to None so the user is none the wiser
        self.curAP = None

        # Finally complete loading
        self.adflow.inputparamroutines.dummyreadparamfile()
        if self.getOption('partitionOnly'):
            self.adflow.partitioning.partitionandreadgrid(True)
            return

        introTime = time.time()

        self.adflow.partitioning.partitionandreadgrid(False)

        partitioningTime = time.time()

        self.adflow.preprocessingapi.preprocessing()

        preprocessingTime = time.time()

        # Do explict hole cutting.
        ncells = self.adflow.adjointvars.ncellslocal[0]
        ntime  = self.adflow.inputtimespectral.ntimeintervalsspectral
        n  = ncells*ntime

        # Normally we would be able to just use the following...but
        # sometimes f2py is grumpy and we get
        # ValueError: data type must provide an itemsize
        # So we do it he hard way...sigh
        nFam = self.adflow.surfacefamilies.getnfam()
        famList = []
        for i in range(nFam):
            famList.append(getPy3SafeString(self.adflow.surfacefamilies.getfam(i+1).strip()))

        # Add the initial families that already exist in the CGNS
        # file.
        for i in range(len(famList)):
            self.families[famList[i]] = [i+1]

        # Add the special "all surfaces" family.
        self.allFamilies = 'allSurfaces'
        self.addFamilyGroup(self.allFamilies, famList)

        # We also need to know about which surfaces are walls. Pull
        # out that information from fortran and set the special
        # familyGroup.
        wallList, nWalls = self.adflow.surfaceutils.getwalllist(len(famList))
        wallList = wallList[0:nWalls]
        wallListFam = []
        for i in range(len(wallList)):
            wallListFam.append(famList[wallList[i]-1])
        self.allWallsGroup = 'allWalls'
        self.addFamilyGroup(self.allWallsGroup, wallListFam)

        # Set the design families if given, otherwise default to all
        # walls
        self.designFamilyGroup = self.getOption('designSurfaceFamily')
        if self.designFamilyGroup is None:
            self.designFamilyGroup = self.allWallsGroup

        # Set the mesh families if given, otherwise default to all
        # walls
        self.meshFamilyGroup = self.getOption('meshSurfaceFamily')
        if self.meshFamilyGroup is None:
            self.meshFamilyGroup = self.allWallsGroup

        familySetupTime = time.time()

        # Call the user supplied callback if necessary
        cutCallBack = self.getOption('cutCallBack')
        flag = numpy.zeros(n)
        if cutCallBack is not None:
            xCen = self.adflow.utils.getcellcenters(1, n).T
            cutCallBack(xCen, flag)

        cutCallBackTime = time.time()

        # Need to reset the oversetPriority option since the CGNSGrid
        # structure wasn't available before;
        self.setOption('oversetPriority', self.getOption('oversetPriority'))

        # Set the closed surface families if given. Otherwise
        # default to all walls.
        famList = self.getOption('closedSurfaceFamilies')
        if famList is None:
            self.closedFamilyGroup = self.allWallsGroup
        else:
            self.addFamilyGroup('closedSurface', famList)
            self.closedFamilyGroup = 'closedSurface'

        famList = self._getFamilyList(self.closedFamilyGroup)
        self.adflow.preprocessingapi.preprocessingoverset(flag, famList)

        oversetPreTime = time.time()

        self.adflow.tecplotio.initializeliftdistributiondata()
        self.adflow.initializeflow.updatebcdataalllevels()
        self.adflow.initializeflow.initflow()

        initFlowTime = time.time()

        self.coords0 = self.getSurfaceCoordinates(self.allFamilies,includeZipper=False)

        finalInitTime = time.time()

        if self.getOption('printTiming') and self.comm.rank == 0:
            print('+--------------------------------------------------+')
            print('|')
            print('| Initialization Times:')
            print('|')
            print('| %-30s: %10.3f sec'%('Library Load Time',libLoadTime - startInitTime))
            print('| %-30s: %10.3f sec'%('Set Defaults Time',defSetupTime - libLoadTime))
            print('| %-30s: %10.3f sec'%('Base class init Time',baseClassTime - defSetupTime))
            print('| %-30s: %10.3f sec'%('Introductory Time',introTime - baseClassTime))
            print('| %-30s: %10.3f sec'%('Partitioning Time',partitioningTime - introTime))
            print('| %-30s: %10.3f sec'%('Preprocessing Time',preprocessingTime - partitioningTime))
            print('| %-30s: %10.3f sec'%('Family Setup Time',familySetupTime - preprocessingTime))
            print('| %-30s: %10.3f sec'%('Cut callback Time',cutCallBackTime - familySetupTime))
            print('| %-30s: %10.3f sec'%('Overset Preprocessing Time',oversetPreTime - cutCallBackTime))
            print('| %-30s: %10.3f sec'%('Initialize Flow Time',initFlowTime - oversetPreTime))
            print('|')
            print('| %-30s: %10.3f sec'%('Total Init Time',finalInitTime - startInitTime))
            print('+--------------------------------------------------+')

    def setMesh(self, mesh):
        """
        Set the mesh object to the aero_solver to do geometric deformations

        Parameters
        ----------
        mesh : MBMesh or USMesh object
            The mesh object for doing the warping
        """

        # Store a reference to the mesh
        self.mesh = mesh

        # Setup External Warping with volume indices
        meshInd = self.getSolverMeshIndices()
        self.mesh.setExternalMeshIndices(meshInd)

        # Set the surface the user has supplied:

        conn, faceSizes, cgnsBlockIDs = self.getSurfaceConnectivity(self.meshFamilyGroup,
                                                                    includeZipper=False,
                                                                    includeCGNS=True)

        pts = self.getSurfaceCoordinates(self.meshFamilyGroup, includeZipper=False)

        self.mesh.setSurfaceDefinition(pts, conn, faceSizes, cgnsBlockIDs)

    def getSolverMeshIndices(self):
        '''
        Get the list of indices to pass to the mesh object for the
        volume mesh mapping
        '''
        ndof_1_instance = self.adflow.adjointvars.nnodeslocal[0]*3
        meshInd = self.adflow.warping.getcgnsmeshindices(ndof_1_instance)

        return meshInd

    def setDisplacements(self, aeroProblem, dispFile):
        """
        This function allows the user to perform aerodyanmic
        analysis/optimization while using a fixed set of displacements
        computed from a previous structural analysis. Essentially this
        allows the jig shape to designed, but performing anlysis on
        the flying shape. Note that the fixed set of displacements do
        not affect the sensitivities.
        Parameters
        ----------
        aeroProblem : aeroProblem class
           The AP object that the displacements should be applied to.
        dispFile : str
           The file contaning the displacments. This file should have
           been obtained from TACS
        """
        self.setAeroProblem(aeroProblem)

        # All processors read the file
        f = open(dispFile,'r')
        n = int(f.readline())
        X = []
        D = []
        for i in range(n):
            aux = f.readline().split()
            X.append([float(aux[0]), float(aux[1]), float(aux[2])])
            D.append([float(aux[3]), float(aux[4]), float(aux[5])])
        f.close()

        localX = self.getSurfaceCoordinates()
        localD = numpy.zeros_like(localX)
        # Now we need to search each localX in X to find the corresponding D
        try:
            from scipy.spatial import KDTree
        except:
            raise Error('scip.spatial must be available to use setDisplacements')
        tree = KDTree(numpy.array(X))
        d, index = tree.query(localX)
        for j in range(len(localX)):
            localD[j] = D[index[j]]

        # Fianlly we have the local displacements for this processor we save
        self.curAP.adflowData.disp = localD

    def addLiftDistribution(self, nSegments, direction,
                            groupName=None):
        """Add a lift distribution to the surface output.

        Parameters
        ----------
        nSegments : int
            Number of slices to use for the distribution. Typically
            150-250 is sufficient

        direction : str {'x', 'y', 'z'}
            The normal of the slice direction. If you have z-axis 'out the wing'
            you would use 'z'

        groupName: str
            The family group to use for the lift distribution. Default
            of None corresponds to all wall surfaces.
        """
        # Create the zipper mesh if not done so
        self._createZipperMesh()

        # Determine the families we want to use
        if groupName is None:
            groupName = self.allWallsGroup

        groupTag = '%s: '% groupName
        famList = self._getFamilyList(groupName)
        direction=direction.lower()
        if direction not in ['x','y','z']:
            if direction not in ['x','y','z']:
                raise Error("direction must be one of 'x', 'y', or 'z'")

        if direction == 'x':
            dirVec = [1.0, 0.0, 0.0]
            dirInd = 1
        elif direction == 'y':
            dirVec = [0.0, 1.0, 0.0]
            dirInd = 2
        else:
            dirVec = [0.0, 0.0, 1.0]
            dirInd = 3

        distName = 'LiftDist_%2.2d %s: %s normal'% (
            self.nLiftDist + 1, groupTag, direction)
        self.nLiftDist += 1

        self.adflow.tecplotio.addliftdistribution(
            nSegments, dirVec, dirInd, distName, famList)

    def addSlices(self, direction, positions, sliceType='relative',
                  groupName=None):
        """
        Add parametric slice positions. Slices are taken of the wing
        at time addParaSlices() is called and the parametric positions
        of the intersections on the surface mesh are stored. On
        subsequent output, the position of the slice moves as the mesh
        moves/deforms. This effectively tracks the same location on
        the wing.

        Parameters
        ----------
        direction : str {'x', 'y', 'z'}
            The normal of the slice direction. If you have z-axis 'out the wing'
            you would use 'z'
        positions : float or array
            The list of slice positions *along the axis given by direction*.
        sliceType : str {'relative', 'absolute'}
            Relative slices are 'sliced' at the beginning and then parametricly
            move as the geometry deforms. As a result, the slice through the
            geometry may not remain planar. An abolute slice is re-sliced for
            every out put so is always exactly planar and always at the initial
            position the user indicated.
        groupName : str
             The family to use for the slices. Default is None corresponding to all
             wall groups.
            """

        # Create the zipper mesh if not done so
        self._createZipperMesh()

        # Determine the families we want to use
        if groupName is None:
            groupName = self.allWallsGroup
        groupTag = '%s: '% groupName

        famList = self._getFamilyList(groupName)
        direction = direction.lower()
        if direction not in ['x', 'y', 'z']:
            raise Error("'direction' must be one of 'x', 'y', or 'z'")

        sliceType = sliceType.lower()
        if sliceType not in ['relative', 'absolute']:
            raise Error("'sliceType' must be 'relative' or 'absolute'.")

        positions = numpy.atleast_1d(positions)
        N = len(positions)
        tmp = numpy.zeros((N, 3),self.dtype)
        if direction == 'x':
            tmp[:, 0] = positions
            dirVec = [1.0, 0.0, 0.0]
        elif direction == 'y':
            tmp[:, 1] = positions
            dirVec = [0.0, 1.0, 0.0]
        elif direction == 'z':
            tmp[:, 2] = positions
            dirVec = [0.0, 0.0, 1.0]

        for i in range(len(positions)):
            # It is important to ensure each slice get a unique
            # name...so we will number sequentially from pythhon
            j = self.nSlice + i + 1
            if sliceType == 'relative':
                sliceName = 'Slice_%4.4d %s Para Init %s=%7.3f'% (
                    j, groupTag, direction, positions[i])
                self.adflow.tecplotio.addparaslice(sliceName, tmp[i], dirVec, famList)
            else:
                sliceName = 'Slice_%4.4d %s Absolute %s=%7.3f'% (
                    j, groupTag, direction, positions[i])
                self.adflow.tecplotio.addabsslice(sliceName, tmp[i], dirVec, famList)

        self.nSlice += N

    def addIntegrationSurface(self, fileName, familyName):
        """Add a specific integration surface for performing massflow-like
        computations.

        Parameters
        ----------

        fileName : str
           Surface Plot 3D file (may have multiple zones) defining
           integration surface.

        familyName : str
           User supplied name to use for this family. It should not
           already be a name that is defined by the surfaces of the
           CGNS file.
        """

        # Check that the family name is not already defined:
        if familyName.lower() in self.families:
            raise Error("Cannot add integration surface with family name '%s'"
                        "becuase the name it already exists."%familyName)

        # Need to add an additional family so first figure out what
        # the max family index is:
        maxInd = 0
        for fam in self.families:
            if len(self.families[fam]) > 0:
                maxInd = max(maxInd, numpy.max(self.families[fam]))
        famID = maxInd + 1
        self.families[familyName.lower()] = [famID]

        # We are going to operate under the assuption that the number
        # of nodes/elements of the defined surface are sufficiently
        # small that we do not have to worry about parallelization.

        pts, conn = self._readPlot3DSurfFile(fileName)
        self.adflow.usersurfaceintegrations.addintegrationsurface(
            pts.T, conn.T, familyName, famID)

    def addActuatorRegion(self, fileName, axis1, axis2, familyName,
                          thrust=0.0, torque=0.0):
        """Add an actuator disk zone defined by the (closed) supplied
        in the plot3d file "fileName". Axis1 and Axis2 defines the
        physical extent of the region overwhich to apply the ramp
        factor.

        Parameters
        ----------

        fileName : str
           Surface Plot 3D file (multiblock ascii) defining the closed
           region over which the integration is to be applied.

        axis1 : numpy array, length 3
           The physical location of the start of the axis

        axis2 : numpy array, length 4
           The physical location of the end of the axis

        familyName : str
           The name to be associated with the functions defined on this
           region.

        thrust : scalar
           The total amount of axial force to apply to this region, in the direction
           of axis1 -> axis2

        torque : scalar
           The total amount of torque to apply to the region, about the
           specified axis.

        """
        # ActuatorDiskRegions cannot be used in timeSpectralMode
        if self.getOption('equationMode').lower() == 'time spectral':
            raise Error("ActuatorRegions cannot be used in Time Spectral Mode.")

        # Load in the user supplied surface file.
        pts, conn = self._readPlot3DSurfFile(fileName, convertToTris=False)

        # We should do a topology check to ensure that the surface the
        # user supplied is actually closed.
        # self._closedTopoCheck(pts, conn)

        # Check if the family name given is already used for something
        # else.
        if familyName.lower() in self.families:
            raise Error("Cannot add ActuatorDiskRegion with family name '%s'"
                        "becuase the name it already exists."%familyName)

        # Need to add an additional family so first figure out what
        # the max family index is:
        maxInd = 0

        for fam in self.families:
            if len(self.families[fam]) > 0:
                maxInd = max(maxInd, numpy.max(self.families[fam]))
        famID = maxInd + 1
        self.families[familyName.lower()] = [famID]

        #  Now continue to fortran were we setup the actual
        #  region.
        self.adflow.actuatorregion.addactuatorregion(
            pts.T, conn.T, axis1, axis2, familyName, famID, thrust, torque)


    def addUserFunction(self, funcName, functions, callBack):
        """Add a new function to ADflow by combining existing functions in a
        user-supplied way. The allows the user to define a function
        such as L/D while only requiring a single adjoint solution.

        example>>>
        ap = AeroProblem(....,evalFuncs=['L/D'])
        CFDSolver=ADFLOW(options=....)
        def LoverD(funcs):
             funcs['L/D'] = funcs['cl']/funcs['cd']
             return funcs
        CFDSolver.addUserFunction('L/D',['cl','cd'],LoverD)



        Parameters
        ----------
        funcName : str
            The name of user-supplied function
        functions : list of strings
            The exisitng function strings which are the input to the
            callBack function
        callBack : python function handle
            The user supplied function that will produce the user function.
            This routine must be complex-step safe for the purpose of
            computing sensitivities.
        """
        funcName = funcName.lower()

        # First check if the function name supplied is already used:
        if funcName in self.adflowCostFunctions:
            raise Error("The supplied funcName %s, is already used"% funcName)

        # Now check that we've supplied at least 2 or more functions
        if len(functions) == 1:
            raise Error("addUserFunction requries at least 2 existing functions"
                        " to be provided")
        # Check that each of the functions are valid:
        for func in functions:
            if func not in self.adflowCostFunctions:
                raise Error('Supplied  function %s to addUserFunction '
                            'not know to ADflow'%func)
        self.adflowUserCostFunctions[funcName] = (
            adflowUserFunc(funcName, functions, callBack))

        return funcName

    def addFunction(self, funcName, groupName, name=None):

        """Add a "new" function to ADflow by restricting the integration of an
        existing ADflow function by a section of the mesh defined by
        'groupName'. The function will be named 'funcName_groupName'
        provided that the 'name' keyword argument is not given. It is
        is, the function will be use that name. If necessary, this
        routine may be used to "change the name" of a function. For
        example,

        >>> addFunction('cd', None, 'super_cd')

        will add a function that is the same as 'cd', but called
        'super_cd'.

        Parameters
        ----------
        funcName : str or list
            The name of the built-in adflow function
        groupName : str or list
            The family or group of families to use for the function
        Name : str or list
            An overwrite name.

        Returns
        -------
        names : list
           The names if the functions that were added

        """

        # Just call the addFunctions() routine with lists
        return self.addFunctions([funcName], [groupName], [name])[0]

    def addFunctions(self, funcNames, groupNames, names=None):

        """Add a series of new functions to ADflow. This is a vector version of
        the addFunction() routine. See that routine for more documentation. """

        if names is None:
            names = [None]*len(funcNames)

        if len(funcNames) != len(groupNames) or len(funcNames) != len(names):
            raise Error("funcNames, groupNames, and names all have to be "
                        "lists of the same length")

        newFuncNames = []
        for i in range(len(funcNames)):
            funcName = funcNames[i]
            groupName = groupNames[i]
            name = names[i]

            # First make sure the supplied function is already known to adflow
            if funcName.lower() not in self.basicCostFunctions:
                raise Error('Supplied function name %s is not known to ADflow'%funcName.lower())

            # Check if the goupName has been added to the mesh.
            if groupName is not None:
                if groupName not in self.families:
                    raise Error("'%s' is not a family in the CGNS file or has not been added"
                                " as a combination of families"%(groupName))

            if name is None:
                adflowFuncName = '%s_%s'%(funcName, groupName)
            else:
                adflowFuncName = name

            # Now register the function into adflowCostFunctions
            self.adflowCostFunctions[adflowFuncName] = [groupName, funcName]

            newFuncNames.append(adflowFuncName)

        return newFuncNames

    def setRotationRate(self, rotCenter, rotRate, cgnsBlocks=None):

        """
        Set the rotational rate for the grid:

        rotCenter: 3-vectorThe center of rotation for steady motion
        rotRate: 3-vector or aeroProblem: If it is a 3-vector, take
        the rotations to about x-y-z, if it is an aeroProblem with
        p,q,r, defined, use that to compute rotations.  cgnsBlocks:
        The list of blocks to set. NOTE: This must be in 1-based ordering!
        """
        if isinstance(rotRate, AeroProblem):
            aeroProblem = rotRate
            a  = numpy.sqrt(self.adflow.flowvarrefstate.gammainf*\
                                self.adflow.flowvarrefstate.pinfdim/ \
                                self.adflow.flowvarrefstate.rhoinfdim)
            V = (self.adflow.inputphysics.machgrid+self.adflow.inputphysics.mach)*a

            p = aeroProblem.phat*V/aeroProblem.spanRef
            q = aeroProblem.qhat*V/aeroProblem.chordRef
            r = aeroProblem.rhat*V/aeroProblem.spanRef
            if aeroProblem.liftIndex == 2:
                rotations = [p,r,q]
            elif aeroProblem.liftIndex == 3:
                rotations = [p,q,r]
            else:
                raise Error("Invalid lift direction. Must be 2 or 3 for "
                            "steady rotations and specifying an aeroProblem")

        else:
            rotations = rotRate

        if cgnsBlocks is None:
            # By Default set all the blocks:
            cgnsBlocks = numpy.arange(1, self.adflow.cgnsgrid.cgnsndom+1)

        self.adflow.preprocessingapi.updaterotationrate(rotCenter, rotations, cgnsBlocks)
        self._updateVelInfo = True

    def checkPartitioning(self, nprocs):
        """This function determines the potential load balancing for
        nprocs. The intent is this function can be run in serial
        to determine the best number of procs for load balancing. The
        grid is never actually loaded so this function can be run with
        VERY large grids without issue.

        Parameters
        ----------
        nProcs : int
            The number of procs check partitioning on

        Returns
        -------
        loadInbalance : float
            The fraction of inbalance for cells. 0 is good. 1.0 is really bad
        faceInbalance : float
            The fraction of inbalance for faces. This gives an idea of
            communication code. 0 is god. 1.0 is really bad.
        """
        loadInbalance, faceInbalance = self.adflow.partitioning.checkpartitioning(nprocs)

        return loadInbalance, faceInbalance

    def __call__(self, aeroProblem, **kwargs):
        """
        Common routine for solving the problem specified in
        aeroProblem.

        Parameters
        ----------
        aeroProblem : pyAero_problem class
            The complete description of the problem to solve
        mdCallBack : python function
            Call back for doing unsteady aeroelastic. Currently
            not supported.
        writeSolution : bool
            Flag to override any solution writing parameters. This
            is used in a multidisciplinary enviornment when the outer
            solver can suppress all I/O during intermediate solves.
            """

        startCallTime = time.time()

        # Make sure the user isn't trying to solve a slave
        # aeroproblem. Cannot do that
        if hasattr(aeroProblem, 'isSlave'):
            if aeroProblem.isSlave:
                raise Error('Cannot solve an aeroProblem created as a slave')

        # Get option about adjoint memory
        releaseAdjointMemory = kwargs.pop('relaseAdjointMemory', True)

        # Set the aeroProblem
        self.setAeroProblem(aeroProblem, releaseAdjointMemory)

        aeroProblemSetTime = time.time()

        # Set filenames for possible forced write during solution
        self._setForcedFileNames()

        # Remind the users of the modified options:
        if self.getOption('printIterations'):
            self.printModifiedOptions()

        # Possibly release adjoint memory if not already done
        # so. Don't remove this. If switching problems, this is done
        # in setAeroProblem, but for when not switching it must be
        # done here regardless.
        if releaseAdjointMemory:
            self.releaseAdjointMemory()

        memoryReleaseTime = time.time()

        # Clear out any saved adjoint RHS since they are now out of
        # data. Also increment the counter for this case.
        self.curAP.adflowData.adjointRHS = OrderedDict()
        self.curAP.adflowData.callCounter += 1

        # --------------------------------------------------------------
        # Setup interation arrays ---- don't touch this unless you
        # REALLY REALLY know what you're doing!

        # iterTot is non-zero which means we already did a solution,
        # so we can run on the finest level.
        if self.adflow.iteration.itertot != 0:
            self.adflow.inputiteration.mgstartlevel = 1

        self.adflow.iteration.itertot = 0
        desiredSize = self.adflow.inputiteration.nsgstartup + \
                      self.adflow.inputiteration.ncycles
        self.adflow.utils.allocconvarrays(desiredSize)
        # --------------------------------------------------------------

        if self.getOption('equationMode').lower() == 'unsteady':
            self.adflow.utils.alloctimearrays(self.getOption('nTimeStepsFine'))
            self._setUnsteadyFileParameters()

        # Mesh warp may have already failed:
        if not self.adflow.killsignals.fatalfail:

            if (self.getOption('equationMode').lower() == 'steady' or
                self.getOption('equationMode').lower() == 'time spectral'):
                self.updateGeometryInfo()

                # Check to see if the above update routines failed.
                self.adflow.killsignals.fatalfail = \
                    self.comm.allreduce(
                    bool(self.adflow.killsignals.fatalfail), op=MPI.LOR)

        if self.adflow.killsignals.fatalfail:
            print("Fatal failure during mesh warp! Bad mesh is "
                  "written in output directory as failed_mesh.cgns")
            fileName = os.path.join(self.getOption('outputDirectory'),
                                    'failed_mesh.cgns')
            self.writeMeshFile(fileName)
            self.curAP.fatalFail = True
            self.curAP.solveFailed = True
            return

        # We now now the mesh warping was ok so reset the flags:
        self.adflow.killsignals.routinefailed =  False
        self.adflow.killsignals.fatalfail = False
        sys.stdout.flush()
        t1 = time.time() #Signal check time

        # Solve the equations in appropriate mode
        mode = self.getOption('equationMode').lower()
        if mode in ['steady', 'time spectral']:
            # In steady mode, the wall temperature has to be set after the solver
            # switches to current AP, otherwise the data will be overwritten.
            wallTemperature = kwargs.pop('wallTemperature', None)
            groupName       = kwargs.pop('groupName', None)
            if wallTemperature is not None:
                self.setWallTemperature(wallTemperature, groupName=groupName)

            self.adflow.solvers.solver()
        elif mode == 'unsteady':
            # Initialization specific for unsteady simulation
            self.adflow.solvers.solverunsteadyinit()

            # If ADflow is to be coupled with other solvers, we are done
            if self.getOption('coupledsolution'):
                return
            # Otherwise, the problem is solved within this function
            else:
                # Get the callback functions
                surfaceMeshCallback = kwargs.pop('surfaceMeshCallback', None)
                volumeMeshCallback  = kwargs.pop('volumeMeshCallback', None)

                # Call solver wrapper for unsteady simulations
                self._solverunsteady(surfaceMeshCallback = surfaceMeshCallback,
                                     volumeMeshCallback  = volumeMeshCallback)
        else:
            raise Error("Mode {0} not supported".format(mode))

        # Save the states into the aeroProblem
        self.curAP.adflowData.stateInfo = self._getInfo()

        # Save the winf vector. (just the flow part)
        self.curAP.adflowData.oldWinf = self.adflow.flowvarrefstate.winf[0:5].copy()

        # Assign Fail Flags
        self.curAP.solveFailed = bool(self.adflow.killsignals.routinefailed)
        self.curAP.fatalFail = bool(self.adflow.killsignals.fatalfail)

        # Reset Flow if there's a fatal fail reset and return;
        # --> Do not write solution
        if self.curAP.fatalFail:
            self.resetFlow(aeroProblem)
            return

        t2 = time.time()
        solTime = t2 - t1

        # Post-Processing
        # --------------------------------------------------------------
        # Solution is written if writeSolution argument true or does not exist
        if kwargs.pop('writeSolution', True):
            self.writeSolution()

        writeSolutionTime = time.time()

        if self.getOption('TSStability'):
            self.computeStabilityParameters() # should this be in evalFuncs?

        stabilityParameterTime = time.time()

        if self.getOption('printTiming') and self.comm.rank == 0:
            print('+-------------------------------------------------+')
            print('|')
            print('| Solution Timings:')
            print('|')
            print('| %-30s: %10.3f sec'%('Set AeroProblem Time',t1 - startCallTime))
            print('| %-30s: %10.3f sec'%('Solution Time',solTime))
            print('| %-30s: %10.3f sec'%('Write Solution Time',writeSolutionTime - t2))
            print('| %-30s: %10.3f sec'%('Stability Parameter Time',stabilityParameterTime - writeSolutionTime))
            print('|')
            print('| %-30s: %10.3f sec'%('Total Call Time',stabilityParameterTime - startCallTime))
            print('+--------------------------------------------------+')

    def _solverunsteady(self, surfaceMeshCallback=None, volumeMeshCallback=None):
        """
        This routine is intended for time accurate simulation, including
        - Unsteady problem with (possibly) prescribed mesh motion
        - Unsteady problem with warping mesh
        - Unsteady problem with rigidly translating/rotating mesh (N/A yet)
        The latter two require ALE.

        Parameters
        ----------
        surfaceMeshCallback : Python function handle
            Computes new surface coordinates for mesh warping

        volumeMeshCallback : Python function handle
            Computes new volume coordinates for mesh moving
        """

        # Store initial data if necessary
        if surfaceMeshCallback is not None:
            refCoor = self.getSurfaceCoordinates(self.designFamilyGroup)
        else:
            refCoor = None
        if volumeMeshCallback is not None:
            refGrid = self.mesh.getSolverGrid().reshape(-1, 3)
        else:
            refGrid = None

        # Time advancing
        nTimeStepsFine = self.getOption('ntimestepsfine')
        for tdx in range(1, nTimeStepsFine+1):
            # Increment counter
            curTime, curTimeStep = self.advanceTimeStepCounter()

            # Warp mesh if necessary
            if surfaceMeshCallback is not None:
                newCoor = surfaceMeshCallback(refCoor, curTime, curTimeStep)
                self.setSurfaceCoordinates(newCoor, self.designFamilyGroup)
                self.updateGeometryInfo()
            # Rigidly move mesh if necessary
            elif volumeMeshCallback is not None:
                newGrid = volumeMeshCallback(refGrid, curTime, curTimeStep).reshape(-1)
                self.adflow.warping.setgrid(newGrid)
                self._updateGeomInfo = True
                self.updateGeometryInfo(warpMesh=False)
            # Otherwise do naive unsteady simulation
            else:
                self.adflow.preprocessingapi.shiftcoorandvolumes()
                self.adflow.solvers.updateunsteadygeometry()

            # Solve current step
            self.solveTimeStep()
            self.writeSolution()

    def advanceTimeStepCounter(self):
        """
        Advance one unit of timestep and physical time.
        """
        self.adflow.monitor.timestepunsteady = self.adflow.monitor.timestepunsteady + 1
        self.adflow.monitor.timeunsteady     = self.adflow.monitor.timeunsteady     + \
            self.adflow.inputunsteady.deltat

        if self.myid == 0:
            self.adflow.utils.unsteadyheader()

        return self.adflow.monitor.timeunsteady, self.adflow.monitor.timestepunsteady

    def solveTimeStep(self):
        """
        Solve the current time step, and write solutions if necessary
        """
        t1 = time.time()
        self.adflow.solvers.solverunsteadystep()
        t2 = time.time()
        if self.getOption('printTiming') and self.comm.rank == 0:
            print('Timestep solution time: {0:10.3f} sec'.format(t2-t1))

    def evalFunctions(self, aeroProblem, funcs, evalFuncs=None,
                      ignoreMissing=False):
        """
        Evaluate the desired functions given in iterable object,
        'evalFuncs' and add them to the dictionary 'funcs'. The keys
        in the funcs dictionary will be have an _<ap.name> appended to
        them.

        Parameters
        ----------
        aeroProblem : pyAero_problem class
            The aerodynamic problem to to get the solution for

        funcs : dict
            Dictionary into which the functions are saved.

        evalFuncs : iterable object containing strings
          If not None, use these functions to evaluate.

        ignoreMissing : bool
            Flag to supress checking for a valid function. Please use
            this option with caution.

        Examples
        --------
        >>> funcs = {}
        >>> CFDsolver(ap)
        >>> CFDsolver.evalFunctions(ap1, funcs, ['cl', 'cd'])
        >>> funcs
        >>> # Result will look like (if aeroProblem, ap1, has name of 'c1'):
        >>> # {'cl_c1':0.501, 'cd_c1':0.02750}
        """

        startEvalTime = time.time()

        # Set the AP
        self.setAeroProblem(aeroProblem)

        aeroProblemTime = time.time()

        if evalFuncs is None:
            evalFuncs = sorted(list(self.curAP.evalFuncs))

        # Make sure we have a list that has only lower-cased entries
        tmp = []
        for f in evalFuncs:
            tmp.append(f.lower())
        evalFuncs = tmp

        # We need to determine how many different groupings we have,
        # since we will have to call getSolution for each *unique*
        # function grouping. We can also do the error checking
        groupMap = OrderedDict()

        def addToGroup(f):
            group = self.adflowCostFunctions[f][0]
            basicFunc = self.adflowCostFunctions[f][1]
            if group not in groupMap:
                groupMap[group] = [[basicFunc, f]]
            else:
                groupMap[group].append([basicFunc, f])

        callBackFuncs = OrderedDict()
        for f in evalFuncs:
            # Standard functions
            if f in self.adflowCostFunctions:
                addToGroup(f)

            # User supplied functions
            elif f in self.adflowUserCostFunctions:
                for sf in self.adflowUserCostFunctions[f].functions:
                    addToGroup(sf)
                    # This just flags the sub-function 'sf' as being
                    # required for callBacks.
                    callBackFuncs[sf] = 0.0
            else:
                if not ignoreMissing:
                    raise Error('Supplied function %s is not known to ADflow.'%f)

        # Now we loop over the unique groups calling the required
        # getSolution, there may be just one. No need for error
        # checking here.
        for group in groupMap:
            # Call the lower level getSolution() function
            res = self.getSolution(groupName=group)

            # g contains the "basic function" (index 0) and the actual
            # function name (index 1)
            for g in groupMap[group]:
                key = self.curAP.name + '_%s'% g[1]
                self.curAP.funcNames[g[1]] = key
                if g[1].lower() in evalFuncs:
                    funcs[key] = res[g[0]]

                if g[1].lower() in callBackFuncs:
                    callBackFuncs[g[1]] = res[g[0]]

        getSolutionTime = time.time()

        # Execute the user supplied functions if there are any
        for f in self.adflowUserCostFunctions:
            if f in evalFuncs:
                self.adflowUserCostFunctions[f].evalFunctions(callBackFuncs)
                key = self.adflowUserCostFunctions[f].funcName
                value = callBackFuncs[key]
                funcs[self.curAP.name + '_%s'%key] = value

        userFuncTime = time.time()
        if self.getOption('printTiming') and self.comm.rank == 0:
            print('+---------------------------------------------------+')
            print('|')
            print('| Function Timings:')
            print('|')
            print('| %-30s: %10.3f sec'%('Function AeroProblem Time',aeroProblemTime - startEvalTime))
            print('| %-30s: %10.3f sec'%('Function Evaluation Time',getSolutionTime - aeroProblemTime))
            print('| %-30s: %10.3f sec'%('User Function Evaluation Time',userFuncTime - getSolutionTime))
            print('|')
            print('| %-30s: %10.3f sec'%('Total Function Evaluation Time',userFuncTime - startEvalTime))
            print('+--------------------------------------------------+')


    def _getFuncsBar(self, f):
        # Internal routine to return the funcsBar dictionary for the
        # given objective. For regular functions this just sets a 1.0
        # for f. For the user-supplied functions, it linearizes the
        # user-supplied function and sets all required seeds.

        if f.lower() in self.adflowCostFunctions:
            funcsBar = {f.lower():1.0}
        elif f in self.adflowUserCostFunctions:
            # Need to get the funcs-bar derivative from the
            # user-supplied function
            funcsBar = self.adflowUserCostFunctions[f].evalFunctionsSens()
        else:
            funcsBar = {f.lower():0.0}
        return funcsBar

    def evalFunctionsSens(self, aeroProblem, funcsSens, evalFuncs=None):
        """
        Evaluate the sensitivity of the desired functions given in
        iterable object,'evalFuncs' and add them to the dictionary
        'funcSens'. The keys in the funcs dictioary will be have an
        _<ap.name> appended to them.

        Parameters
        ----------
        funcSens : dict
            Dictionary into which the function derivatives are saved.

        evalFuncs : iterable object containing strings
            The functions the user wants the derivatives of

        evalFuncs : iterable object containing strings
            The additaion functions the user wants returned that are
            not already defined in the aeroProblem

        Examples
        --------
        >>> funcSens = {}
        >>> CFDsolver.evalFunctionsSens(ap1, funcSens, ['cl', 'cd'])
        """

        # This is the one and only gateway to the getting derivatives
        # out of adflow. If you want a derivative, it should come from
        # here.

        startEvalSensTime = time.time()

        self.setAeroProblem(aeroProblem)

        aeroProblemTime = time.time()

        if evalFuncs is None:
            evalFuncs = sorted(list(self.curAP.evalFuncs))

        # Make sure we have a list that has only lower-cased entries
        tmp = []
        for f in evalFuncs:
            tmp.append(f.lower())
        evalFuncs = tmp

        adjointStartTime = {}
        adjointEndTime = {}
        totalSensEndTime = {}

        # Do the functions one at a time:
        for f in evalFuncs:
            if f in self.adflowCostFunctions:
                pass
            elif f in self.adflowUserCostFunctions:
                pass
            else:
                raise Error('Supplied %s function is not known to ADflow.'%f)

            adjointStartTime[f] = time.time()

            if self.comm.rank == 0:
                print('Solving adjoint: %s'%f)

            key = self.curAP.name + '_%s'% f
            ptSetName = self.curAP.ptSetName

            # Set dict structure for this derivative
            funcsSens[key] = OrderedDict()

            # Solve adjoint equation
            self.solveAdjoint(aeroProblem, f)

            adjointEndTime[f] = time.time()
            # Now, due to the use of the super combined
            # computeJacobianVectorProductBwd() routine, we can complete
            # the total derivative computation in a single call. We
            # simply seed resBar with *NEGATIVE* of the adjoint we
            # just computed along with 1.0 for the objective and then
            # everything completely falls out. This saves doing 4
            # individual calls to: getdRdXvTPsi, getdIdx, getdIda,
            # getdIdaTPsi.

            # These are the reverse mode seeds
            psi = -self.getAdjoint(f)

            # Compute everything and update into the dictionary
            funcsSens[key].update(self.computeJacobianVectorProductBwd(
                resBar=psi, funcsBar=self._getFuncsBar(f), xDvDeriv=True))

            totalSensEndTime[f] = time.time()

        finalEvalSensTime = time.time()

        if self.getOption('printTiming') and self.comm.rank == 0:
            print('+--------------------------------------------------+')
            print('|')
            print('| Adjoint Times:')
            print('|')
            for f in evalFuncs:
                print('| %-30s: %10.3f sec'%('Adjoint Solve Time - %s'%(f),adjointEndTime[f]-adjointStartTime[f]))
                print('| %-30s: %10.3f sec'%('Total Sensitivity Time - %s'%(f),totalSensEndTime[f] - adjointEndTime[f]))
            print('|')
            print('| %-30s: %10.3f sec'%('Complete Sensitivity Time',finalEvalSensTime - startEvalSensTime))
            print('+--------------------------------------------------+')

    def solveCL(self, aeroProblem, CLStar, alpha0=None,
                delta=0.5, tol=1e-3, autoReset=True, CLalphaGuess=None,
                maxIter = 20, nReset=25):

        """This is a simple secant method search for solving for a
        fixed CL. This really should only be used to determine the
        starting alpha for a lift constraint in an optimization.

        Parameters
        ----------
        aeroProblem : pyAero_problem class
            The aerodynamic problem to solve
        CLStar : float
            The desired target CL
        alpha0 : angle (deg)
            Initial guess for secant seach (deg). If None, use the
            value in the aeroProblem
        delta : angle (deg)
            Initial step direction for secant search
        tol : float
            Desired tolerance for CL
        autoReset : bool
            Flag to reset flow between solves. The Euler NK method has
            issues when only the alpha is changed (Martois effect we
            think). This will reset the flow after each solve which
            solves this problem. Not necessary (or desired) when using
            the RK solver.
        CLalphaGuess : float or None
            The user can provide an estimate for the lift curve slope
            in order to accelerate convergence. If the user supply a
            value to this option, it will not use the delta value anymore
            to select the angle of attack of the second run. The value
            should be in 1/deg.

        Returns
        -------
        None, but the correct alpha is stored in the aeroProblem

        """
        self.setAeroProblem(aeroProblem)
        if alpha0 is not None:
            aeroProblem.alpha = alpha0

        # We can stop here if we have failures in the mesh
        if self.adflow.killsignals.fatalfail:
            print('Cannot run CLSolve due to mesh failures.')
            return

        # Set the startign value
        anm2 = aeroProblem.alpha

        # Print alpha
        if self.comm.rank == 0:
            print ('Current alpha is: ', aeroProblem.alpha)

        self.__call__(aeroProblem, writeSolution=False)
        self.curAP.adflowData.callCounter -= 1
        sol = self.getSolution()
        fnm2 = sol['cl'] - CLStar

        if CLalphaGuess is None:
            # Use the delta option to define the next Aoa
            if fnm2 < 0:
                anm1 = alpha0 + abs(delta)
            else:
                anm1 = alpha0 - abs(delta)
        else:
            # Use CLalphaGuess option to define the next Aoa
            anm1 = alpha0 - fnm2/CLalphaGuess

        # Check for convergence if the starting point is already ok.
        if abs(fnm2) < tol:
            return

        # Overwrite the RK options momentarily.
        # We need to do this to avoid using NK right at the beggining
        # of the new AoA iteration. When we change the AoA, we only change
        # the residuals at the boundaries, and the Newton solver will not
        # allow these residuals to change the rest of the solution.
        # A few RK iterations allow the total residual to "go uphill",
        # so that we can converge to a new solution.
        minIterSave = self.getOption('nRKReset')
        rkresetSave = self.getOption('rkreset')
        self.setOption('nRKReset', nReset)
        self.setOption('rkreset', True)

        # Secant method iterations
        for iIter in range(maxIter):
            # We may need to reset the flow since changing strictly
            # alpha leads to problems with the NK solver
            if autoReset:
                self.resetFlow(aeroProblem)

            # Set current alpha
            aeroProblem.alpha = anm1

            # Print alpha
            if self.comm.rank == 0:
                print ('Current alpha is: ', aeroProblem.alpha)

            # Solve for n-1 value (anm1)
            self.__call__(aeroProblem, writeSolution=False)
            self.curAP.adflowData.callCounter -= 1
            sol = self.getSolution()
            fnm1 = sol['cl'] - CLStar

            # Check for convergence
            if abs(fnm1) < tol:
                break

            # Secant Update
            anew = anm1 - fnm1*(anm1-anm2)/(fnm1-fnm2)

            # Shift n-1 values to n-2 values
            fnm2 = fnm1
            anm2 = anm1

            # Se the n-1 alpha value from update
            anm1 = anew

        # Restore the min iter option given initially by user
        self.setOption('nRKReset', minIterSave)
        self.setOption('rkreset', rkresetSave)

    def solveTrimCL(self, aeroProblem, trimFunc, trimDV, dvIndex,
                    CLStar, trimStar=0.0, alpha0=None, trim0=None, da=1e-3,
                    deta=1e-2, tol=1e-4, nIter=10, Jac0=None, liftFunc='cl'):
        """Solve the trim-Cl problem using a Broyden method.

        Parameters
        ----------
        ASProblem : ASProblem instance
            The aerostructural problem to be solved
        trimFunc : str
            Solution variable to use for trim. Usually 'cmy' or 'cmz'
        trimDV : str
            Dame of DVGeo design variable to control trim
        dvIndex : int
            Index of the trimDV function to use for trim
        CLStar : float
             Desired CL value
        trimStar : float
            Desired trimFunc value
        alpha0 : float or None
            Starting alpha. If None, use what is in the aeroProblem
        trim0 : float or None
            Starting trim value. If None, use what is in the DVGeo object
        da : float
            Initial alpha step for jacobian
        deta : float
            Initial  stet in the 'eta' or trim dv function
        tol : float
            Tolerance for trimCL solve solution
        nIter : int
            Maximum number of iterations.
        Jac0 : 2x2 numpy array
            Initial guess for the trim-cl jacobian. Usually obtained
            from a previous analysis and saves two function
            evaluations to produce the intial jacobian.
        liftFunc : str
            Solution variable to use for lift. Usually 'cl' or a
            custom function created from cl.
        """

        self.setAeroProblem(aeroProblem)

        # Set defaults if they are not given.
        if alpha0 is None:
            alpha0 = self.curAP.alpha
        if trim0 is None:
            trim0 = 0.0

        def Func(Xn, CLstar):
            self.curAP.alpha = Xn[0]
            xGeo = self.DVGeo.getValues()
            xGeo[trimDV][dvIndex] = Xn[1]
            self.DVGeo.setDesignVars(xGeo)
            self.__call__(self.curAP, writeSolution=False)
            self.curAP.adflowData.callCounter -= 1
            funcs = {}
            self.evalFunctions(self.curAP, funcs, evalFuncs=[liftFunc, trimFunc])
            F = numpy.array([funcs['%s_%s'%(self.curAP.name, liftFunc)]-CLstar,
                             funcs['%s_%s'%(self.curAP.name, trimFunc)]])
            return F

        # Generate initial point
        Xn = numpy.array([alpha0, trim0])
        Fn = Func(Xn, CLStar)

        # Next we generate the initial jacobian if we haven't been
        # provided with one.
        if Jac0 is not None:
            J = Jac0.copy()
        else:
            J = numpy.zeros((2,2))

            # Perturb alpha
            Xn[0] += da
            Fpda = Func(Xn, CLStar)
            J[:, 0] = (Fpda - Fn)/da
            Xn[0] -= da

            # Perturb eta:
            Xn[1] += deta
            Fpdeta = Func(Xn, CLStar)
            J[:, 1] = (Fpdeta - Fn)/deta
            Xn[1] -= deta

        # Main iteration loop
        for jj in range(nIter):
            if self.comm.rank == 0:
                print ('Fn:', Fn)

            # We now have a point and a jacobian...Newton's Method!
            Xnp1 = Xn - numpy.linalg.solve(J, Fn)
            if self.comm.rank == 0:
                print ("Xnp1:", Xnp1)

            # Solve the new Xnp1
            Fnp1 = Func(Xnp1, CLStar)
            if self.comm.rank == 0:
                print ("Fnp1:", Fnp1)

            # Update the jacobian using Broyden's method
            dx = Xnp1 - Xn
            dF = Fnp1 - Fn
            J = J + numpy.outer((dF - numpy.dot(J, dx))/(numpy.linalg.norm(dx)**2), dx)

            if self.comm.rank == 0:
                print ("New J:", J)

            # Shuffle the Fn and Xn backwards
            Fn = Fnp1.copy()
            Xn = Xnp1.copy()

            # Check for convergence
            if numpy.linalg.norm(Fn) < tol:
                if self.comm.rank == 0:
                    print ('Converged!', jj, Fn, Xn)
                break
        return Xn

    def solveSep(self, aeroProblem, sepStar, nIter=10, alpha0=None,
                 delta=0.1, tol=1e-3, expansionRatio=1.2, sepName=None):
        """This is a safe-guarded secant search method to determine
        the alpha that yields a specified value of the sep
        sensor. Since this function is highly nonlinear we use a
        linear search to get the bounding range first.

        Parameters
        ----------
        aeroProblem : pyAero_problem class
            The aerodynamic problem to solve
        sepStar : float
            The desired target separation sensor value
        nIter : int
            Maximum number of iterations
        alpha0 : angle (deg) or None
            Initial guess. If none, use what is in aeroProblem.
        delta : angle (deg)
            Initial step. Only the magnitude is significant
        tol : float
            Desired tolerance for sepSensor

        sepName : str or None
            User supplied function to use for sep sensor. May be a
            user-added group function.

        Returns
        -------
        None, but the correct alpha is stored in the aeroProblem
        """
        self.setAeroProblem(aeroProblem)
        ap = aeroProblem
        # There are two main parts of the algorithm: First we need to
        # find the alpha range bracketing the desired function
        # value. Then we use a safe-guarded secant search to zero into
        # that vlaue.

        if sepName is None:
            sepName = 'sepsensor'

        if alpha0 is None:
            alpha0 = ap.alpha

        # Name of function to use
        funcName = '%s_%s'%(ap.name, sepName)

        if not self.getOption('rkreset') and self.getOption('usenksolve'):
            ADFLOWWarning("nRKReset option is not set. It is usually necessary "
                        "for solveSep() when NK solver is used.")

        # Solve first problem
        ap.alpha = alpha0
        self.__call__(ap, writeSolution=False)
        funcs = {}
        self.evalFunctions(ap, funcs, [sepName])
        f = funcs[funcName] - sepStar
        da = delta

        if self.comm.rank == 0:
            print('+----------------------------------------------+')
            print('| Presolve ')
            print('| Alpha      = %s'%ap.alpha)
            print('| Sep value  = %s'%funcs[funcName])
            print('| F          = %s'%f)
            print('| Sep*       = %s'%sepStar)
            print('+----------------------------------------------+')

        if self.comm.rank == 0:
            print ('Searching for Correct Interval')

        # Now try to find the interval
        for i in range(nIter):

            if f > 0.0:
                da = -numpy.abs(da)
            else:
                da = numpy.abs(da)
            # Increment the alpha and solve again
            ap.alpha += da
            self.__call__(ap, writeSolution=False)
            self.evalFunctions(ap, funcs, [sepName])
            fnew = funcs[funcName] - sepStar

            if self.comm.rank == 0:
                print('+----------------------------------------------+')
                print('| Finished It= %d'%i)
                print('| Alpha      = %s'%ap.alpha)
                print('| Sep value  = %s'%funcs[funcName])
                print('| F          = %s'%fnew)
                print('| Sep*       = %s'%sepStar)
                print('+----------------------------------------------+')

            if numpy.sign(f) != numpy.sign(fnew):
                # We crossed the zero:
                break
            else:
                f = fnew
                # Expand the delta:
                da *= expansionRatio

        # Now we know anm2 and anm1 bracket the zero. We now start the
        # secant search but make sure that we stay inside of these known bounds
        anm1 = ap.alpha
        anm2 = ap.alpha - da
        fnm1 = fnew
        fnm2 = f
        lowAlpha = min(anm1, anm2)
        highAlpha = max(anm1, anm2)

        if self.comm.rank == 0:
            print ('Switching to Secant Search')

        for iIter in range(nIter):
            if iIter != 0:
                ap.alpha = anm1
                self.__call__(ap, writeSolution=False)
                self.evalFunctions(ap, funcs, [sepName])
                fnm1 = funcs[funcName] - sepStar

            if self.comm.rank == 0:
                print('+----------------------------------------------+')
                print('| Finished It= %d'%i)
                print('| Alpha      = %s'%ap.alpha)
                print('| Sep value  = %s'%funcs[funcName])
                print('| F          = %s'%fnm1)
                print('| Sep*       = %s'%sepStar)
                print('+----------------------------------------------+')

            # Secant update
            anew = anm1 - fnm1*(anm1 - anm2)/(fnm1-fnm2)

            # Make sure the anew update doesn't go outside (lowAlpha,
            # highAlpha). Just use bisection in this case.
            if anew < lowAlpha:
                anew = 0.5*(anm1 + lowAlpha)
            if anew > highAlpha:
                anew = 0.5*(anm1 + highAlpha)

            # Shift the n-1 values to n-2
            fnm2 = fnm1
            anm2 = anm1

            # Set the new n-1 alpha value from update
            anm1 = anew

            # Finally, convergence check
            if abs(fnm1) < tol:
                break

    def writeSolution(self, outputDir=None, baseName=None, number=None):
        """This is a generic shell function that potentially writes
        the various output files. The intent is that the user or
        calling program can call this file and ADflow write all the
        files that the user has defined. It is recommneded that this
        function is used along with the associated logical flags in
        the options to determine the desired writing procedure

        Optional arguments

        outputDir: Use the supplied output directory

        baseName: Use this supplied string for the base filename. Typically
                  only used from an external solver.
        number: Use the user supplied number to index solution. Again, only
                typically used from an external solver.
                """
        if outputDir is None:
            outputDir = self.getOption('outputDirectory')

        if baseName is None:
            baseName = self.curAP.name

        # If we are numbering solution, it saving the sequence of
        # calls, add the call number
        if number is not None:
            # We need number based on the provided number:
            baseName = baseName + '_%3.3d'% number
        else:
            # if number is none, i.e. standalone, but we need to
            # number solutions, use internal counter
            if self.getOption('numberSolutions'):
                baseName = baseName + '_%3.3d'% self.curAP.adflowData.callCounter

        # Join to get the actual filename root
        base = os.path.join(outputDir, baseName)

        # Get the timestep if this is time dependent solution, else we default
        # to the same values as the nsave values (which is 1) for steady
        # and time-spectral solution to be written,
        if self.getOption('equationMode').lower() == 'unsteady':
            ts = self.adflow.monitor.timestepunsteady
        else:
            ts = 1

        # Now call each of the 4 routines with the appropriate file name:
        if self.getOption('writevolumesolution') and \
          numpy.mod(ts, self.getOption('nsavevolume')) == 0 :
            self.writeVolumeSolutionFile(base + '_vol.cgns')

        if self.getOption('writesurfacesolution') and \
          numpy.mod(ts, self.getOption('nsavesurface')) == 0 :
            self.writeSurfaceSolutionFile(base + '_surf.cgns')

        # ADD NSAVE TEST AROUND THESE AS WELL BUT
        # THIS IS SMALL COMPARED TO OTHER. REFACTOR
        if self.getOption('equationMode').lower() == 'unsteady':
            liftName = base + '_lift_Timestep%4.4d.dat'% ts
            sliceName = base + '_slices_Timestep%4.4d.dat'% ts
            surfName = base + '_surf_Timestep%4.4d.plt' %ts
        else:
            liftName = base + '_lift.dat'
            sliceName = base + '_slices.dat'
            surfName = base + '_surf.plt'


        # Get the family list to write for the surface.
        famList = self._getFamilyList(self.getOption('outputSurfaceFamily'))

        # Flag to write the tecplot surface solution or not
        writeSurf = self.getOption('writeTecplotSurfaceSolution')

        # # Call fully compbined fortran routine.
        self.adflow.tecplotio.writetecplot(sliceName, True, liftName, True,
                                           surfName, writeSurf, famList)

    def writeMeshFile(self, fileName):
        """Write the current mesh to a CGNS file. This call isn't used
        normally since the volume solution usually contains the grid

        Parameters
        ----------
        fileName : str
            Name of the mesh file

        """

        # Ensure extension is .cgns even if the user didn't specify
        fileName, ext = os.path.splitext(fileName)
        fileName += '.cgns'

        # Set Flags for writing
        self.adflow.monitor.writegrid = True
        self.adflow.monitor.writevolume = False
        self.adflow.monitor.writesurface = False

        # Set filename in adflow
        self.adflow.inputio.solfile = self._expandString(fileName)
        self.adflow.inputio.newgridfile = self._expandString(fileName)

        # Actual fortran write call. Family list doesn't matter.
        famList = self._getFamilyList(self.allFamilies)
        self.adflow.writesol(famList)

    def writeVolumeSolutionFile(self, fileName, writeGrid=True):
        """Write the current state of the volume flow solution to a CGNS
        file. This is a lower level routine; Normally one should call
        writeSolution().

        Parameters
        ----------
        fileName : str
            Name of the file. Should have .cgns extension.
        writeGrid : bool
            Flag specifying whether the grid should be included or if
            links should be used. Always writing the grid is
            recommended even in cases when it is not strictly necessary.
            Note that if writeGrid == False the volume files do not contain
            any grid coordinates rendering the file useless if a separate
            grid file was written out and is linked to it.
        """
        # Ensure extension is .cgns even if the user didn't specify
        fileName, ext = os.path.splitext(fileName)
        fileName += '.cgns'

        # Set Flags for writing
        self.adflow.monitor.writegrid = writeGrid
        self.adflow.monitor.writevolume = True
        self.adflow.monitor.writesurface = False

        n = self.adflow.constants.maxstringlen
        # Set fileName in adflow
        self.adflow.inputio.solfile = self._expandString(fileName)
        #self.adflow.inputio.solfile[0:len(fileName)] = fileName
        self.adflow.inputio.newgridfile = self._expandString(fileName)
        #self.adflow.inputio.newgridfile[0:len(fileName)] = fileName

        # Actual fortran write call. family list doesn't matter
        famList = self._getFamilyList(self.allFamilies)
        self.adflow.writesol(famList)

    def writeSurfaceSolutionFile(self, fileName):
        """Write the current state of the surface flow solution to a CGNS file.
        Keyword arguments:

        Parameters
        ----------
        fileName : str
            Name of the file. Should have .cgns extension.
        """
        # Ensure extension is .cgns even if the user didn't specify
        fileName, ext = os.path.splitext(fileName)
        fileName += '.cgns'

        # Set Flags for writing
        self.adflow.monitor.writegrid=False
        self.adflow.monitor.writevolume=False
        self.adflow.monitor.writesurface=True

        # Set fileName in adflow
        self.adflow.inputio.surfacesolfile = self._expandString(fileName)

        # Actual fortran write call. Fam list matters.
        famList = self._getFamilyList(self.getOption('outputSurfaceFamily'))
        self.adflow.writesol(famList)

    def writeSurfaceSolutionFileTecplot(self, fileName):
        """Write the current state of the surface flow solution to a teclot file.

        Parameters
        ----------
        fileName : str
            Name of the file. Should have .plt extension.
        """
        # Ensure fileName is .dat even if the user didn't specify
        fileName, ext = os.path.splitext(fileName)
        fileName += '.plt'

        # Actual write command
        sliceName = ""
        liftName = ""
        famList = self._getFamilyList(self.getOption('outputSurfaceFamily'))
        self.adflow.tecplotio.writetecplot(sliceName, False, liftName, False,
                                           fileName, True, famList)

    def writeLiftDistributionFile(self, fileName):
        """Evaluate and write the lift distibution to a tecplot file.

        Parameters
        ----------
        fileName : str
            File of lift distribution. Should have .dat extension.
        """
        # Ensure fileName is .dat even if the user didn't specify
        fileName, ext = os.path.splitext(fileName)
        fileName += '.dat'

        # Actual write command. Family list doesn't matter.
        sliceName = ""
        surfName = ""
        self.adflow.tecplotio.writetecplot(sliceName, False, fileName, True,
                                           surfName, False, self.allFamilies)

    def writeSlicesFile(self, fileName):
        """Evaluate and write the defined slice information to a
        tecplot file.

        Parameters
        ----------
        fileName : str
            Slice file. Should have .dat extension.
        """

        # Ensure filename is .dat even if the user didn't specify
        fileName, ext = os.path.splitext(fileName)
        fileName += '.dat'

        # Actual write command. Family list doesn't matter
        sliceName = ""
        liftName = ""
        self.adflow.tecplotio.writetecplot(fileName, True, liftName, True,
                                         surfName, False, self.allFamilies)

    def writeForceFile(self, fileName, TS=0, groupName=None,
                       cfdForcePts=None):
        """This function collects all the forces and locations and
        writes them to a file with each line having: X Y Z Fx Fy Fz.
        This can then be used to set a set of structural loads in TACS
        for structural only optimization

        Like the getForces() routine, an external set of forces may be
        passed in on which to evaluate the forces. This is only
        typically used in an aerostructural case.

        """
        if groupName is None:
            groupName = self.allWallsGroup

        # Now we need to gather the data:
        if cfdForcePts is None:
            pts = self.comm.gather(self.getSurfacePoints(groupName, True, TS), root=0)
        else:
            pts = self.comm.gather(cfdForcePts)

        # Get the forces and connectivity
        forces = self.comm.gather(self.getForces(groupName, TS=TS), root=0)
        conn, faceSize = self.getSurfaceConnectivity(groupName, True)
        conn = self.comm.gather(conn, root=0)

        # Write out Data only on root proc:
        if self.myid == 0:
            # First sum up the total number of nodes and elements:
            nPt = 0
            nCell = 0
            for iProc in range(len(pts)):
                nPt += len(pts[iProc])
                nCell += len(conn[iProc])

            # Open output file
            f = open(fileName, 'w')

            # Write header with number of nodes and number of cells
            f.write("%d %d\n"% (nPt, nCell))

            # Now write out all the Nodes and Forces (or tractions)
            for iProc in range(len(pts)):
                for i in range(len(pts[iProc])):
                    f.write('%15.8g %15.8g %15.8g '% (
                            numpy.real(pts[iProc][i, 0]),
                            numpy.real(pts[iProc][i, 1]),
                            numpy.real(pts[iProc][i, 2])))
                    f.write('%15.8g %15.8g %15.8g\n'% (
                            numpy.real(forces[iProc][i, 0]),
                            numpy.real(forces[iProc][i, 1]),
                            numpy.real(forces[iProc][i, 2])))

            # Now write out the connectivity information. We have to
            # be a little careful, since the connectivitiy is given
            # locally per proc. As we loop over the data from each
            # proc, we need to increment the connectivity by the
            # number of nodes we've "used up" so far
            nodeOffset = 0
            for iProc in range(len(conn)):
                for i in range(len(conn[iProc])):
                    f.write('%d %d %d %d\n'%(
                        conn[iProc][i,0]+nodeOffset,
                        conn[iProc][i,1]+nodeOffset,
                        conn[iProc][i,2]+nodeOffset,
                        conn[iProc][i,3]+nodeOffset))

                nodeOffset += len(pts[iProc])
            f.close()
        # end if (root proc )

    def writeSurfaceSensitivity(self, fileName, func, groupName=None):
        """Write a tecplot file of the surface sensitivty. It is up to the use
        to make sure the adjoint already computed before calling this
        function.

        Parameters
        ----------
        fileName : str
           String for output filename. Should end in .dat for tecplot.
        func : str
           ADFlow objective string for the objective to write.
        groupName : str
           Family group to use. Default to all walls if not given (None)
        """

        if groupName is None:
            groupName = self.allWallsGroup

        func = func.lower()
        # Make sure that we have the adjoint we need:
        if func in self.curAP.adflowData.adjoints:
            # These are the reverse mode seeds
            psi = -self.getAdjoint(func)

            # Compute everything and update into the dictionary
            dXs = self.computeJacobianVectorProductBwd(
                resBar=psi, funcsBar=self._getFuncsBar(func), xSDeriv=True)
            dXs = self.mapVector(dXs, groupName, groupName, includeZipper=True)
        else:
            raise Error("The adjoint for '%s' is not computed for the current "
                        "aeroProblem. cannot write surface sensitivity."%(func))

        # Be careful with conn...need to increment by the offset from
        # the points.
        pts = self.getSurfacePoints(groupName, includeZipper=True)

        ptSizes = self.comm.allgather(len(pts))
        offsets = numpy.zeros(len(ptSizes), 'intc')
        offsets[1:] = numpy.cumsum(ptSizes)[:-1]

        # Now we need to gather the data to the root proc
        pts = self.comm.gather(pts)
        dXs = self.comm.gather(dXs)
        conn, faceSize =  self.getSurfaceConnectivity(groupName, includeZipper=True)
        conn = self.comm.gather(conn + offsets[self.comm.rank])

        # Write out Data only on root proc:
        if self.myid == 0:

            # Make numpy arrays of all data
            pts = numpy.vstack(pts)
            dXs = numpy.vstack(dXs)
            conn = numpy.vstack(conn)

            # Next point reduce all nodes:
            uniquePts, link, nUnique = self.adflow.utils.pointreduce(pts.T, 1e-12)

            # Insert existing nodes into the new array. *Accumulate* dXs.
            newdXs = numpy.zeros((nUnique, 3))
            newPts = numpy.zeros((nUnique, 3))
            newConn = numpy.zeros_like(conn)
            for i in range(len(pts)):
                newPts[link[i]-1] = pts[i]
                newdXs[link[i]-1] += dXs[i]

            # Update conn. Since link is 1 based, we get 1 based order
            # which is what we need for tecplot
            for i in range(len(conn)):
                for j in range(4):
                    newConn[i, j] = link[conn[i, j]]

            pts = newPts
            dXs = newdXs
            conn = newConn

            # Open output file
            f = open(fileName, 'w')

            # Write the variable headers
            f.write('Variables = CoordinateX CoordinateY CoordinateZ dX dY dZ\n')
            f.write('ZONE Nodes=%d Elements=%d Zonetype=FEQuadrilateral \
            Datapacking=Point\n'%(len(pts), len(conn)))

            # Now write out all the Nodes and Forces (or tractions)
            for i in range(len(pts)):
                f.write('%15.8g %15.8g %15.8g '% (
                    pts[i, 0], pts[i, 1], pts[i, 2]))
                f.write('%15.8g %15.8g %15.8g\n'% (
                    dXs[i, 0], dXs[i, 1], dXs[i, 2]))

            for i in range(len(conn)):
                f.write('%d %d %d %d\n'%(
                    conn[i,0], conn[i,1], conn[i,2], conn[i,3]))

            f.close()
        # end if (root proc )

    def resetAdjoint(self, obj):
        """
        Reset an adjoint 'obj' that is stored in the current
        aeroProblem. If the adjoint does not yet exist, nothing is done

        Parameters
        ----------
        obj : str
            String identifing the objective.
        """
        if obj in self.curAP.adflowData.adjoints:
            self.curAP.adflowData.adjoints[obj][:] = 0.0

    def resetFlow(self, aeroProblem, releaseAdjointMemory=True):
        """
        Reset the flow after a failure or for a complex step
        derivative operation.

        Parameters
        ----------
        aeroProblem : pyAero_problem object
            The aeroproblem with the flow information we would like
            to reset the flow to.
            """

        # The aeroProblem we're resetting to has an oldWinf in it, we
        # must invalidate it since it would try to use that the next
        # time this AP is used.
        try:
            aeroProblem.adflowData.oldWinf = None
        except:
            pass

        self.setAeroProblem(aeroProblem, releaseAdjointMemory)
        self._resetFlow()

    def _resetFlow(self):
        strLvl = self.getOption('MGStartLevel')
        nLevels = self.adflow.inputiteration.nmglevels
        if strLvl < 0 or strLvl > nLevels:
            strLvl = nLevels

        self.adflow.inputiteration.mgstartlevel = strLvl
        self.adflow.iteration.groundlevel = strLvl
        self.adflow.iteration.currentlevel = strLvl
        self.adflow.monitor.nitercur = 0
        self.adflow.iteration.itertot = 0
        self.adflow.initializeflow.setuniformflow()
        self.adflow.killsignals.routinefailed =  False
        self.adflow.killsignals.fatalfail = False
        self.adflow.nksolver.freestreamresset = False

    def getSolution(self, groupName=None):
        """Retrieve the basic solution variables from the solver. This will
        return all variables defined in basicCostFunctions for the
        specified group. This is a lower level function than
        evalFunctions() which should be used for optimization.

        Paramters
        ---------
        groupName : str
            The family group on which to evaluate the functions.

        """

        # Extract the familiy list we want to use for evaluation. We
        # explictly have just the one group in the call.
        famLists = self._expandGroupNames([groupName])

        # Run the underlying fortran routine
        costSize = self.adflow.constants.ncostfunction
        funcVals = self.adflow.surfaceintegrations.getsolutionwrap(
            famLists, costSize)

        # Build up the dictionary
        sol = {}
        for key in self.basicCostFunctions:
            sol[key] = funcVals[self.basicCostFunctions[key]-1, 0]

        return sol

    def getIblankCheckSum(self, fileName=None):

        ncells = self.adflow.adjointvars.ncellslocal[0]
        nCellTotal = self.comm.allreduce(ncells)
        if self.myid != 0:
            nCellTotal = 1 # Should be zero, but f2py doesn't like
                           # that

        blkList = self.adflow.oversetutilities.getoversetiblank(nCellTotal*5)
        hexStr = None
        if self.myid == 0:
            hexStr = hashlib.md5(str(list(blkList[0::5]))).hexdigest()
            if fileName is not None:
                f = open(fileName, 'w')
                for i in range(nCellTotal):
                    f.write('%d %d %d %d %d\n'%(blkList[5*i], blkList[5*i+1], blkList[5*i+2],
                                                blkList[5*i+3], blkList[5*i+4]))
                f.close()


        return self.comm.bcast(hexStr)

    # =========================================================================
    #   The following routines are public functions however, they should
    #   not need to be used by a user using this class directly. They are
    #   primarly used internally OR by a solver that uses this class
    #   i.e. an Aerostructural solver
    # =========================================================================

    def getSurfaceCoordinates(self, groupName=None, includeZipper=True):
        # This is an alias for getSurfacePoints
        return self.getSurfacePoints(groupName, includeZipper)

    def getPointSetName(self,apName):
        """
        Take the apName and return the mangled point set name.

        """
        return 'adflow_%s_coords'% apName


    def setSurfaceCoordinates(self, coordinates, groupName=None):
        """
        Set the updated surface coordinates for a particular group.

        Parameters
        ----------
        coordinates : numpy array
            Numpy array of size Nx3, where N is the number of coordinates on this processor.
            This array must have the same shape as the array obtained with getSurfaceCoordinates()

        groupName : str
            Name of family or group of families for which to return coordinates for.

        """
        if self.mesh is None:
            return

        if groupName is None:
            groupName = self.allWallsGroup

        self._updateGeomInfo = True
        if self.mesh is None:
            raise Error("Cannot set new surface coordinate locations without a mesh"
                        "warping object present.")

        # First get the surface coordinates of the meshFamily in case
        # the groupName is a subset, those values will remain unchanged.
        meshSurfCoords = self.getSurfaceCoordinates(self.meshFamilyGroup,
                                                    includeZipper=False)
        meshSurfCoords = self.mapVector(coordinates, groupName,
                                        self.meshFamilyGroup, meshSurfCoords,
                                        includeZipper=False)
        self.mesh.setSurfaceCoordinates(meshSurfCoords)

    def setAeroProblem(self, aeroProblem, releaseAdjointMemory=True):
        """Set the supplied aeroProblem to be used in ADflow"""

        ptSetName = 'adflow_%s_coords'% aeroProblem.name

        newAP = False
        # Tell the user if we are switching aeroProblems
        if self.curAP != aeroProblem:
            newAP = True
            if self.comm.rank == 0:
                print('+'+'-'*70+'+')
                print('|  Switching to Aero Problem: %-41s|'% aeroProblem.name)
                print('+'+'-'*70+'+')

        # See if the aeroProblem has adflowData already, if not, create.
        try:
            aeroProblem.adflowData
        except AttributeError:
            aeroProblem.adflowData = adflowFlowCase()
            aeroProblem.ptSetName = ptSetName
            aeroProblem.surfMesh = self.getSurfaceCoordinates(self.designFamilyGroup)

        if self.curAP is not None:
            # If we have already solved something and are now
            # switching, save what we need:
            self.curAP.stateInfo = self._getInfo()
            self.curAP.surfMesh = self.getSurfaceCoordinates(self.designFamilyGroup)

            # Restore any options that the current aeroProblem
            # (self.curAP) modified. We have to be slightly careful
            # since a setOption() may have been called in between:

            for key in self.curAP.savedOptions['adflow']:
                # Saved Val: This is the main option value when the
                # aeroProblem set it's own option
                # setVal: This is the value the aeroProblem set itself
                # curVal: This is the actual value currently set

                savedVal = self.curAP.savedOptions['adflow'][key]
                setVal = self.curAP.solverOptions['adflow'][key]
                curVal = self.getOption(key)

                if curVal == setVal:
                    # Restore the saved value, if it still what the
                    # aeroProblem had set
                    self.setOption(key, savedVal)

        # Now check if we have an DVGeo object to deal with:
        if self.DVGeo is not None:
            # DVGeo appeared and we have not embedded points!
            if not ptSetName in self.DVGeo.points:
                coords0 = self.mapVector(self.coords0, self.allFamilies,
                                         self.designFamilyGroup, includeZipper=False)
                self.DVGeo.addPointSet(coords0, ptSetName)

            # Check if our point-set is up to date:
            if not self.DVGeo.pointSetUpToDate(ptSetName):
                coords = self.DVGeo.update(ptSetName, config=aeroProblem.name)

                # Potentially add a fixed set of displacements to it.
                if aeroProblem.adflowData.disp is not None:
                    coords += self.curAP.adflowData.disp
                self.setSurfaceCoordinates(coords, self.designFamilyGroup)

        self._setAeroProblemData(aeroProblem)

        # Reset the fail flags here since the updateGeometry info
        # updates the mesh which may result in a fatalFail.
        self.adflow.killsignals.routinefailed = False
        self.adflow.killsignals.fatalFail = False

        # Note that it is safe to call updateGeometryInfo since it
        # only updates the mesh if necessary

        self.updateGeometryInfo()
        # Create the zipper mesh if not done so
        self._createZipperMesh()

        failedMesh = False
        if self.adflow.killsignals.fatalfail:
            failedMesh = True
        # If the state info none, initialize to the supplied
        # restart file or the free-stream values by calling
        # resetFlow()
        if aeroProblem.adflowData.stateInfo is None:
            if self.getOption('restartFile') is not None:
                self.adflow.inputiteration.mgstartlevel = 1
                self.adflow.initializeflow.initflowrestart()
                # Save this state information
                aeroProblem.adflowData.stateInfo = self._getInfo()
            else:
                self._resetFlow()

        if failedMesh:
            self.adflow.killsignals.fatalfail = True

        # Now set the data from the incomming aeroProblem:
        stateInfo = aeroProblem.adflowData.stateInfo
        if stateInfo is not None and newAP:
            self._setInfo(stateInfo)

        # Potentially correct the states based on the change in the alpha
        oldWinf = aeroProblem.adflowData.oldWinf
        if self.getOption('infChangeCorrection') and oldWinf is not None:
            self.adflow.initializeflow.infchangecorrection(oldWinf)

        # We are now ready to associate self.curAP with the supplied AP
        self.curAP = aeroProblem
        self.curAP.adjointRHS = None

        # Destroy the ANK/NK solver and the adjoint memory
        if newAP:
            self.adflow.nksolver.destroynksolver()
            self.adflow.anksolver.destroyanksolver()
            if releaseAdjointMemory:
                self.releaseAdjointMemory()

    def _setAeroProblemData(self, aeroProblem, firstCall=False):
        """
        After an aeroProblem has been associated with self.cuAP, set
        all the updated information in ADflow."""

        # Set any additional adflow options that may be defined in the
        # aeroproblem. While we do it we save the options that we've
        # modified if they are different than the current option.
        AP = aeroProblem
        try:
            AP.savedOptions
        except:
            AP.savedOptions = {'adflow':{}}


        if 'adflow' in AP.solverOptions:
            for key in AP.solverOptions['adflow']:
                curVal = self.getOption(key)
                overwriteVal =  AP.solverOptions['adflow'][key]
                if overwriteVal != curVal:
                    self.setOption(key, overwriteVal)
                    AP.savedOptions['adflow'][key] = curVal

        alpha = AP.alpha
        beta = AP.beta
        beta = AP.beta
        mach = AP.mach
        machRef = AP.machRef
        machGrid = AP.machGrid

        xRef = AP.xRef; yRef = AP.yRef; zRef = AP.zRef
        xRot = AP.xRot; yRot = AP.yRot; zRot = AP.zRot
        momentAxis = AP.momentAxis
        areaRef = AP.areaRef
        chordRef = AP.chordRef
        liftIndex = self.getOption('liftIndex')

        if (AP.T is None or AP.P is None or AP.rho is None or
            AP.V is None or AP.mu is None):
            raise Error("Insufficient information is given in the "
                        "aeroProblem to determine physical state. "
                        "See AeroProblem documentation for how to "
                        "specify complete aerodynamic states.")

        if self.dtype == 'd':
            mach = numpy.real(mach)

        if self.dtype == 'd':
            T = numpy.real(AP.T)
            P = numpy.real(AP.P)
            rho = numpy.real(AP.rho)
            V = numpy.real(AP.V)
            mu = numpy.real(AP.mu)

            SSuthDim = numpy.real(AP.SSuthDim)
            muSuthDim = numpy.real(AP.muSuthDim)
            TSuthDim = numpy.real(AP.TSuthDim)
            RGasDim = numpy.real(AP.R)
            gammaConstant = numpy.real(AP.gamma)
            Pr = numpy.real(AP.Pr)
        else:
            T = AP.T
            P = AP.P
            rho = AP.rho
            V = AP.V
            mu = AP.mu

            SSuthDim = AP.SSuthDim
            muSuthDim = AP.muSuthDim
            TSuthDim = AP.TSuthDim
            RGasDim = AP.R
            gammaConstant = AP.gamma
            Pr = AP.Pr

        # Do some checking here for things that MUST be specified:
        if AP.mach is None:
            raise Error("'mach' number must be specified in the aeroProblem"
                        " for ADflow.")
        if areaRef is None:
            raise Error("'areaRef' must be specified in aeroProblem"
                        " for ADflow.")
        if chordRef is None:
            raise Error("'chordRef' must be specified in aeroProblem"
                        " for ADflow.")

        # Now set defaults
        if alpha is None:
            alpha = 0.0
        if beta is None:
            beta = 0.0
        if xRef is None:
            xRef = 0.0
        if yRef is None:
            yRef = 0.0
        if zRef is None:
            zRef = 0.0
        if xRot is None:
            xRot = 0.0
        if yRot is None:
            yRot = 0.0
        if zRot is None:
            zRot = 0.0

        if momentAxis is None: #Set the default to the x-axis through the origin
            axisX1 = 0.0; axisX2 = 1.0;
            axisY1 = 0.0; axisY2 = 0.0;
            axisZ1 = 0.0; axisZ2 = 0.0;
        else:
            axisX1 = momentAxis[0][0]; axisX2 = momentAxis[1][0]
            axisY1 = momentAxis[0][1]; axisY2 = momentAxis[1][1]
            axisZ1 = momentAxis[0][2]; axisZ2 = momentAxis[1][2]

        # Set mach defaults if user did not specified any machRef or machGrid values

        # If the user is running time spectral but did not specify
        # machGrid then default it to be equal to mach.

        if machRef is None:
            machRef = mach

        if machGrid is None:
            if self.getOption('equationMode').lower()=='time spectral':
                machGrid = mach
            else:
                # Steady, unsteady
                machGrid = 0.0

        # 1. Angle of attack:
        dToR = numpy.pi/180.0
        self.adflow.inputphysics.alpha = alpha*dToR
        self.adflow.inputphysics.beta = beta*dToR
        self.adflow.inputphysics.liftindex = liftIndex
        self.adflow.flowutils.adjustinflowangle()

        if self.getOption('printIterations') and self.comm.rank == 0:
            print('-> Alpha... %f '% numpy.real(alpha))

        # 2. Reference Points:
        self.adflow.inputphysics.pointref = [xRef, yRef, zRef]
        self.adflow.inputphysics.momentaxis = [[axisX1,axisX2],[axisY1,axisY2],[axisZ1,axisZ2]]
        self.adflow.inputmotion.rotpoint = [xRot, yRot, zRot]
        self.adflow.inputphysics.pointrefec = [0.0, 0.0, 0.0]

        # 3. Reference Areas
        self.adflow.inputphysics.surfaceref = areaRef
        self.adflow.inputphysics.lengthref = chordRef

        # 4. Set mach numbers
        # Mach number for time spectral needs to be set to set to zero
        # If time-spectral (TS) then mach = 0, machcoef = mach, machgrid = mach
        # If Steady-State (SS), time-accurate (TA) then mach = mach, machcoef = mach, machgrid = 0
        if self.getOption('equationMode').lower()=='time spectral':
            self.adflow.inputphysics.mach = 0.0
        else:
            self.adflow.inputphysics.mach = mach

        self.adflow.inputphysics.machcoef = machRef
        self.adflow.inputphysics.machgrid = machGrid

        # Set reference state information:

        # Set the dimensional free strema values
        self.adflow.flowvarrefstate.pinfdim = P
        self.adflow.flowvarrefstate.tinfdim = T
        self.adflow.flowvarrefstate.rhoinfdim = rho

        self.adflow.inputphysics.ssuthdim = SSuthDim
        self.adflow.inputphysics.musuthdim = muSuthDim
        self.adflow.inputphysics.tsuthdim = TSuthDim
        self.adflow.inputphysics.rgasdim = RGasDim
        self.adflow.inputphysics.prandtl = Pr

        # Update gamma only if it has changed from what currently is set
        if abs(self.adflow.inputphysics.gammaconstant - gammaConstant) > 1.0e-12:
            self.adflow.inputphysics.gammaconstant = gammaConstant
            self.adflow.updategamma() # NOTE! It is absolutely necessary to call this function, otherwise gamma is not properly updated.

        # 4. Periodic Parameters --- These are not checked/verified
        # and come directly from aeroProblem. Make sure you specify
        # them there properly!!
        if  self.getOption('alphaMode'):
            self.adflow.inputmotion.degreepolalpha = int(AP.degreePol)
            self.adflow.inputmotion.coefpolalpha = AP.coefPol
            self.adflow.inputmotion.omegafouralpha   = AP.omegaFourier
            self.adflow.inputmotion.degreefouralpha  = AP.degreeFourier
            self.adflow.inputmotion.coscoeffouralpha = AP.cosCoefFourier
            self.adflow.inputmotion.sincoeffouralpha = AP.sinCoefFourier
        elif  self.getOption('betaMode'):
            self.adflow.inputmotion.degreepolmach = int(AP.degreePol)
            self.adflow.inputmotion.coefpolmach = AP.coefPol
            self.adflow.inputmotion.omegafourbeta   = AP.omegaFourier
            self.adflow.inputmotion.degreefourbeta  = AP.degreeFourier
            self.adflow.inputmotion.coscoeffourbeta = AP.cosCoefFourier
            self.adflow.inputmotion.sincoeffourbeta = AP.sinCoefFourier
        elif self.getOption('machMode'):
            self.adflow.inputmotion.degreepolmach = int(AP.degreePol)
            self.adflow.inputmotion.coefpolmach = AP.coefPol
            self.adflow.inputmotion.omegafourmach   = AP.omegaFourier
            self.adflow.inputmotion.degreefourmach  = AP.degreeFourier
            self.adflow.inputmotion.coscoeffourmach = AP.cosCoefFourier
            self.adflow.inputmotion.sincoeffourmach = AP.sinCoefFourier
        elif  self.getOption('pMode'):
            ### add in lift axis dependence
            self.adflow.inputmotion.degreepolxrot = int(AP.degreePol)
            self.adflow.inputmotion.coefpolxrot = AP.coefPol
            self.adflow.inputmotion.omegafourxrot = AP.omegaFourier
            self.adflow.inputmotion.degreefourxrot  = AP.degreeFourier
            self.adflow.inputmotion.coscoeffourxrot = AP.cosCoefFourier
            self.adflow.inputmotion.sincoeffourxrot = AP.sinCoefFourier
        elif self.getOption('qMode'):
            self.adflow.inputmotion.degreepolzrot = int(AP.degreePol)
            self.adflow.inputmotion.coefpolzrot = AP.coefPol
            self.adflow.inputmotion.omegafourzrot = AP.omegaFourier
            self.adflow.inputmotion.degreefourzrot  = AP.degreeFourier
            self.adflow.inputmotion.coscoeffourzrot = AP.cosCoefFourier
            self.adflow.inputmotion.sincoeffourzrot = AP.sinCoefFourier
        elif self.getOption('rMode'):
            self.adflow.inputmotion.degreepolyrot = int(AP.degreePol)
            self.adflow.inputmotion.coefpolyrot = AP.coefPol
            self.adflow.inputmotion.omegafouryrot = AP.omegaFourier
            self.adflow.inputmotion.degreefouryrot  = AP.degreeFourier
            self.adflow.inputmotion.coscoeffouryrot = AP.cosCoefFourier
            self.adflow.inputmotion.sincoeffouryrot = AP.sinCoefFourier

        # Set any possible BC Data coming out of the aeroProblem
        nameArray, dataArray, groupArray, groupNames, empty = (
            self._getBCDataFromAeroProblem(AP))
        if not empty:
            self.adflow.bcdata.setbcdata(nameArray, dataArray, groupArray, 1)

        if not firstCall:
            self.adflow.initializeflow.updatebcdataalllevels()
            if self.getOption('equationMode').lower() == 'time spectral':
            	self.adflow.preprocessingapi.updateperiodicinfoalllevels()
            	self.adflow.preprocessingapi.updatemetricsalllevels()
            self.adflow.preprocessingapi.updategridvelocitiesalllevels()

    def _getBCDataFromAeroProblem(self, AP):

        variables = []
        dataArray = []
        groupNames = []

        for tmp in AP.bcVarData:
            varName, family = tmp
            variables.append(varName)
            dataArray.append(AP.bcVarData[tmp])
            groupNames.append(family)

        nameArray = self._createFortranStringArray(variables)
        groupArray = self._expandGroupNames(groupNames)
        if len(nameArray) > 0:
            return nameArray, dataArray, groupArray, groupNames, False
        else:
            # dummy data that doesn't matter
            return (self._createFortranStringArray(['Pressure']), [0.0],
                    [[1,1]], groupNames, True)

    def getForces(self, groupName=None, TS=0):
        """ Return the forces on this processor on the families defined by groupName.

        Parameters
        ----------
        groupName : str
            Group identifier to get only forces cooresponding to the
            desired group. The group must be a family or a user-supplied
            group of families. The default is None which corresponds to
            all wall-type surfaces.

        TS : int
            Spectral instance for which to get the forces

        Returns
        -------
        forces : array (N,3)
            Forces (or tractions depending on that forceAsTractions
            options) on this processor. Note that N may be 0, and an
            empty array of shape (0, 3) can be returned.
        """
        # Set the family to all walls group.
        npts, ncell = self._getSurfaceSize(self.allWallsGroup)

        forces = numpy.zeros((npts, 3), self.dtype)
        self.adflow.getforces(forces.T, TS+1)
        if groupName is None:
            groupName = self.allWallsGroup

        # Finally map the vector as required.
        return self.mapVector(forces, self.allWallsGroup, groupName)

    def getHeatFluxes(self, groupName=None, TS=0):
        """Return the heat fluxes for isothermal walls on the families
        defined by group name on this processor.

        Parameters
        ----------
        groupName : str
            Group identifier to get only heat fluxes cooresponding to
            the desired group. The group must be a family or a
            user-supplied group of families. The default is None which
            corresponds to all wall-type surfaces.

        TS : int
            Spectral instance for which to get the fluxes.

        Returns
        -------
        heatFluxes : array (N)
            HeatFluxes on this processor. Note that N may be 0, and an
            empty array of shape (0) can be returned.

        """

        # Set the family to all walls group.
        npts, ncell = self._getSurfaceSize(self.allWallsGroup)

        fluxes = numpy.zeros(npts, self.dtype)
        self.adflow.getheatflux(fluxes, TS+1)
        if groupName is None:
            groupName = self.allWallsGroup

        # Map vector expects and Nx3 array. So we will do just that.
        tmp = numpy.zeros((npts, 3))
        tmp[:, 0] = fluxes
        tmp = self.mapVector(tmp, self.allWallsGroup, groupName)
        fluxes = tmp[:, 0]
        return fluxes

    def setWallTemperature(self, temperature, groupName=None, TS=0):
        """Set the temperature of the isothermal walls.

        Parameters
        ----------
        temperature : numpy array

            Dimensional temperature to set for wall. This size must
            correpsond to the size of the heat flux obtained using the
            same groupName.

        groupName : str

            Group identifier to set only temperatures corresponding to
            the desired group. The group must be a family or a
            user-supplied group of families. The default is None which
            corresponds to all wall-type surfaces.

        TS : int
            Time spectral instance to set.
        """
        if groupName is None:
            groupName = self.allWallsGroup

        # For the mapVector to work correctly, we need to retrieve the
        # existing values and just overwrite the ones we've changed
        # using mapVector.
        npts, ncell = self._getSurfaceSize(self.allWallsGroup)
        fullTemp = self.adflow.gettnswall(npts, TS+1)

        # Now map new values in and set.
        fullTemp = self.mapVector(temperature, groupName, self.allWallsGroup, fullTemp)
        self.adflow.settnswall(fullTemp, TS+1)

    def getSurfacePoints(self, groupName=None, includeZipper=True, TS=0):

        """Return the coordinates for the surfaces defined by groupName.

        Parameters
        ----------
        groupName : str
            Group identifier to get only coordinates cooresponding to
            the desired group. The group must be a family or a
            user-supplied group of families. The default is None which
            corresponds to all wall-type surfaces.

        TS : int
            The time spectral instance to use for the forces.
        """

        if groupName is None:
            groupName = self.allWallsGroup

        if includeZipper:
            self._createZipperMesh()

        # Get the required size
        npts, ncell = self._getSurfaceSize(groupName, includeZipper)
        pts = numpy.zeros((npts, 3), self.dtype)
        famList = self._getFamilyList(groupName)
        if npts == 0:
            dummy =  numpy.zeros((1, 3), self.dtype)
            self.adflow.surfaceutils.getsurfacepoints(dummy.T, TS+1, famList, includeZipper)
        else:
            self.adflow.surfaceutils.getsurfacepoints(pts.T, TS+1, famList, includeZipper)

        return pts

    def getSurfaceConnectivity(self, groupName=None, includeZipper=True, includeCGNS=False):
        """Return the connectivity dinates at which the forces (or tractions) are
        defined. This is the complement of getForces() which returns
        the forces at the locations returned in this routine.

        Parameters
        ----------
        groupName : str
            Group identifier to get only forces cooresponding to the
            desired group. The group must be a family or a user-supplied
            group of families. The default is None which corresponds to
            all wall-type surfaces.

        includeCGNS : bool
            Whether or not this function should return the indices of the CGNS blocks
            that each face patch belongs to. Zipper mesh patches will have cgnsBlockID = -1.

        """

        # Create the zipper mesh if not done so
        self._createZipperMesh()

        if groupName is None:
            groupName = self.allWallsGroup

        # Set the list of surfaces this family requires
        famList = self._getFamilyList(groupName)
        npts, ncell = self._getSurfaceSize(groupName, includeZipper)
        conn =  numpy.zeros((ncell, 4), dtype='intc')
        cgnsBlockID =  numpy.zeros(max(1,ncell), dtype='intc') # f2py will crash if we give a vector of length zero
        self.adflow.surfaceutils.getsurfaceconnectivity(numpy.ravel(conn), numpy.ravel(cgnsBlockID), famList, includeZipper)

        faceSizes = 4*numpy.ones(len(conn), 'intc')

        # Fix cgnsBlockID size if its length should be zero
        if ncell == 0:
            cgnsBlockID = numpy.zeros(ncell, dtype='intc')

        if includeCGNS:
            # Conver to 0-based ordering becuase we are in python
            return conn-1, faceSizes, cgnsBlockID-1
        else:
            # Conver to 0-based ordering becuase we are in python
            return conn-1, faceSizes

    def _expandGroupNames(self, groupNames):
        """Take a list of family (group) names and return a 2D array of the
        fortran group numbers of the following form:

        [ 2 | y y x x x ]
        [ 1 | y x x x x ]
        [ 5 | y y y y y ]

        The first column is the number of significant family entries.
         The 'y' variables are the actual group numbers and the 'x'
         values are irrelevant.
        """

        nMax = 0
        for groupName in groupNames:
            nMax = max(nMax, len(self._getFamilyList(groupName)))

        groupArray = numpy.zeros((len(groupNames), nMax + 1))
        for i in range(len(groupNames)):
            famList = self._getFamilyList(groupNames[i])
            groupArray[i, 0] = len(famList)
            groupArray[i, 1:1+len(famList)] = famList

        return groupArray


    def globalNKPreCon(self, inVec, outVec):

        """This function is ONLY used as a preconditioner to the
        global Aero-Structural system. This computes outVec =
        M^(-1)*inVec where M^(-1) is the approximate inverse
        application of the preconditing matrix.

        Parameters
        ----------
        inVec : array
            inVec must be size self.getStateSize()

        Returns
        -------
        outVec : array
            Preconditioned vector
        """
        return self.adflow.nksolver.applypc(inVec, outVec)

    def globalAdjointPreCon(self, inVec, outVec):
        """This function is ONLY used as a preconditioner to the
        global Aero-Structural ADJOINT system. This computes outVec =
        M^(-1)*inVec where M^(-1) is the approximate inverse
        application of the preconditing matrix.

        Parameters
        ----------
        inVec : array
            inVec must be size self.getAdjointStateSize()

        Returns
        -------
        outVec : array
            Preconditioned vector
        """
        return self.adflow.nksolver.applyadjointpc(inVec, outVec)

    def _addAeroDV(self, dv):
        """Add a single desgin variable that ADflow knows about.

        Parameters
        ----------
        dv : str
            dv name. Must be in the self.possibleAeroDVs list
            """
        dv = dv.lower()
        if dv not in self.possibleAeroDVs:
            raise Error("%s was not one of the possible AeroDVs. "
                        "The complete list of DVs for ADflow is %s. "%(
                            dv, repr(set(self.possibleAeroDVs.keys()))))

        if dv not in self.aeroDVs:
            # A new DV add it:
            self.aeroDVs.append(dv)

    def _setupAdjoint(self, reform=False):
        """
        Setup the data structures required to solve the adjoint problem
        """

        # Destroy the NKsolver to free memory -- Call this even if the
        # solver is not used...a safeguard check is done in Fortran
        self.adflow.nksolver.destroynksolver()
        self.adflow.anksolver.destroyanksolver()
        self._setAeroDVs()

        if not self.adjointSetup or reform:
            # Create any PETSc variables if necessary
            self.adflow.adjointapi.createpetscvars()

            # Setup all required matrices in forward mode. (possibly none
            # of them)
            self.adflow.adjointapi.setupallresidualmatricesfwd()
            self.adflow.adjointapi.setuppetscksp()
            self.adjointSetup = True

    def releaseAdjointMemory(self):
        """
        release the PETSc Memory that have been allocated
        """
        if self.adjointSetup:
            self.adflow.adjointutils.destroypetscvars()
            self.adjointSetup = False

    def solveAdjoint(self, aeroProblem, objective, forcePoints=None,
                      structAdjoint=None, groupName=None):

        # Remind the user they are using frozen turbulence.
        if self.getOption('frozenTurbulence') and self.myid== 0:
           self.getOption('equationType').lower() == 'rans' and \
            ADFLOWWarning("Turbulence is frozen!!! DERIVATIVES WILL BE WRONG!!! "
                          "USE AT OWN RISK!!!")

        # May be switching aeroProblems here
        self.setAeroProblem(aeroProblem)

        # Possibly setup adjoint matrices/vector as required
        self._setupAdjoint()

        # Check to see if the RHS Partials have been computed
        if objective not in self.curAP.adflowData.adjointRHS:
            RHS = self.computeJacobianVectorProductBwd(
                funcsBar=self._getFuncsBar(objective), wDeriv=True)
            self.curAP.adflowData.adjointRHS[objective] = RHS.copy()
        else:
            RHS = self.curAP.adflowData.adjointRHS[objective].copy()

        # Check to see if we need to agument the RHS with a structural
        # adjoint:
        if structAdjoint is not None and groupName is not None:
            phi = self.mapVector(structAdjoint, groupName, self.allWallsGroup)

            agument = self.computeJacobianVectorProductBwd(
                fBar=phi, wDeriv=True)
            RHS -= agument

        # Check if objective is python 'allocated':
        if objective not in self.curAP.adflowData.adjoints:
            self.curAP.adflowData.adjoints[objective] = (
                numpy.zeros(self.getAdjointStateSize(), float))

        # Extract the psi:
        psi = self.curAP.adflowData.adjoints[objective]

        # Actually Solve the adjoint system...psi is updated with the
        # new solution.
        self.adflow.adjointapi.solveadjoint(RHS, psi, True)

        # Now set the flags and possibly reset adjoint
        if self.adflow.killsignals.adjointfailed:
            self.adjointFailed = True
            # Reset stored adjoint
            self.curAP.adflowData.adjoints[objective][:] = 0.0
        else:
            self.curAP.adflowData.adjoints[objective] = psi
            self.adjointFailed = False

    def _processAeroDerivatives(self, dIda, dIdBC):
        """This internal furncion is used to convert the raw array ouput from
        the matrix-free product bwd routine into the required
        dictionary format."""

        funcsSens = {}

        for dvName in self.curAP.DVs:
           key = self.curAP.DVs[dvName].key.lower()
           dvFam = self.curAP.DVs[dvName].family

           tmp = {}
           if key == 'altitude':
               # This design variable is special. It combines changes
               # in temperature, pressure and density into a single
               # variable. Since we have derivatives for T, P and
               # rho, we simply chain rule it back to the the
               # altitude variable.
               self.curAP.evalFunctionsSens(tmp, ['P', 'T', 'rho'])

               # Extract the derivatives wrt the independent
               # parameters in ADflow
               dIdP = dIda[self.possibleAeroDVs['p']]
               dIdT = dIda[self.possibleAeroDVs['t']]
               dIdrho = dIda[self.possibleAeroDVs['rho']]

               # Chain-rule to get the final derivative:
               funcsSens[dvName] = (
                   tmp[self.curAP['P']][dvName]*dIdP +
                   tmp[self.curAP['T']][dvName]*dIdT +
                   tmp[self.curAP['rho']][dvName]*dIdrho)
           elif key == 'mach':
               self.curAP.evalFunctionsSens(tmp, ['P', 'rho'])
               # Simular story for Mach: It is technically possible
               # to use a mach number for a fixed RE simulation. For
               # the RE to stay fixed and change the mach number, the
               # 'P' and 'rho' must also change. We have to chain run
               # this dependence back through to the final mach
               # derivative. When Mach number is used with altitude
               # or P and T, this calc is unnecessary, but won't do
               # any harm.
               dIdP = dIda[self.possibleAeroDVs['p']]
               dIdrho = dIda[self.possibleAeroDVs['rho']]

               # Chain-rule to get the final derivative:
               funcsSens[dvName] = (
                   tmp[self.curAP['P']][dvName]*dIdP +
                   tmp[self.curAP['rho']][dvName]*dIdrho +
                   dIda[self.possibleAeroDVs['mach']])

           elif key in self.possibleAeroDVs:
               funcsSens[dvName] = dIda[self.possibleAeroDVs[key]]
               if key == 'alpha':
                   funcsSens[dvName] *= numpy.pi/180.0

           elif key in self.possibleBCDvs:
               # We need to determine what the index is in dIdBC. For
               # now just do an efficient linear search:
               i = 0

               for tmp in self.curAP.bcVarData:
                   varName, family = tmp
                   value = self.curAP.bcVarData[tmp]
                   if varName.lower() == key and family.lower() == dvFam.lower():
                       funcsSens[dvName] = dIdBC[i]
                   i += 1

        return funcsSens

    def _setAeroDVs(self):

        """ Do everything that is required to deal with aerodynamic
        design variables in ADflow"""

        DVsRequired = list(self.curAP.DVs.keys())
        for dv in DVsRequired:
            key = self.curAP.DVs[dv].key.lower()
            if key in ['altitude']:
                # All these variables need to be compined
                self._addAeroDV('P')
                self._addAeroDV('T')
                self._addAeroDV('rho')
            elif key in ['mach']:
                self._addAeroDV('mach')
                self._addAeroDV('P')
                self._addAeroDV('rho')

            elif key in self.possibleAeroDVs:
                self._addAeroDV(key)
            elif key in self.possibleBCDvs:
                pass
            else:
                raise Error("The design variable '%s' as specified in the"
                            " aeroProblem cannot be used with ADflow."% key)

    def solveAdjointForRHS(self, inVec, relTol=None):
        """
        Solve the adjoint system with an arbitary RHS vector.

        Parameters
        ----------
        inVec : numpy array
            Array of size w

        Returns
        -------
        outVec : numpy array
            Solution vector of size w
        """
        if relTol is None:
            relTol = self.getOption('adjointl2convergence')
        outVec = self.adflow.adjointapi.solveadjointforrhs(inVec, relTol)

        return outVec

    def solveDirectForRHS(self, inVec, relTol=None):
        """
        Solve the direct system with an arbitary RHS vector.

        Parameters
        ----------
        inVec : numpy array
            Array of size w

        Returns
        -------
        outVec : numpy array
            Solution vector of size w
        """
        if relTol is None:
            relTol = self.getOption('adjointl2convergence')
        outVec = self.adflow.adjointapi.solvedirectforrhs(inVec, relTol)

        return outVec

    def saveAdjointMatrix(self, baseFileName):
        """ Save the adjoint matrix to a binary petsc file for
        possible future external testing

        Parameters
        ----------
        basefileName : str
            Filename to use. The Adjoint matrix, PC matrix(if it exists)
            and RHS  will be written
        """
        adjointMatrixName = baseFileNmae + '_drdw.bin'
        pcMatrixName = baseFileNmae + '_drdwPre.bin'
        rhsName = baseFileName + '_rsh.bin'
        cellCenterName = baseFileName + '_cellCen.bin'
        self.adflow.adjointapi.saveadjointmatrix(adjointMatrixName)
        self.adflow.adjointapi.saveadjointpc(pcMatrixName)
        self.adflow.saveadjointrhs(rhsName)

    def computeStabilityParameters(self):
        """
        run the stability derivative driver to compute the stability parameters
        from the time spectral solution
        """
        self.adflow.utils.stabilityderivativedriver()

    def updateGeometryInfo(self, warpMesh=True):
        """
        Update the ADflow internal geometry info.
        """

        # The mesh is modified
        if self._updateGeomInfo and self.mesh is not None:
            # If it is unsteady, and mesh is modified, then it has to be ALE
            if self.getOption('equationMode').lower() == 'unsteady':
                self.adflow.preprocessingapi.shiftcoorandvolumes()
                self.adflow.aleutils.shiftlevelale()
            # Warp the mesh if surface coordinates are modified
            if warpMesh:
                timeA = time.time()
                self.mesh.warpMesh()
                newGrid = self.mesh.getSolverGrid()
                self.adflow.killsignals.routinefailed = False
                self.adflow.killsignals.fatalFail = False
                self.updateTime = time.time()-timeA
                if newGrid is not None:
                    self.adflow.warping.setgrid(newGrid)
            # Update geometric data, depending on the type of simulation
            if self.getOption('equationMode').lower() == 'unsteady':
                self.adflow.solvers.updateunsteadygeometry()
            else:
                self.adflow.preprocessingapi.updatecoordinatesalllevels()
                self.adflow.walldistance.updatewalldistancealllevels()
                self.adflow.preprocessingapi.updatemetricsalllevels()
                self.adflow.preprocessingapi.updategridvelocitiesalllevels()
                # Perform overset update
                ncells = self.adflow.adjointvars.ncellslocal[0]
                ntime  = self.adflow.inputtimespectral.ntimeintervalsspectral
                n  = ncells*ntime
                flag = numpy.zeros(n)

                # Only need to call the cutCallBack and regenerate the zipper mesh
                # if we're doing a full update.
                if self.getOption('oversetUpdateMode') == 'full':
                    cutCallBack = self.getOption('cutCallBack')
                    if cutCallBack is not None:
                        xCen = self.adflow.utils.getcellcenters(1, n).T
                        cutCallBack(xCen, flag)

                    # Verify previous mesh failures
                    self.adflow.killsignals.routinefailed = \
                        self.comm.allreduce(
                        bool(self.adflow.killsignals.routinefailed), op=MPI.LOR)
                    self.adflow.killsignals.fatalfail = self.adflow.killsignals.routinefailed

                    # We will need to update the zipper mesh later on.
                    # But we only do this if we have a valid mesh, otherwise the
                    # code might halt during zipper mesh regeneration
                    if not self.adflow.killsignals.fatalfail:
                        self.zipperCreated = False
                    else: # We got mesh failure!
                        self.zipperCreated = True # Set flag to true to skip zipper mesh call
                        if self.myid == 0:
                            print('ATTENTION: Zipper mesh will not be regenerated due to previous failures.')

                famList = self._getFamilyList(self.closedFamilyGroup)
                self.adflow.oversetapi.updateoverset(flag, famList)

            # Update flags
            self._updateGeomInfo = False
            self.adflow.killsignals.routinefailed = \
                self.comm.allreduce(
                bool(self.adflow.killsignals.routinefailed), op=MPI.LOR)
            self.adflow.killsignals.fatalfail = self.adflow.killsignals.routinefailed

    def getAdjointResNorms(self):
        '''
        Return the following adjoint residual norms:
        initRes Norm: Norm the adjoint RHS
        startRes Norm: Norm at the start of adjoint call (with possible non-zero restart)
        finalCFD Norm: Norm at the end of adjoint solve
        '''
        initRes  = self.adflow.adjointpetsc.adjresinit
        startRes = self.adflow.adjointpetsc.adjresstart
        finalRes = self.adflow.adjointpetsc.adjresfinal
        fail = self.adflow.killsignals.adjointfailed

        return initRes, startRes, finalRes, fail

    def getResNorms(self):
        """Return the initial, starting and final Res Norms. Typically
        used by an external solver."""
        return (numpy.real(self.adflow.iteration.totalr0),
                numpy.real(self.adflow.iteration.totalrstart),
                numpy.real(self.adflow.iteration.totalrfinal))

    def setResNorms(self, initNorm=None, startNorm=None, finalNorm=None):
        """ Set one of these norms if not None. Typlically used by an
        external solver"""
        if initNorm is not None:
            self.adflow.iteration.totalr0 = initNorm
        if startNorm is not None:
            self.adflow.iteration.totalrstart = startNorm
        if finalNorm is not None:
            self.adflow.iteration.finalNorm = finalNorm

    def _prescribedTSMotion(self):
        """Determine if we have prescribed motion timespectral analysis"""

        if (self.getOption('alphamode') or self.getOption('betamode') or
            self.getOption('machmode') or self.getOption('pmode') or
            self.getOption('qmode') or self.getOption('rmode') or
            self.getOption('altitudemode')):
            return True
        else:
            return False

    def _isAeroObjective(self, objective):
        """
        This function takes in an external objective string and determines
        if the string is a valid function in ADflow. The function returns
        a boolean.

        Parameters
        ----------
        objective: string
            The objective to be tested.
        """
        if objective.lower() in self.adflowCostFunctions.keys() or \
           objective.lower() in self.adflowUserCostFunctions.keys():
            return True
        else:
            return False

    # =========================================================================
    #   The following routines two routines are the workhorse of the
    #   forward and reverse mode routines. These can compute *ANY*
    #   product that is possible from the solver.
    #   =========================================================================

    def computeJacobianVectorProductFwd(self, xDvDot=None, xSDot=None, xVDot=None, wDot=None,
                                        residualDeriv=False, funcDeriv=False, fDeriv=False,
                                        groupName=None):
        """This the main python gateway for producing forward mode jacobian
        vector products. It is not generally called by the user by
        rather internally or from another solver. A DVGeo object and a
        mesh object must both be set for this routine.

        Parameters
        ----------
        xDvDot : dict
            Perturbation on the geometric design variables defined in DVGeo.
        xSDot : numpy array
            Perturbation on the surface
        xVDot : numpy array
            Perturbation on the volume
        wDot : numpy array
            Perturbation the state variables

        residualDeriv : bool
            Flag specifiying if the residualDerivative (dwDot) should be returned
        funcDeriv : bool
            Flag specifiying if the derviative of the cost functions
            (as defined in the current aeroproblem) should be returned.
        Fderiv : bool
            Flag specifiying if the derviative of the surface forces (tractions)
            should be returned
        groupName : str
            Optional group name to use for evaluating functions. Defaults to all
            surfaces.

        Returns
        -------
        dwdot, funcsdot, fDot : array, dict, array
            One or more of the these are return depending ont he *Deriv flags
        """

        if xDvDot is None and xSDot is None and xVDot is None and wDot is None:
            raise Error('computeJacobianVectorProductFwd: xDvDot, xSDot, xVDot and wDot cannot '
                        'all be None')

        self._setAeroDVs()
        nTime  = self.adflow.inputtimespectral.ntimeintervalsspectral

        # Default flags
        useState = False
        useSpatial = False

        # Process the Xs perturbation
        if xSDot is None:
            xsdot = numpy.zeros_like(self.coords0)
            xsdot = self.mapVector(xsdot, self.allFamilies,
                                   self.designFamilyGroup,
                                   includeZipper=False)
        else:
            xsdot = xSDot
            useSpatial = True

        # Process the Xv perturbation
        if xVDot is None:
            xvdot = numpy.zeros(self.getSpatialSize())
        else:
            xvdot = xVDot
            useSpatial = True

        # Process wDot perturbation
        if wDot is None:
            wdot = numpy.zeros(self.getStateSize())
        else:
            wdot = wDot
            useState = True

        # Process the extra variable perturbation....this comes from
        # xDvDot
        extradot = numpy.zeros(self.adflow.adjointvars.ndesignextra)
        bcDataNames, bcDataValues, bcDataFamLists, bcDataFams, bcVarsEmpty = (
            self._getBCDataFromAeroProblem(self.curAP))
        bcDataValuesdot = numpy.zeros_like(bcDataValues)

        if xDvDot is not None:
            useSpatial = True
            for xKey in xDvDot:
                # We need to split out the family from the key.
                key = xKey.split('_')
                if len(key) == 1:
                    key = key[0].lower()
                    if key in self.possibleAeroDVs:
                        val = xDvDot[xKey]
                        if key.lower() == 'alpha':
                            val *= numpy.pi/180
                        extradot[self.possibleAeroDVs[key.lower()]] = val

                else:
                    fam = '_'.join(key[1:])
                    key = key[0].lower()
                    if key in self.possibleBCDvs and not bcVarsEmpty:
                        # Figure out what index this should be:
                        for i in range(len(bcDataNames)):
                            if key.lower() == ''.join(bcDataNames[i]).strip().lower() and \
                               fam.lower() == bcDataFams[i].lower():
                                bcDataValuesdot[i] = xDvDot[xKey]
        # For the geometric xDvDot perturbation we accumulate into the
        # already existing (and possibly nonzero) xsdot and xvdot
        if xDvDot is not None or xSDot is not None:
            if xDvDot is not None and self.DVGeo is not None:
                xsdot += self.DVGeo.totalSensitivityProd(xDvDot, self.curAP.ptSetName, self.comm, config=self.curAP.name).reshape(xsdot.shape)
            if self.mesh is not None:
                xsdot = self.mapVector(xsdot, self.meshFamilyGroup,
                                       self.designFamilyGroup, includeZipper=False)
                xvdot += self.mesh.warpDerivFwd(xsdot)
            useSpatial = True

        # Sizes for output arrays
        costSize = self.adflow.constants.ncostfunction
        fSize, nCell = self._getSurfaceSize(self.allWallsGroup, includeZipper=True)

        # Generate the list of families we need for the functions in curAP
        groupNames = set()
        for f in self.curAP.evalFuncs:
            fl = f.lower()
            if fl in self.adflowCostFunctions:
                groupName = self.adflowCostFunctions[fl][0]
                groupNames.add(groupName)
            if f in self.adflowUserCostFunctions:
                for sf in self.adflowUserCostFunctions[f].functions:
                    groupName = self.adflowCostFunctions[sf.lower()][0]
                    groupNames.add(groupName)

        groupNames = list(groupNames)
        if len(groupNames) == 0:
            famLists = self._expandGroupNames([self.allWallsGroup])
        else:
            famLists = self._expandGroupNames(groupNames)

        # Extract any possibly BC daa
        dwdot, tmp, fdot = self.adflow.adjointapi.computematrixfreeproductfwd(
            xvdot, extradot, wdot, bcDataValuesdot, useSpatial, useState, famLists, bcDataNames,
            bcDataValues, bcDataFamLists, bcVarsEmpty, costSize, max(1, fSize), nTime)

        # Explictly put fdot to nothing if size is zero
        if fSize==0:
            fdot = numpy.zeros((0, 3))

        # Process the derivative of the functions
        funcsDot = {}
        for f in self.curAP.evalFuncs:
            fl = f.lower()
            if fl in self.adflowCostFunctions:
                groupName = self.adflowCostFunctions[fl][0]
                basicFunc = self.adflowCostFunctions[fl][1]
                mapping = self.basicCostFunctions[basicFunc]
                # Get the group index:
                ind = groupNames.index(groupName)
                funcsDot[f] = tmp[mapping - 1, ind]
            elif f in self.adflowUserCostFunctions:
                # We must linearize the user-supplied function
                sens = self.adflowUserCostFunctions.evalFunctionsSens()
                funcsDot[f] = 0.0
                for sf in self.adflowUserCostFunctions[f].functions:
                    groupName = self.adflowCostFunctions[sf][0]
                    basicFunc = self.adflowCostFunctions[sf][1]
                    mapping = self.basicCostFunctions[basicFunc]
                    # Get the group index:
                    ind = groupNames.index(groupName)
                    funcsDot[f] += sens[sf]*tmp[mapping -1, ind]

        # Assemble the returns
        returns = []
        if residualDeriv:
            returns.append(dwdot)
        if funcDeriv:
            returns.append(funcsDot)
        if fDeriv:
            returns.append(fdot.T)

        return tuple(returns) if len(returns) > 1 else returns[0]

    def computeJacobianVectorProductBwd(self, resBar=None, funcsBar=None, fBar=None,
                                    wDeriv=None, xVDeriv=None, xSDeriv=None,
                                    xDvDeriv=None, xDvDerivAero=None):
        """This the main python gateway for producing reverse mode jacobian
        vector products. It is not generally called by the user by
        rather internally or from another solver. A mesh object must
        be present for the xSDeriv=True flag and a mesh and DVGeo
        object must be present for xDvDeriv=True flag. Note that more
        than one of the specified return flags may be spcified. If
        more than one return is specified, the order of return is :
        (wDeriv, xVDeriv, XsDeriv, xDvDeriv, dXdvDerivAero).

        Parameters
        ----------
        resBar : numpy array
            Seed for the residuals (dwb in adflow)
        funcsBar : dict
            Dictionary of functions with reverse seeds. Only nonzero seeds
            need to be provided. All other seeds will be taken as zero.
        fBar : numpy array
            Seed for the forces (or tractions depending on the option value) to use
            in reverse mode.

        wDeriv : bool
            Flag specifiying if the state (w) derivative (wb) should be returned
        xVDeriv : bool
            Flag specifiying if the volume node (xV) derivative should be returned
        xSDeriv : bool
            Flag specifiying if the surface node (xS) derivative should be returned.
        xDvDeriv : bool
            Flag specifiying if the design variable (xDv) derviatives should
            be returned. This will include both geometric *and* aerodynamic derivatives
        xDvDerivAero : bool
            Flag to return *just* the aerodynamic derivatives. If this is True and
            xDvDeriv is False,*just* the aerodynamic derivatives are returned.

        Returns
        -------
        wbar, xvbar, xsbar, xdvbar, xdvaerobar : array, array, array, dict, dict
            One or more of these are returned depending on the *Deriv flags provided.

        """
        # Error Checking
        if resBar is None and funcsBar is None and fBar is None:
            raise Error("computeJacobianVectorProductBwd: One of resBar, funcsBar and fBar"
                        " must be given. resBar=%s, funcsBar=%s, fBar=%s"% (
                            resBar, funcsBar, fBar))
        if (wDeriv is None and xVDeriv is None and xDvDeriv is None and
            xSDeriv is None and xDvDerivAero is None):
            raise Error("computeJacobianVectorProductBwd: One of wDeriv, xVDeriv, "
                        "xDvDeriv and xDvDerivAero must be given as True. "
                        "wDeriv=%s, xVDeriv=%s, xDvDeriv=%s, xSDeriv=%s xDvDerivAero=%s."%(
                            wDeriv, xVDeriv, xDvDeriv, xSDeriv, xDvDerivAero))
        self._setAeroDVs()

        # ---------------------
        #  Check for resBar
        # ---------------------
        if resBar is None:
            if self.getOption('frozenTurbulence'):
                resBar = numpy.zeros(self.getAdjointStateSize())
            else:
                resBar = numpy.zeros(self.getStateSize())

        # -------------------------
        #  Check for fBar (forces)
        # ------------------------
        nTime  = self.adflow.inputtimespectral.ntimeintervalsspectral
        nPts, nCell = self._getSurfaceSize(self.allWallsGroup, includeZipper=True)

        if fBar is None:
            fBar = numpy.zeros((nTime, nPts, 3))
        else:
            # Expand out to the sps direction in case there were only
            # 2 dimensions.
            fBar= fBar.reshape((nTime, nPts, 3))

        # ---------------------
        #  Check for funcsBar
        # ---------------------

        if funcsBar is None:
            funcsBar = {}

        # Generate the list of families:
        groupNames = []
        tmp = []

        for f in funcsBar:
            fl = f.lower()
            if fl in self.adflowCostFunctions:
                groupName = self.adflowCostFunctions[fl][0]
                basicFunc = self.adflowCostFunctions[fl][1]

                if groupName in groupNames:
                    ind = groupNames.index(groupName)
                else:
                    groupNames.append(groupName)
                    tmp.append(numpy.zeros(self.adflow.constants.ncostfunction))
                    ind = -1
                mapping = self.basicCostFunctions[basicFunc]
                tmp[ind][mapping-1] += funcsBar[f]

        if len(tmp) == 0:
            # No adflow-functions given. Just set zeros. Same as
            # if funcsBar was None
            funcsBar = numpy.zeros((self.adflow.constants.ncostfunction, 1))
            famLists = self._expandGroupNames([self.allWallsGroup])
        else:
            famLists = self._expandGroupNames(groupNames)
            funcsBar = numpy.array(tmp).T

        # Determine if we can do a cheaper state-variable only
        # computation or if we need to include the spatial terms:
        useSpatial = False
        useState = False
        if wDeriv:
            useState = True
        if xDvDeriv or xVDeriv or xSDeriv or xDvDerivAero:
            useSpatial = True

        # Extract any possibly BC daa
        bcDataNames, bcDataValues, bcDataFamLists, bcDataFams, bcVarsEmpty = (
            self._getBCDataFromAeroProblem(self.curAP))

        # Do actual Fortran call.
        xvbar, extrabar, wbar, bcdatavaluesbar = self.adflow.adjointapi.computematrixfreeproductbwd(
            resBar, funcsBar, fBar.T, useSpatial, useState, self.getSpatialSize(),
            self.adflow.adjointvars.ndesignextra, self.getAdjointStateSize(), famLists,
            bcDataNames, bcDataValues, bcDataFamLists, bcVarsEmpty)

        # Assemble the possible returns the user has requested:
        returns = []
        if wDeriv:
            returns.append(wbar)
        if xVDeriv:
            returns.append(xvbar)

        # Process xVbar back to the xS or xDV (geometric variables) if necessary
        if xDvDeriv or xSDeriv:
            if self.mesh is not None:

                self.mesh.warpDeriv(xvbar)
                xsbar = self.mesh.getdXs()
                xsbar = self.mapVector(xsbar, self.meshFamilyGroup,
                                       self.designFamilyGroup, includeZipper=False)

                if xSDeriv:
                    returns.append(xsbar)
            else:
                # Only an error if xSDeriv is requested...since we
                # can't do it. xDVDeriv may be specified even when no
                # mesh is present.
                if xSDeriv:
                    raise Error("Could not complete requested xSDeriv "
                                "derivatives since no mesh is present")

            # Process all the way back to the DVs:
            if xDvDeriv:
                xdvbar = {}
                if self.mesh is not None: # Include geometric
                                          # derivatives if mesh is
                                          # present
                    if self.DVGeo is not None and self.DVGeo.getNDV() > 0:
                        xdvbar.update(self.DVGeo.totalSensitivity(
                            xsbar, self.curAP.ptSetName, self.comm, config=self.curAP.name))
                    else:
                        if self.comm.rank == 0:
                            ADFLOWWarning("No DVGeo object is present or it has no "
                                        "design variables specified. No geometric "
                                        "derivatives computed.")
                else:
                    if self.comm.rank == 0:
                        ADFLOWWarning("No mesh object is present. No geometric "
                                    "derivatives computed.")

                # Include aero derivatives here:
                xdvbar.update(self._processAeroDerivatives(extrabar, bcdatavaluesbar))
                returns.append(xdvbar)


        # Include the aerodynamic variables if requested to do so and
        # we haven't already done so with xDvDeriv:
        if xDvDerivAero and not xDvDeriv:
            xdvaerobar = {}
            xdvaerobar.update(self._processAeroDerivatives(extrabar, bcdatavaluesbar))
            returns.append(xdvaerobar)

        # Single return (most frequent) is 'clean', otherwise a tuple.
        return tuple(returns) if len(returns) > 1 else returns[0]

    def mapVector(self, vec1, groupName1, groupName2, vec2=None, includeZipper=True):
        """This is the main workhorse routine of everything that deals with
        families in ADflow. The purpose of this routine is to convert a
        vector 'vec1' (of size Nx3) that was evaluated with
        'groupName1' and expand or contract it (and adjust the
        ordering) to produce 'vec2' evaluated on groupName2.

        A little ascii art might help. Consider the following "mesh"
        . Family 'fam1' has 9 points, 'fam2' has 10 pts and 'fam3' has
        5 points.  Consider that we have also also added two
        additional groups: 'f12' containing 'fam1' and 'fam2' and a
        group 'f23' that contains families 'fam2' and 'fam3'. The vector
        we want to map is 'vec1'. It is length 9+10. All the 'x's are
        significant values.

        The call: mapVector(vec1, 'f12', 'f23')

        will produce the "returned vec" array, containing the
        significant values from 'fam2', where the two groups overlap,
        and the new values from 'fam3' set to zero. The values from
        fam1 are lost. The returned vec has size 15.

            fam1     fam2      fam3
        |---------+----------+------|

        |xxxxxxxxx xxxxxxxxxx|        <- vec1
                  |xxxxxxxxxx 000000| <- returned vec (vec2)

        It is also possible to pass in vec2 into this routine. For
        that case, the existing values in the array will not be
        kept. In the previous examples, the values corresponding to
        fam3 will retain their original values.

        Parameters
        ----------
        vec1 : Numpy array
            Array of size Nx3 that will be mapped to a different family set.

        groupName1 : str
            The family group where the vector vec1 is currently defined

        groupName2 : str
            The family group where we want to the vector to mapped into

        vec2 : Numpy array or None
            Array containing existing values in the output vector we want to keep.
            If this vector is not given, the values will be filled with zeros.

        Returns
        -------
        vec2 : Numpy array
            The input vector maped to the families defined in groupName2.

        """

        if groupName1 not in self.families or groupName2 not in self.families:
            raise Error("'%s' or '%s' is not a family in the CGNS file or has not been added"
                        " as a combination of families"%(groupName1, groupName2))

        # Why can't we do the short-cut listed below? Well, it may
        # happen that we have the same family group but one has the
        # zipper nodes and the other doesn't. In that case, vec2 must
        # be a differnet size and thus we can't immediately return
        # vec1 as being vec2.

        # if groupName1 == groupName2:
        #     return vec1

        if vec2 is None:
            npts, ncell = self._getSurfaceSize(groupName2, includeZipper)
            vec2 = numpy.zeros((npts, 3), self.dtype)

        famList1 = self.families[groupName1]
        famList2 = self.families[groupName2]

        self.adflow.surfaceutils.mapvector(vec1.T, famList1, vec2.T, famList2, includeZipper)

        return vec2

    def getStateSize(self):
        """Return the number of degrees of freedom (states) that are on this
        processor. This is (number of states)*(number of
        cells)*(number of spectral instances)

        """

        nstate = self.adflow.flowvarrefstate.nw
        ncells = self.adflow.adjointvars.ncellslocal[0]
        ntime  = self.adflow.inputtimespectral.ntimeintervalsspectral

        return nstate*ncells*ntime

    def getAdjointStateSize(self):
        """Return the number of ADJOINT degrees of freedom (states)
        that are on this processor. The reason this is different from
        getStateSize() is that if frozenTurbulence is used for RANS,
        the nonlinear system has 5+neq turb states per cell, while the
        adjoint still has 5."""
        if self.getOption('frozenTurbulence'):
            nstate = self.adflow.flowvarrefstate.nwf
        else:
            nstate = self.adflow.flowvarrefstate.nw

        ncells = self.adflow.adjointvars.ncellslocal[0]
        ntime  = self.adflow.inputtimespectral.ntimeintervalsspectral

        return nstate*ncells*ntime

    def getSpatialSize(self):
        """Return the number of degrees of spatial degrees of freedom
        on this processor. This is (number of nodes)*(number of
        spectral instances)*3"""

        nnodes = self.adflow.adjointvars.nnodeslocal[0]
        ntime  = self.adflow.inputtimespectral.ntimeintervalsspectral

        return 3*nnodes*ntime

    def getStates(self):
        """Return the states on this processor. Used in aerostructural
        analysis"""

        return self.adflow.nksolver.getstates(self.getStateSize())

    def setStates(self, states):
        """Set the states on this processor. Used in aerostructural analysis
        and for switching aeroproblems
        """
        self.adflow.nksolver.setstates(states)

    def getSurfacePerturbation(self, seed=314):
        """This is is a debugging routine only. It is used only in regression
        tests when it is necessary to compute a consistent random
        surface perturbation seed that is independent of per-processor
        block distribution.

        Parameters
        ----------
        seed : integer
            Seed to use for random number. Only significant on root processor

        """
        nPts, nCell = self._getSurfaceSize(self.allWallsGroup, includeZipper=True)
        xRand = self.getSpatialPerturbation(seed)
        surfRand = numpy.zeros((nPts, 3))
        famList = self._getFamilyList(self.allWallsGroup)
        # Only coded for 1 spectal instance currently.
        self.adflow.warping.getsurfaceperturbation(xRand, numpy.ravel(surfRand), famList, 1)
        return surfRand

    def getStatePerturbation(self, seed=314):
        """This is is a debugging routine only. It is used only in regression
        tests when it is necessary to compute a consistent random
        state vector seed that is independent of per-processor block
        distribution. This routine is *not* memory scalable as a
        complete state vector is generated on each process.

        Parameters
        ----------
        seed : integer
            Seed to use for random number. Only significant on root processor
        """

        # Get the total number of DOF
        totalDOF = self.comm.reduce(self.getStateSize())
        numpy.random.seed(seed)
        randVec = None
        if self.comm.rank == 0:
            randVec = numpy.random.random(totalDOF)

        randVec = self.comm.bcast(randVec)

        return self.adflow.warping.getstateperturbation(
            randVec, self.getStateSize())

    def getSpatialPerturbation(self, seed=314):
        """This is is a debugging routine only. It is used only in regression
        tests when it is necessary to compute a consistent random
        spatial vector seed that is independent of per-processor block
        distribution.

        Parameters
        ----------
        seed : integer
            Seed to use for random number. Only significant on root processor
        """

        # This routine is *NOT SCALABLE*. It requires storing the full
        # mesh on each processor. It should only be used for
        # verification purposes.

        # Get all CGNS Mesh indices to all Proc.
        localIndices = self.adflow.warping.getcgnsmeshindices(self.getSpatialSize())
        cgnsIndices = numpy.hstack(self.comm.allgather(localIndices))

        # Gather all nodes to all procs.
        pts = self.adflow.warping.getgrid(self.getSpatialSize())
        allPts = numpy.hstack(self.comm.allgather(pts))

        # Also need the point offset.s.
        ptSizes = self.comm.allgather(len(pts))
        offsets = numpy.zeros(len(ptSizes), 'intc')
        offsets[1:] = numpy.cumsum(ptSizes)[:-1]

        # Now Re-assemble the global CGNS vector.
        nDOFCGNS = numpy.max(cgnsIndices) +1
        CGNSVec = numpy.zeros(nDOFCGNS)
        CGNSVec[cgnsIndices] = allPts
        CGNSVec = CGNSVec.reshape((len(CGNSVec)//3, 3))

        # Run the pointReduce on the CGNS nodes
        uniquePts, linkTmp, nUnique = self.adflow.utils.pointreduce(CGNSVec.T, 1e-12)

        # Expand link out to the 3x the size and convert to 1 based ordering
        linkTmp -= 1
        link = numpy.zeros(len(linkTmp)*3, 'intc')
        link[0::3] = 3*linkTmp
        link[1::3] = 3*linkTmp+1
        link[2::3] = 3*linkTmp+2

        # Set the seed and everyone produces the random vector for
        # nUnique pts.
        numpy.random.seed(seed)
        randVec = numpy.random.random(nUnique*3)

        # Finally just extract out our own part:
        iStart = offsets[self.comm.rank]
        iEnd   = iStart + self.getSpatialSize()
        indices = numpy.arange(iStart, iEnd)
        spatialPerturb = randVec[link[cgnsIndices[indices]]]

        return spatialPerturb

    def getUniqueSpatialPerturbationNorm(self, dXv):
        """This is is a debugging routine only. It is used only in regression
        tests when it is necessary to compute the norm of a spatial
        perturbuation on meshes that are split. This will unique-ify
        the nodes and accumulate onto the unique nodes thus giving the
        same norm independent of the block splits. Again, this routine
        is not memory scalable and should only be used for debugging
        purposes.

        Parameters
        ----------
        dXv : numpy vector
            Spatial perturbation of size getSpatialSize()
        """

        # Gather all nodes to the root proc:
        pts = self.adflow.warping.getgrid(self.getSpatialSize())
        allPts = numpy.hstack(self.comm.allgather(pts))
        dXv    = numpy.hstack(self.comm.allgather(dXv))
        norm = None
        if self.myid == 0:
            allPts = allPts.reshape((len(allPts)//3, 3))
            dXv = dXv.reshape((len(dXv)//3,3))
            # Run the pointReduce on all nodes
            uniquePts, link, nUnique = self.adflow.utils.pointreduce(allPts.T, 1e-12)
            uniquePtsBar = numpy.zeros((nUnique,3))
            link = link -1 # Convert to zero-based for python:

            for i in range(len(link)):
                uniquePtsBar[link[i]] += dXv[i]

            # You might be tempted to vectorize the loop above as:
            # uniquePtsBar[link] += dXv
            # But you would be wrong. It does not work when link
            # references multiple indices more than once.

            # Now just take the norm of uniquePtsBar. The flatten
            # isn't strictly necessary.
            norm = numpy.linalg.norm(uniquePtsBar.flatten())

        return self.comm.bcast(norm)

    def _getInfo(self):

        """Get the haloed state vector, pressure (and viscocities). Used to
        save "state" between aeroProblems

        """
        return self.adflow.nksolver.getinfo(self.adflow.nksolver.getinfosize())

    def _setInfo(self, info):
        """Set the haloed state vector, pressure (and viscocities). Used to
        restore "state" between aeroProblems
        """
        self.adflow.nksolver.setinfo(info)

    def setAdjoint(self, adjoint, objective=None):
        """Sets the adjoint vector externally. Used in coupled solver"""
        if objective is not None:
            self.curAP.adflowData.adjoints[objective] = adjoint.copy()

    def getAdjoint(self, objective):
        """ Return the adjoint values for objective if they
        exist. Otherwise just return zeros"""

        if objective in self.curAP.adflowData.adjoints:
            return self.curAP.adflowData.adjoints[objective]
        else:
            return numpy.zeros(self.getAdjointStateSize(), self.dtype)

    def getResidual(self, aeroProblem, res=None, releaseAdjointMemory=True):
        """Return the residual on this processor. Used in aerostructural
        analysis"""
        self.setAeroProblem(aeroProblem, releaseAdjointMemory)
        if res is None:
            res = numpy.zeros(self.getStateSize())
        res = self.adflow.nksolver.getres(res)

        return res

    def getFreeStreamResidual(self, aeroProblem):
        self.setAeroProblem(aeroProblem)
        rhoRes, totalRRes = self.adflow.nksolver.getfreestreamresidual()
        return totalRRes

    def _getSurfaceSize(self, groupName, includeZipper=True):
        """Internal routine to return the size of a particular surface. This
        does *NOT* set the actual family group"""
        if groupName is None:
            groupName = self.allFamilies
        if groupName not in self.families:
            raise Error("'%s' is not a family in the CGNS file or has not been added"
                        " as a combination of families"%groupName)

        [nPts, nCells] = self.adflow.surfaceutils.getsurfacesize(
            self.families[groupName], includeZipper)
        return nPts, nCells

    def setOption(self, name, value):
        """
        Set Solver Option Value
        """
        name = name.lower()
        # Make sure we are not trying to change an immutable option if
        # we are not allowed to.
        if self.solverCreated and name in self.imOptions:
            raise Error("Option '%-35s' cannot be modified after the solver "
                        "is created."%name)

        # Check to see if we have a deprecated option. Print a useful
        # warning that this is deprecated.
        if name in self.deprecatedOptions:
            if self.comm.rank == 0:
                ADFLOWWarning("Option '%-29s\' is a deprecated ADflow Option |"% name)
            return

        # Try the option in the option dictionary to make sure we are setting a valid option
        if name not in self.defaultOptions:
            if self.comm.rank == 0:
                ADFLOWWarning("Option '%-30s' is not a valid ADflow Option |"%name)
            return

        # Now we know the option exists, lets check if the type is ok:
        if isinstance(value, self.defaultOptions[name][0]):
            self.options[name] = [type(value),value]
        else:
            raise Error("Datatype for Option %-35s was not valid \n "
                        "Expected data type is %-47s \n "
                        "Received data type is %-47s"% (
                            name, self.defaultOptions[name][0], type(value)))

        # If the option is in the ignoredOption list, we just return.
        if name in self.ignoreOptions:
            return

        # Do special Options individually
        if name in self.specialOptions:
            if name in ['monitorvariables',
                        'surfacevariables',
                        'volumevariables',
                        'isovariables']:
                varStr = ''
                for i in range(len(value)):
                    varStr = varStr + value[i] + '_'
                # end if
                varStr = varStr[0:-1] # Get rid of last '_'
                if name == 'monitorvariables':
                    self.adflow.inputparamroutines.monitorvariables(varStr)
                if name == 'surfacevariables':
                    self.adflow.inputparamroutines.surfacevariables(varStr)
                if name == 'volumevariables':
                    self.adflow.inputparamroutines.volumevariables(varStr)
                if name == 'isovariables':
                    self.adflow.inputparamroutines.isovariables(varStr)

            elif name == "restartfile":
                # If value is None no value has been specified by the
                # user. None is the default value.
                if value is not None:
                    # Check its type, if a string its a single value,
                    # but if list multiple
                    if type(value) is str:
                        # Check empty string
                        if value:
                            # Allocate only one slot since we have
                            # only one filename
                            self.adflow.initializeflow.allocrestartfiles(1)
                            self.adflow.initializeflow.setrestartfiles(value, 1)
                        else:
                            # Empty string. Raise error
                            raise Error("Option 'restartfile' string cannot be empty. "
                                        "If not performing a restart, 'restartFile' "
                                        "option must be set to None")
                    elif type(value) is list:
                        # Check input
                        nFiles = len(value)
                        if nFiles > 0:
                            if type(value[0]) is str:
                                # Allocate for the entire list
                                self.adflow.initializeflow.allocrestartfiles(nFiles)
                                # Populate the array
                                for i, val in enumerate(value):
                                    # The +1 is to match fortran indexing
                                    self.adflow.initializeflow.setrestartfiles(val,i+1)
                            else:
                                raise Error("Datatype for Option %-35s was not "
                                            "valid. Expected list of <type 'str'>. "
                                            "Received data type is "
                                            "%-47s"% (name, type(value[0])))
                        else:
                            raise Error("Option %-35s of %-35s contains %-35s "
                                        "elements. Must contain at least 1 "
                                        "restart file of type <type "
                                        "'str'>"% (name, type(value), len(value)))
                    else:
                        raise Error("Datatype for Option %-35s not valid. "
                                    "Expected data type is <type 'str'> or <type "
                                    "'list'>. Received data type is %-47s"% (name, type(value)))

            elif name == 'isosurface':
                # We have a bit of work to do...extract out the
                # names, and there can be more than 1 value per variables
                var = []
                val = []
                isoDict = value
                for key in isoDict.keys():

                    isoVals = numpy.atleast_1d(isoDict[key])
                    for i in range(len(isoVals)):
                        var.append(key)
                        val.append(isoVals[i])

                val = numpy.array(val)

                self.adflow.inputparamroutines.initializeisosurfacevariables(val)
                for i in range(len(val)):
                    self.adflow.inputparamroutines.setisosurfacevariable(var[i], i+1)

            elif name == "turbresscale":
                # If value is None no value has been specified by the
                # user. None is the default value.  Do nothing as it
                # will be updated with _updateTurbResScale from
                # __init__
                if value is not None:
                    tmp_turbresscalar = [0.0, 0.0, 0.0, 0.0]
                    # Check type to handle the insert properly
                    if type(value) is float:
                        tmp_turbresscalar[0] = value
                    elif type(value) is list:
                        if  1 <= len(value) and len(value) <= 4:
                            if type(value[0]) is float:
                                tmp_turbresscalar[0:len(value)] = value[:]
                            else:
                                raise Error("Datatype for Option %-35s was not "
                                            "valid. Expected list of "
                                            "<type 'float'>. Received data type "
                                            "is %-47s"% (name, type(value[0])))
                        else:
                            raise Error("Option %-35s of %-35s contains %-35s "
                                        "elements. Min and max number of "
                                        "elements are 1 and 4 "
                                        "respectively"% (name, type(value), len(value)))
                    else:
                        raise Error("Datatype for Option %-35s not valid. Expected "
                                    "data type is <type 'float'> or <type "
                                    "'list'>. Received data type is %-47s"% (name, type(value)))

                    module = self.moduleMap[self.optionMap[name][0]]
                    variable = self.optionMap[name][1]
                    setattr(module, variable, tmp_turbresscalar)
            elif name == 'oversetpriority':
                # Loop over each of the block names and call the fortran setter:
                for blkName in value:
                    setValue = self.adflow.oversetapi.setblockpriority(blkName, value[blkName])
                    if not setValue and self.myid == 0:
                        ADFLOWWarning("The block name %s was not found in the CGNS file "
                                      "and could not set it\'s priority"%blkName)

            # Special option has been set so return from function
            return

        # All other options do genericaly by setting value in module:
        # Check if there is an additional mapping to what actually
        # has to be set in the solver

        if isinstance(self.optionMap[name], dict):
            module = self.moduleMap[self.optionMap[name]['location'][0]]
            variable = self.optionMap[name]['location'][1]
            value = self.optionMap[name][value.lower()]
        else:
            module = self.moduleMap[self.optionMap[name][0]]
            variable = self.optionMap[name][1]

        # If the value is a string, pads additional spaces
        if isinstance(value, str):
            spacesToAdd = self.adflow.constants.maxstringlen - len(value)
            value = ''.join([value,' '*spacesToAdd])

        # Set in the correct module
        setattr(module, variable, value)

    def getOption(self, name):
        # Redefine the getOption def from the base class so we can
        # make sure the name is lowercase

        if name.lower() in self.defaultOptions:
            return self.options[name.lower()][1]
        else:
            raise Error('%s is not a valid option name.'% name)

    def _getDefOptions(self):
        """
        There are many options for ADflow. These technically belong in
        the __init__ function but it gets far too long so we split
        them out.
        """
        defOpts = {
            # Input file parameters
            'gridfile':[str, 'default.cgns'],
            'restartfile':[object, None],

            # Surface definition parameters:
            'meshsurfacefamily':[object, None],
            'designsurfacefamily':[object, None],
            'closedsurfacefamilies':[object, None],

            # Output Parameters
            'storerindlayer':[bool, True],
            'outputdirectory':[str, './'],
            'outputsurfacefamily':[str, 'allSurfaces'],
            'writesurfacesolution':[bool,True],
            'writevolumesolution':[bool,True],
            'writetecplotsurfacesolution':[bool,False],
            'nsavevolume':[int,1],
            'nsavesurface':[int,1],
            'solutionprecision':[str,'single'],
            'gridprecision':[str,'double'],
            'solutionprecisionsurface':[str,'single'],
            'gridprecisionsurface':[str,'single'],
            'isosurface':[dict, {}],
            'isovariables':[list, []],
            'viscoussurfacevelocities':[bool, True],

            # Physics Paramters
            'discretization':[str, 'central plus scalar dissipation'],
            'coarsediscretization':[str, 'central plus scalar dissipation'],
            'limiter':[str, 'vanalbeda'],
            'smoother':[str, 'runge kutta'],
            'equationtype': [str, 'euler'],
            'equationmode': [str, 'steady'],
            'flowtype':[str, 'external'],
            'turbulencemodel':[str, 'sa'],
            'turbulenceorder':[str, 'first order'],
            'turbresscale':[object, None],
            'turbulenceproduction':[str, 'strain'],
            'useqcr':[bool, False],
            'userotationsa':[bool, False],
            'useft2sa':[bool, True],
            'eddyvisinfratio':[float, .009],
            'usewallfunctions':[bool, False],
            'useapproxwalldistance':[bool, True],
            'eulerwalltreatment':[str, 'linear pressure extrapolation'],
            'viscwalltreatment':[str, 'constant pressure extrapolation'],
            'dissipationscalingexponent':[float, 0.67],
            'vis4':[float, 0.0156],
            'vis2':[float, 0.25],
            'vis2coarse':[float, 0.5],
            'restrictionrelaxation':[float, .80],
            'liftindex':[int, 2],
            'lowspeedpreconditioner':[bool, False],
            'walldistcutoff':[float, 1e20],
            'infchangecorrection':[bool, False],

            # Common Paramters
            'ncycles':[int, 500],
            'timelimit':[float, -1.0],
            'ncyclescoarse':[int, 500],
            'nsubiterturb':[int, 1],
            'nsubiter':[int, 1],
            'cfl':[float, 1.7],
            'cflcoarse':[float, 1.0],
            'mgcycle':[str, '3w'],
            'mgstartlevel':[int, -1],
            'resaveraging':[str,'alternateresaveraging'],
            'smoothparameter':[float, 1.5],
            'cfllimit':[float, 1.5],
            'useblockettes':[bool, True],
            'uselinresmonitor':[bool, False],

            # Overset Parameters:
            'nearwalldist':[float, 0.1],
            'backgroundvolscale':[float, 1.0],
            'oversetprojtol':[float, 1e-12],
            'overlapfactor':[float, 0.9],
            'oversetloadbalance':[bool, True],
            'debugzipper':[bool, False],
            'zippersurfacefamily':[object, None],
            'cutcallback':[object, None],
            'oversetupdatemode':[str, 'frozen'],
            'nrefine':[int,10],
            'usezippermesh':[bool, True],
            'selfzipcutoff':[float, 120.0],
            'oversetpriority':[dict, {}],

            # Unsteady Paramters
            'timeintegrationscheme':[str, 'bdf'],
            'timeaccuracy':[int, 2],
            'ntimestepscoarse':[int, 48],
            'ntimestepsfine':[int, 400],
            'deltat':[float, .010],
            'useale':[bool, True],
            'usegridmotion':[bool, False],
            'coupledsolution':[bool, False],

            # Time Spectral Paramters
            'timeintervals': [int, 1],
            'alphamode':[bool, False],
            'betamode':[bool, False],
            'machmode':[bool, False],
            'pmode':[bool, False],
            'qmode':[bool, False],
            'rmode':[bool, False],
            'altitudemode':[bool, False],
            'windaxis':[bool, False],
            'alphafollowing':[bool,True],
            'tsstability': [bool, False],

            # Convergence Paramters
            'l2convergence':[float, 1e-6],
            'l2convergencerel':[float, 1e-16],
            'l2convergencecoarse':[float, 1e-2],
            'maxl2deviationfactor':[float, 1.0],

            # Newton-Krylov Parameters
            'usenksolver':[bool, False],
            'nkswitchtol':[float, 2.5e-4],
            'nksubspacesize':[int, 60],
            'nklinearsolvetol':[float, 0.3],
            'nkuseew':[bool, True],
            'nkadpc':[bool, False],
            'nkviscpc':[bool, False],
            'nkasmoverlap':[int, 1],
            'nkpcilufill':[int, 2],
            'nkjacobianlag':[int, 20],
            'applypcsubspacesize':[int, 10],
            'nkinnerpreconits':[int, 1],
            'nkouterpreconits':[int, 1],
            'nkcfl0':[float, 100.0],
            'nkls':[str, 'cubic'],
            'nkfixedstep':[float, 0.25],
            'rkreset':[bool, False],
            'nrkreset':[int, 5],

            # Approximate Newton-Krylov Parameters
            'useanksolver':[bool, False],
            'ankuseturbdadi':[bool, True],
            'ankswitchtol':[float, 1.0],
            'anksubspacesize':[int, -1],
            'ankmaxiter':[int, 40],
            'anklinearsolvetol':[float, 0.1],
            'ankasmoverlap':[int, 1],
            'ankpcilufill':[int, 1],
            'ankjacobianlag':[int, 10],
            'ankinnerpreconits':[int, 1],
            'ankcfl0':[float, 5.0],
            'ankcflmin':[float,1.0],
            'ankcfllimit':[float, 250.0],
            'ankcflfactor':[float, 10.0],
            'ankcflexponent':[float, 1.0],
<<<<<<< HEAD
            'ankcoupledswitchtol':[float, 1e-10],
            'ankturbswitchtol' : [float, 1e-16],
            'anknsubiterturb' : [int, 1],
            'ankturbcflscale' : [float, 1.0],
            'ankfullvisctol' : [float, 1e-16],
=======
            'ankcflcutback':[float,0.5],
            'ankstepfactor':[float, 1.0],
            'ankstepmin':[float, 0.05],
            'ankconstcflstep':[float, 0.5],
            'ankphysicallstol':[float, 0.2],
            'ankunsteadylstol':[float, 1.0],
            'anksecondordswitchtol':[float, 1e-16],
            'ankcoupledswitchtol':[float, 1e-16],
            'ankturbcflscale' : [float, 1.0],
            'ankusefullvisc' : [bool, True],
            'ankpcupdatetol':[float,0.5],
>>>>>>> 6b4262df

            # Load Balance/partitioning parameters
            'blocksplitting':[bool, True],
            'loadimbalance':[float, 0.1],
            'loadbalanceiter':[int, 10],
            'partitiononly':[bool, False],
            'partitionlikenproc':[int, -1],

            # Misc Paramters
            'autosolveretry':[bool, False],
            'autoadjointretry':[bool, False],
            'numbersolutions':[bool, True],
            'printiterations':[bool, True],
            'printtiming':[bool, True],
            'setmonitor':[bool, True],
            'printwarnings':[bool, True],
            'monitorvariables':[list, ['cpu','resrho', 'resturb', 'cl', 'cd']],
            'surfacevariables':[list, ['cp','vx', 'vy','vz', 'mach']],
            'volumevariables':[list, ['resrho']],

            # Multidisciplinary Coupling Parameters:
            'forcesastractions':[bool, True],

            # Adjoint Paramters
            'adjointl2convergence':[float, 1e-6],
            'adjointl2convergencerel':[float, 1e-16],
            'adjointl2convergenceabs':[float, 1e-16],
            'adjointdivtol':[float, 1e5],
            'approxpc': [bool, True],
            'adpc': [bool, False],
            'viscpc':[bool,False],
            'usediagtspc':[bool, True],
            'restartadjoint':[bool, True],
            'adjointsolver': [str, 'gmres'],
            'adjointmaxiter': [int, 500],
            'adjointsubspacesize' : [int, 100],
            'adjointmonitorstep': [int, 10],
            'dissipationlumpingparameter':[float, 6.0],
            'preconditionerside': [str, 'right'],
            'matrixordering': [str, 'rcm'],
            'globalpreconditioner': [str, 'additive schwartz'],
            'localpreconditioner' : [str, 'ilu'],
            'ilufill': [int, 2],
            'asmoverlap' : [int, 1],
            'innerpreconits':[int, 1],
            'outerpreconits':[int, 3],
            'applyadjointpcsubspacesize':[int, 20],
            'frozenturbulence':[bool, False],
            'usematrixfreedrdw':[bool, True],

            # ADjoint debugger
            'firstrun':[bool, True],
            'verifystate':[bool, True],
            'verifyspatial':[bool, True],
            'verifyextra':[bool, True],

            # Function parmeters
            'sepsensoroffset':[float, 0.0],
            'sepsensorsharpness':[float, 10.0],
            'computecavitation':[bool,False],
            }

        return defOpts

    def _getImmutableOptions(self):
        """We define the list of options that *cannot* be changed after the
        object is created. ADflow will raise an error if a user tries to
        change these. The strings for these options are placed in a set"""

        return ('gridfile', 'equationtype', 'equationmode', 'flowtype',
                'useapproxwalldistance', 'liftindex', 'mgcycle',
                'mgstartlevel', 'timeintegrationscheme', 'timeaccuracy',
                'useale', 'timeintervals', 'blocksplitting',
                'loadimbalance', 'loadbalanceiter', 'partitiononly',
                'meshsurfacefamily', 'designsurfacefamily', 'closedsurfacefamilies',
                'zippersurfacefamily', 'cutcallback')

    def _getOptionMap(self):
        """ The ADflow option map and module mapping"""

        moduleMap = {'io': self.adflow.inputio,
                     'discr':self.adflow.inputdiscretization,
                     'iter':self.adflow.inputiteration,
                     'physics':self.adflow.inputphysics,
                     'stab': self.adflow.inputtsstabderiv,
                     'nk': self.adflow.nksolver,
                     'ank': self.adflow.anksolver,
                     'adjoint': self.adflow.inputadjoint,
                     'cost': self.adflow.inputcostfunctions,
                     'unsteady':self.adflow.inputunsteady,
                     'motion':self.adflow.inputmotion,
                     'parallel':self.adflow.inputparallel,
                     'ts':self.adflow.inputtimespectral,
                     'overset':self.adflow.inputoverset,
                 }

        # In the option map, we first list the "module" defined in
        # module map, and "variable" the variable to set in that module.

        optionMap = {
            # Common Paramters
            'gridfile':['io', 'gridfile'],
            'storerindlayer':['io', 'storerindlayer'],
            'nsavevolume':['io', 'nsavevolume'],
            'nsavesurface':['iter', 'nsavesurface'],
            'viscoussurfacevelocities':['io', 'viscoussurfacevelocities'],
            'solutionprecision':{'single':self.adflow.constants.precisionsingle,
                                 'double':self.adflow.constants.precisiondouble,
                                 'location':['io', 'precisionsol']},
            'gridprecision':{'single':self.adflow.constants.precisionsingle,
                             'double':self.adflow.constants.precisiondouble,
                             'location':['io', 'precisiongrid']},
            'solutionprecisionsurface':{'single':self.adflow.constants.precisionsingle,
                                        'double':self.adflow.constants.precisiondouble,
                                        'location':['io', 'precisionsurfsol']},
            'gridprecisionsurface':{'single':self.adflow.constants.precisionsingle,
                                    'double':self.adflow.constants.precisiondouble,
                                    'location':['io', 'precisionsurfgrid']},
            # Physics Paramters
            'discretization':{'central plus scalar dissipation': self.adflow.constants.dissscalar,
                              'central plus matrix dissipation': self.adflow.constants.dissmatrix,
                              'central plus cusp dissipation':self.adflow.constants.disscusp,
                              'upwind':self.adflow.constants.upwind,
                              'location':['discr', 'spacediscr']},
            'coarsediscretization':{'central plus scalar dissipation': self.adflow.constants.dissscalar,
                                    'central plus matrix dissipation': self.adflow.constants.dissmatrix,
                                    'central plus cusp dissipation': self.adflow.constants.disscusp,
                                    'upwind': self.adflow.constants.upwind,
                                    'location':['discr', 'spacediscrcoarse']},
            'limiter':{'vanalbeda':self.adflow.constants.vanalbeda,
                       'minmod':self.adflow.constants.minmod,
                       'nolimiter':self.adflow.constants.nolimiter,
                       'location':['discr', 'limiter']},
            'smoother':{'runge kutta':self.adflow.constants.rungekutta,
                        'lu sgs':self.adflow.constants.nllusgs,
                        'lu sgs line':self.adflow.constants.nllusgsline,
                        'dadi':self.adflow.constants.dadi,
                        'location':['iter', 'smoother']},

            'equationtype':{'euler':self.adflow.constants.eulerequations,
                            'laminar ns':self.adflow.constants.nsequations,
                            'rans':self.adflow.constants.ransequations,
                            'location':['physics', 'equations']},
            'equationmode':{'steady':self.adflow.constants.steady,
                            'unsteady':self.adflow.constants.unsteady,
                            'time spectral':self.adflow.constants.timespectral,
                            'location':['physics', 'equationmode']},
            'flowtype':{'internal':self.adflow.constants.internalflow,
                        'external':self.adflow.constants.externalflow,
                        'location':['physics', 'flowtype']},
            'turbulencemodel':{'sa':self.adflow.constants.spalartallmaras,
                               'sae':self.adflow.constants.spalartallmarasedwards,
                               'k omega wilcox':self.adflow.constants.komegawilcox,
                               'k omega modified':self.adflow.constants.komegamodified,
                               'ktau':self.adflow.constants.ktau,
                               'menter sst':self.adflow.constants.mentersst,
                               'v2f':self.adflow.constants.v2f,
                               'location':['physics', 'turbmodel']},
            'turbulenceorder':{'first order':1,
                               'second order':2,
                               'location':['discr', 'orderturb']},
            'turbresscale':['iter', 'turbresscale'],
            'turbulenceproduction':{'strain':self.adflow.constants.strain,
                                    'vorticity':self.adflow.constants.vorticity,
                                    'katolaunder':self.adflow.constants.katolaunder,
                                    'location':['physics', 'turbprod']},
            'useqcr':['physics', 'useqcr'],
            'userotationsa':['physics', 'userotationsa'],
            'useft2sa':['physics', 'useft2sa'],
            'eddyvisinfratio':['physics', 'eddyvisinfratio'],
            'usewallfunctions':['physics', 'wallfunctions'],
            'walldistcutoff':['physics', 'walldistcutoff'],
            'useapproxwalldistance':['discr', 'useapproxwalldistance'],
            'eulerwalltreatment':{'linear pressure extrapolation':self.adflow.constants.linextrapolpressure,
                                  'constant pressure extrapolation':self.adflow.constants.constantpressure,
                                  'quadratic pressure extrapolation':self.adflow.constants.quadextrapolpressure,
                                  'normal momentum':self.adflow.constants.normalmomentum,
                                  'location':['discr', 'eulerwallbctreatment']},
            'viscwalltreatment':{'linear pressure extrapolation':self.adflow.constants.linextrapolpressure,
                                 'constant pressure extrapolation':self.adflow.constants.constantpressure,
                                 'location':['discr', 'viscwallbctreatment']},
            'dissipationscalingexponent':['discr', 'adis'],
            'vis4':['discr', 'vis4'],
            'vis2':['discr', 'vis2'],
            'vis2coarse':['discr', 'vis2coarse'],
            'restrictionrelaxation':['iter', 'fcoll'],
            'forcesastractions':['physics', 'forcesastractions'],
            'lowspeedpreconditioner':['discr', 'lowspeedpreconditioner'],

            # Common Paramters
            'ncycles':['iter', 'ncycles'],
            'timelimit':['iter', 'timelimit'],
            'ncyclescoarse':['iter', 'ncyclescoarse'],
            'nsubiterturb':['iter', 'nsubiterturb'],
            'nsubiter':['iter', 'nsubiterations'],
            'cfl':['iter', 'cfl'],
            'cflcoarse':['iter', 'cflcoarse'],
            'mgcycle':['iter', 'mgdescription'],
            'mgstartlevel':['iter', 'mgstartlevel'],
            'resaveraging':{'noresaveraging':self.adflow.constants.noresaveraging,
                            'alwaysresaveraging':self.adflow.constants.alwaysresaveraging,
                            'alternateresaveraging':self.adflow.constants.alternateresaveraging,
                            'location':['iter', 'resaveraging']},
            'smoothparameter':['iter', 'smoop'],
            'cfllimit':['iter', 'cfllimit'],
            'useblockettes':['discr', 'useblockettes'],
            'uselinresmonitor':['iter','uselinresmonitor'],
            # Overset Parameters
            'nearwalldist':['overset','nearwalldist'],
            'backgroundvolscale':['overset','backgroundvolscale'],
            'oversetprojtol':['overset','oversetprojtol'],
            'overlapfactor':['overset','overlapfactor'],
            'oversetloadbalance':['overset','useoversetloadbalance'],
            'debugzipper':['overset','debugzipper'],
            'oversetupdatemode':{'frozen':self.adflow.constants.updatefrozen,
                                 'fast':self.adflow.constants.updatefast,
                                 'full':self.adflow.constants.updatefull,
                                 'location':['overset', 'oversetupdatemode']},
            'nrefine':['overset','nrefine'],
            'usezippermesh':['overset', 'usezippermesh'],
            'selfzipcutoff':['overset', 'selfzipcutoff'],

            # Unsteady Params
            'timeintegrationscheme':{'bdf':self.adflow.constants.bdf,
                                     'explicitrk':self.adflow.constants.explicitrk,
                                     'implicitrk':self.adflow.constants.implicitrk,
                                     'location':['unsteady', 'timeintegrationscheme']},
            'timeaccuracy':['unsteady', 'timeaccuracy'],
            'ntimestepscoarse':['unsteady', 'ntimestepscoarse'],
            'ntimestepsfine':['unsteady', 'ntimestepsfine'],
            'deltat':['unsteady', 'deltat'],
            'useale':['unsteady', 'useale'],

            # Grid motion Params
            'usegridmotion':['motion', 'gridmotionspecified'],

            # Time Spectral Paramters
            'timeintervals':['ts', 'ntimeintervalsspectral'],
            'alphamode':['stab', 'tsalphamode'],
            'betamode':['stab', 'tsbetamode'],
            'machmode':['stab', 'tsmachmode'],
            'pmode':['stab', 'tspmode'],
            'qmode':['stab', 'tsqmode'],
            'rmode':['stab', 'tsrmode'],
            'altitudemode':['stab', 'tsaltitudemode'],
            'windaxis':['stab', 'usewindaxis'],
            'alphafollowing':['stab', 'tsalphafollowing'],
            'tsstability':['stab', 'tsstability'],

            # Convergence Paramters
            'l2convergence':['iter', 'l2conv'],
            'l2convergencerel':['iter', 'l2convrel'],
            'l2convergencecoarse':['iter', 'l2convcoarse'],
            'maxl2deviationfactor':['iter', 'maxl2deviationfactor'],

            # Newton-Krylov Paramters
            'usenksolver':['nk', 'usenksolver'],
            'nkuseew':['nk', 'nk_useew'],
            'nkswitchtol':['nk', 'nk_switchtol'],
            'nksubspacesize':['nk', 'nk_subspace'],
            'nklinearsolvetol':['nk', 'nk_rtolinit'],
            'nkasmoverlap':['nk', 'nk_asmoverlap'],
            'nkpcilufill':['nk', 'nk_ilufill'],
            'nkjacobianlag':['nk', 'nk_jacobianlag'],
            'nkadpc':['nk', 'nk_adpc'],
            'nkviscpc':['nk', 'nk_viscpc'],
            'applypcsubspacesize':['nk', 'applypcsubspacesize'],
            'nkinnerpreconits':['nk', 'nk_innerpreconits'],
            'nkouterpreconits':['nk', 'nk_outerpreconits'],
            'nkcfl0':['nk', 'nk_cfl0'],
            'nkls':{'none':self.adflow.constants.nolinesearch,
                    'cubic':self.adflow.constants.cubiclinesearch,
                    'non monotone':self.adflow.constants.nonmonotonelinesearch,
                    'location':['nk', 'nk_ls']},
            'nkfixedstep':['nk', 'nk_fixedstep'],
            'rkreset':['iter', 'rkreset'],
            'nrkreset':['iter', 'miniternum'],

            # Approximate Newton-Krylov Paramters
            'useanksolver':['ank', 'useanksolver'],
            'ankuseturbdadi':['ank', 'ank_useturbdadi'],
            'ankturbswitchtol':['ank', 'ank_turbswitchtol'],
            'ankswitchtol':['ank', 'ank_switchtol'],
            'anksubspacesize':['ank', 'ank_subspace'],
            'ankmaxiter':['ank', 'ank_maxiter'],
            'anklinearsolvetol':['ank', 'ank_rtol'],
            'ankasmoverlap':['ank', 'ank_asmoverlap'],
            'ankpcilufill':['ank', 'ank_ilufill'],
            'ankjacobianlag':['ank', 'ank_jacobianlag'],
            'ankinnerpreconits':['ank', 'ank_innerpreconits'],
            'ankcfl0':['ank', 'ank_cfl0'],
            'ankcflmin':['ank', 'ank_cflmin0'],
            'ankcfllimit':['ank','ank_cfllimit'],
            'ankcflfactor':['ank', 'ank_cflfactor'],
            'ankcflexponent':['ank','ank_cflexponent'],
            'ankcflcutback':['ank', 'ank_cflcutback'],
            'ankstepfactor':['ank','ank_stepfactor'],
            'ankstepmin':['ank','ank_stepmin'],
            'ankconstcflstep':['ank','ank_constcflstep'],
            'ankphysicallstol':['ank', 'ank_physlstol'],
            'ankunsteadylstol':['ank', 'ank_unstdylstol'],
            'anksecondordswitchtol':['ank','ank_secondordswitchtol'],
            'ankcoupledswitchtol':['ank','ank_coupledswitchtol'],
<<<<<<< HEAD
            'anknsubiterturb':['ank', 'ank_nsubiterturb'],
            'ankturbcflscale':['ank', 'ank_turbcflscale'],
            'ankfullvisctol':['ank', 'ank_fullvisctol'],
=======
            'ankturbcflscale':['ank', 'ank_turbcflscale'],
            'ankusefullvisc':['ank', 'ank_usefullvisc'],
            'ankpcupdatetol':['ank', 'ank_pcupdatetol'],
>>>>>>> 6b4262df
            # Load Balance Paramters
            'blocksplitting':['parallel', 'splitblocks'],
            'loadimbalance':['parallel', 'loadimbalance'],
            'loadbalanceiter':['parallel', 'loadbalanceiter'],
            'partitionlikenproc':['parallel', 'partitionlikenproc'],

            # Misc Paramters
            'printiterations':['iter', 'printiterations'],
            'printwarnings':['iter', 'printwarnings'],
            'printtiming':['adjoint', 'printtiming'],
            'setmonitor':['adjoint', 'setmonitor'],


            # Adjoint Params
            'adjointl2convergence':['adjoint', 'adjreltol'],
            'adjointl2convergencerel':['adjoint', 'adjreltolrel'],
            'adjointl2convergenceabs':['adjoint', 'adjabstol'],
            'adjointdivtol':['adjoint', 'adjdivtol'],
            'approxpc':['adjoint', 'approxpc'],
            'adpc':['adjoint', 'adpc'],
            'viscpc':['adjoint', 'viscpc'],
            'frozenturbulence':['adjoint', 'frozenturbulence'],
            'usediagtspc':['adjoint', 'usediagtspc'],
            'restartadjoint':['adjoint', 'restartadjoint'],
            'adjointsolver':{'gmres':'gmres',
                             'tfqmr':'tfqmr',
                             'richardson':'richardson',
                             'bcgs':'bcgs',
                             'ibcgs':'ibcgs',
                             'location':['adjoint', 'adjointsolvertype']},

            'adjointmaxiter':['adjoint', 'adjmaxiter'],
            'adjointsubspacesize':['adjoint', 'adjrestart'],
            'adjointmonitorstep':['adjoint', 'adjmonstep'],
            'dissipationlumpingparameter':['discr', 'sigma'],
            'preconditionerside':{'left':'left',
                                  'right':'right',
                                  'location':['adjoint', 'adjointpcside']},
            'matrixordering':{'natural':'natural',
                              'rcm':'rcm',
                              'nested dissection':'nd',
                              'one way dissection':'1wd',
                              'quotient minimum degree':'qmd',
                              'location':['adjoint', 'matrixordering']},

            'globalpreconditioner':{'additive schwartz':'asm',
                                    'multigrid':'mg',
                                    'location':['adjoint', 'precondtype']},
            'localpreconditioner':{'ilu':'ilu',
                                   'location':['adjoint', 'localpctype']},

            'ilufill':['adjoint', 'filllevel'],
            'applyadjointpcsubspacesize':['adjoint', 'applyadjointpcsubspacesize'],
            'asmoverlap':['adjoint', 'overlap'],
            'innerpreconits':['adjoint', 'innerpreconits'],
            'outerpreconits':['adjoint', 'outerpreconits'],
            'firstrun':['adjoint', 'firstrun'],
            'verifystate':['adjoint', 'verifystate'],
            'verifyspatial':['adjoint', 'verifyspatial'],
            'verifyextra':['adjoint', 'verifyextra'],
            'usematrixfreedrdw':['adjoint', 'usematrixfreedrdw'],

            # Parameters for functions
            'sepsensoroffset':['cost', 'sepsensoroffset'],
            'sepsensorsharpness':['cost', 'sepsensorsharpness'],
            'computecavitation':['cost', 'computecavitation'],
        }

        return optionMap, moduleMap

    def _getSpecialOptionLists(self):
        """
        Lists of special options
        """
        # These "ignore_options" are NOT actually', ignored, rather,
        # they DO NOT GET SET IN THE FORTRAN CODE. Rather, they are
        # used strictly in Python

        ignoreOptions = set(('numbersolutions',
                             'writesurfacesolution',
                             'writevolumesolution',
                             'writetecplotsurfacesolution',
                             'coupledsolution',
                             'autosolveretry',
                             'autoadjointretry',
                             'partitiononly',
                             'liftindex',
                             'meshsurfacefamily',
                             'designsurfacefamily',
                             'closedsurfacefamilies',
                             'zippersurfacefamily',
                             'outputsurfacefamily',
                             'cutcallback',
                             'infchangecorrection',
                         ))

        # Deprecated options. These should not be used, but old
        # scripts can continue to run
        deprecatedOptions = {'finitedifferencepc':'Use the ADPC option.',
                             'writesolution':'Use writeSurfaceSolution and writeVolumeSolution options instead.',
                             }

        specialOptions = set(('surfacevariables',
                              'volumevariables',
                              'monitorvariables',
                              'outputdirectory',
                              'isovariables',
                              'isosurface',
                              'turbresscale',
                              'restartfile',
                              'oversetpriority',
                          ))

        return ignoreOptions, deprecatedOptions, specialOptions

    def _getObjectivesAndDVs(self):
        iDV = OrderedDict()
        iDV['alpha'] = self.adflow.adjointvars.ialpha
        iDV['beta'] = self.adflow.adjointvars.ibeta
        iDV['mach'] = self.adflow.adjointvars.imach
        iDV['machgrid'] = self.adflow.adjointvars.imachgrid
        iDV['p'] = self.adflow.adjointvars.ipressure
        iDV['rho'] = self.adflow.adjointvars.idensity
        iDV['t'] = self.adflow.adjointvars.itemperature
        iDV['rotx'] = self.adflow.adjointvars.irotx
        iDV['roty'] = self.adflow.adjointvars.iroty
        iDV['rotz'] = self.adflow.adjointvars.irotz
        iDV['rotcenx'] = self.adflow.adjointvars.irotcenx
        iDV['rotceny'] = self.adflow.adjointvars.irotceny
        iDV['rotcenz'] = self.adflow.adjointvars.irotcenz
        iDV['xref'] = self.adflow.adjointvars.ipointrefx
        iDV['yref'] = self.adflow.adjointvars.ipointrefy
        iDV['zref'] = self.adflow.adjointvars.ipointrefz

        # Convert to python indexing
        for key in iDV:
            iDV[key] = iDV[key] - 1

            # Extra DVs for the Boundary condition variables
        BCDV = ['pressure', 'pressurestagnation', 'temperaturestagnation']

        # This is ADflow's internal mapping for cost functions
        adflowCostFunctions = {
            'lift':self.adflow.constants.costfunclift,
            'drag':self.adflow.constants.costfuncdrag,
            'cl'  :self.adflow.constants.costfuncliftcoef,
            'cd'  :self.adflow.constants.costfuncdragcoef,
            'clp' :self.adflow.constants.costfuncliftcoefpressure,
            'clv' :self.adflow.constants.costfuncliftcoefviscous,
            'clm' :self.adflow.constants.costfuncliftcoefmomentum,
            'cdp' :self.adflow.constants.costfuncdragcoefpressure,
            'cdv' :self.adflow.constants.costfuncdragcoefviscous,
            'cdm' :self.adflow.constants.costfuncdragcoefmomentum,
            'fx'  :self.adflow.constants.costfuncforcex,
            'fy'  :self.adflow.constants.costfuncforcey,
            'fz'  :self.adflow.constants.costfuncforcez,
            'cfx' :self.adflow.constants.costfuncforcexcoef,
            'cfxp' :self.adflow.constants.costfuncforcexcoefpressure,
            'cfxv' :self.adflow.constants.costfuncforcexcoefviscous,
            'cfxm' :self.adflow.constants.costfuncforcexcoefmomentum,
            'cfy' :self.adflow.constants.costfuncforceycoef,
            'cfyp' :self.adflow.constants.costfuncforceycoefpressure,
            'cfyv' :self.adflow.constants.costfuncforceycoefviscous,
            'cfym' :self.adflow.constants.costfuncforceycoefmomentum,
            'cfz' :self.adflow.constants.costfuncforcezcoef,
            'cfzp' :self.adflow.constants.costfuncforcezcoefpressure,
            'cfzv' :self.adflow.constants.costfuncforcezcoefviscous,
            'cfzm' :self.adflow.constants.costfuncforcezcoefmomentum,
            'mx'  :self.adflow.constants.costfuncmomx,
            'my'  :self.adflow.constants.costfuncmomy,
            'mz'  :self.adflow.constants.costfuncmomz,
            'cmx':self.adflow.constants.costfuncmomxcoef,
            'cmy':self.adflow.constants.costfuncmomycoef,
            'cmz':self.adflow.constants.costfuncmomzcoef,
            'cm0':self.adflow.constants.costfunccm0,
            'cmzalpha':self.adflow.constants.costfunccmzalpha,
            'cmzalphadot':self.adflow.constants.costfunccmzalphadot,
            'cl0':self.adflow.constants.costfunccl0,
            'clalpha':self.adflow.constants.costfuncclalpha,
            'clalphadot':self.adflow.constants.costfuncclalphadot,
            'cfy0':self.adflow.constants.costfunccfy0,
            'cfyalpha':self.adflow.constants.costfunccfyalpha,
            'cfyalphdDot':self.adflow.constants.costfunccfyalphadot,
            'cd0':self.adflow.constants.costfunccd0,
            'cdalpha':self.adflow.constants.costfunccdalpha,
            'cdalphadot':self.adflow.constants.costfunccdalphadot,
            'cmzq':self.adflow.constants.costfunccmzq,
            'cmzqdot':self.adflow.constants.costfunccmzqdot,
            'clq':self.adflow.constants.costfuncclq,
            'clqdot':self.adflow.constants.costfuncclqdot,
            'cbend':self.adflow.constants.costfuncbendingcoef,
            'sepsensor':self.adflow.constants.costfuncsepsensor,
            'sepsensoravgx':self.adflow.constants.costfuncsepsensoravgx,
            'sepsensoravgy':self.adflow.constants.costfuncsepsensoravgy,
            'sepsensoravgz':self.adflow.constants.costfuncsepsensoravgz,
            'cavitation':self.adflow.constants.costfunccavitation,
            'mdot':self.adflow.constants.costfuncmdot,
            'mavgptot':self.adflow.constants.costfuncmavgptot,
            'mavgttot':self.adflow.constants.costfuncmavgttot,
            'mavgps':self.adflow.constants.costfuncmavgps,
            'mavgmn':self.adflow.constants.costfuncmavgmn,
            'axismoment':self.adflow.constants.costfuncaxismoment,
            'flowpower':self.adflow.constants.costfuncflowpower,
            'forcexpressure':self.adflow.constants.costfuncforcexpressure,
            'forceypressure':self.adflow.constants.costfuncforceypressure,
            'forcezpressure':self.adflow.constants.costfuncforcezpressure,
            'forcexviscous':self.adflow.constants.costfuncforcexviscous,
            'forceyviscous':self.adflow.constants.costfuncforceyviscous,
            'forcezviscous':self.adflow.constants.costfuncforcezviscous,
            'forcexmomentum':self.adflow.constants.costfuncforcexmomentum,
            'forceymomentum':self.adflow.constants.costfuncforceymomentum,
            'forcezmomentum':self.adflow.constants.costfuncforcezmomentum,
            'dragpressure':self.adflow.constants.costfuncdragpressure,
            'dragviscous':self.adflow.constants.costfuncdragviscous,
            'dragmomentum':self.adflow.constants.costfuncdragmomentum,
            'liftpressure':self.adflow.constants.costfuncliftpressure,
            'liftviscous':self.adflow.constants.costfuncliftviscous,
            'liftmomentum':self.adflow.constants.costfuncliftmomentum,
            'mavgvx': self.adflow.constants.costfuncmavgvx,
            'mavgvy': self.adflow.constants.costfuncmavgvy,
            'mavgvz': self.adflow.constants.costfuncmavgvz,
            }

        return iDV, BCDV, adflowCostFunctions

    def _updateTurbResScale(self):
        # If turbresscale is None it has not been set by the user in script
        # thus set default values depending on turbulence model;
        # else do nothing since it already contains value specified by user

        if self.getOption("turbresscale") is None:
            turbModel = self.getOption("turbulencemodel")
            if turbModel == "sa":
                self.setOption("turbresscale", 10000.0)
            elif turbModel == "menter sst":
                self.setOption("turbresscale", [1e3, 1e-6])
            else:
                raise Error("Turbulence model %-35s does not have default values specified for turbresscale. Specify turbresscale manually or update the python interface"%(turbModel))

    def _setUnsteadyFileParameters(self):
        """
        This is a temporary function that sets the appropriate filenames
        when using the unsteady equations and the bdf time integration scheme.
        This function should drop out when unsteady solver is stepped through python
        TEMPORARY
        """
        # THIS DOES NOT CURRENTLY WORK DUE TO INTERNAL LOGIC. REFACTOR FORTRAN
        # Set parameters for outputing data
        #if self.getOption('writevolumesolution'):
        #    self.adflow.monitor.writevolume = True
        #    self.adflow.monitor.writegrid = True
        #else:
        #    self.adflow.monitor.writevolume = False
        #    self.adflow.monitor.writegrid = False

        #if self.getOption('writesurfacesolution'):
        #    self.adflow.monitor.writesurface = True
        #else:
        #    self.adflow.monitor.writesurface = False

        outputDir = self.getOption('outputDirectory')
        baseName = self.curAP.name

        # Join to get the actual filename root
        volFileName = os.path.join(outputDir, baseName + "_vol.cgns")
        surfFileName = os.path.join(outputDir, baseName + "_surf.cgns")
        sliceFileName = os.path.join(outputDir, baseName + "_slices")
        liftDistributionFileName = os.path.join(outputDir, baseName + "_lift")

        # Set fileName in adflow
        self.adflow.inputio.solfile = self._expandString(volFileName)

        # Set the grid file to the same name so the grids will be written
        # to the volume files
        self.adflow.inputio.newgridfile = self._expandString(volFileName)
        self.adflow.inputio.surfacesolfile = self._expandString(surfFileName)
        self.adflow.inputio.slicesolfile = self._expandString(sliceFileName)
        self.adflow.inputio.liftdistributionfile = self._expandString(liftDistributionFileName)

    def _setForcedFileNames(self):
        # Set the filenames that will be used if the user forces a
        # write during a solution.

        outputDir = self.getOption('outputDirectory')
        baseName = self.curAP.name
        base = os.path.join(outputDir, baseName)

        volFileName = base + '_forced_vol.cgns'
        surfFileName = base + '_forced_surf.cgns'
        liftFileName = base + '_forced_lift.dat'
        sliceFileName = base + '_forced_slices.dat'

        self.adflow.inputio.forcedvolumefile = self._expandString(volFileName)
        self.adflow.inputio.forcedsurfacefile = self._expandString(surfFileName)
        self.adflow.inputio.forcedliftfile = self._expandString(liftFileName)
        self.adflow.inputio.forcedslicefile = self._expandString(sliceFileName)

    def _createZipperMesh(self):
        """Internal routine for generating the zipper mesh. This operation is
        postposted as long as possible and now it cannot wait any longer."""

        # Verify if we already have previous failures, such as negative volumes
        self.adflow.killsignals.routinefailed = self.comm.allreduce(bool(self.adflow.killsignals.routinefailed), op=MPI.LOR)

        # Avoid zipper if we have failures or if it already exists
        if self.zipperCreated or self.adflow.killsignals.routinefailed:
            return

        zipFam = self.getOption('zipperSurfaceFamily')

        if zipFam is None:
            # The user didn't tell us anything. So we will use all
            # walls. Remind the user what those are.
            zipperFamList = self.families[self.allWallsGroup]
            if self.myid == 0:
                ADFLOWWarning("'zipperSurfaceFamily' option was not given. Using all "
                              "wall boundary conditions for the zipper mesh.")
        else:

            if zipFam not in self.families:
                raise Error("Trying to create the zipper mesh, but '%s' is not a "
                            "family in the CGNS file or has not been added"
                            " as a combination of families"%zipFam)
            zipperFamList = self.families[zipFam]

        self.adflow.zippermesh.createzippermesh(zipperFamList)
        self.zipperCreated = True

        # We can also do the surface plane integrations here if necessary
        self.adflow.usersurfaceintegrations.interpolateintegrationsurfaces()
        self.coords0 = self.getSurfaceCoordinates(self.allFamilies)

    def _expandString(self, s):
        """Expand a supplied string 's' to be of the constants.maxstring
        length so we can set them in fortran"""
        return s + ' '*(256-len(s))

    def _createFortranStringArray(self, strList):
        """Setting arrays of strings in Fortran can be kinda nasty. This
        takesa list of strings and returns the array"""

        arr = numpy.zeros((len(strList),self.adflow.constants.maxcgnsnamelen), dtype="str")
        arr[:] = " "
        for i,s in enumerate(strList):
            for j in range(len(s)):
                arr[i,j] = s[j]

        return arr

    def createSlaveAeroProblem(self, master):
        """Create a slave aeroproblem"""

        # Make sure everything is created for the master
        self.setAeroProblem(master)

        slave = copy.deepcopy(master)
        slave.adflowData = master.adflowData
        slave.surfMesh = master.surfMesh
        slave.isSlave = True
        return slave

    def _readPlot3DSurfFile(self, fileName, convertToTris=True):
        """Read a plot3d file and return the points and connectivity in
        an unstructured mesh format"""

        pts = None
        conn = None

        if self.comm.rank == 0:
            f = open(fileName, 'r')
            nSurf = numpy.fromfile(f, 'int', count=1, sep=' ')[0]
            sizes = numpy.fromfile(f, 'int', count=3*nSurf, sep=' ').reshape((nSurf, 3))
            nPts = 0; nElem = 0
            for i in range(nSurf):
                curSize = sizes[i, 0]*sizes[i, 1]
                nPts += curSize
                nElem += (sizes[i, 0]-1)*(sizes[i, 1]-1)

            # Generate the uncompacted point and connectivity list:
            pts = numpy.zeros((nPts, 3), dtype=self.dtype)
            conn = numpy.zeros((nElem, 4),dtype=int)

            nodeCount = 0
            elemCount = 0
            for iSurf in range(nSurf):
                curSize = sizes[iSurf, 0]*sizes[iSurf, 1]
                for idim in range(3):
                    pts[nodeCount:nodeCount+curSize, idim] = (
                        numpy.fromfile(f, 'float', curSize, sep=' '))
                # Add in the connectivity.
                iSize = sizes[iSurf, 0]
                for j in range(sizes[iSurf, 1]-1):
                    for i in range(sizes[iSurf, 0]-1):
                        conn[elemCount, 0] = nodeCount + j*iSize + i
                        conn[elemCount, 1] = nodeCount + j*iSize + i+1
                        conn[elemCount, 2] = nodeCount + (j+1)*iSize + i+1
                        conn[elemCount, 3] = nodeCount + (j+1)*iSize + i
                        elemCount += 1
                nodeCount += curSize

            # Next reduce to eliminate the duplicates and form a
            # FE-like structure. This isn't strictly necessary but
            # cheap anyway
            uniquePts, link, nUnique = self.adflow.utils.pointreduce(
                pts.T, 1e-12)
            pts = uniquePts[:, 0:nUnique].T

            # Update the conn
            newConn = numpy.zeros_like(conn)
            for i in range(elemCount):
                for j in range(4):
                    newConn[i, j] = link[int(conn[i, j])]
            conn = newConn

            # Now convert the connectivity to triangles if requested
            # since we actually will be doing the integration on a
            # triangles
            if convertToTris:
                newConn = numpy.zeros((len(conn)*2, 3))
                for i in range(len(conn)):
                    newConn[2*i  , :] = [conn[i, 0], conn[i, 1], conn[i, 2]]
                    newConn[2*i+1, :] = [conn[i, 0], conn[i, 2], conn[i, 3]]

                conn = newConn

        # Now bcast to everyone
        pts = self.comm.bcast(pts)
        conn = self.comm.bcast(conn)

        return pts, conn


class adflowFlowCase(object):
    """
    Class containing the data that ADflow requires to be saved to an
    aeroProblem to permit the analysis of multiple flow cases
    """
    def __init__(self):
        self.stateInfo = None
        self.adjoints = {}
        self.adjointRHS = {}
        self.coords = None
        self.callCounter = -1
        self.disp = None
        self.oldWinf = None

class adflowUserFunc(object):
    """Class containing the user-supplied function information"""
    def __init__(self, funcName, functions, callBack):
        self.funcName = funcName.lower()
        self.functions = functions
        self.callBack = callBack
        self.funcs = None

    def evalFunctions(self, funcs):
        # Cache the input funcs for reference
        self.funcs = funcs
        self.callBack(funcs)
        # Make sure the funcName was actually added:
        if self.funcName not in funcs:
            raise Error("The func '%s' (must be lower-case) was "
                        "not supplied from user-supplied function."%self.funcName)

    def evalFunctionsSens(self):
        # We need to get the derivative of 'self.funcName' as a
        # function of the 'self.functions'
        refFuncs = copy.deepcopy(self.funcs)
        deriv = OrderedDict()

        for f in self.functions:
            funcs = refFuncs.copy()
            funcs[f] += 1e-40j
            self.callBack(funcs)
            deriv[f] = numpy.imag(funcs[self.funcName])/1e-40

        return deriv<|MERGE_RESOLUTION|>--- conflicted
+++ resolved
@@ -4336,13 +4336,6 @@
             'ankcfllimit':[float, 250.0],
             'ankcflfactor':[float, 10.0],
             'ankcflexponent':[float, 1.0],
-<<<<<<< HEAD
-            'ankcoupledswitchtol':[float, 1e-10],
-            'ankturbswitchtol' : [float, 1e-16],
-            'anknsubiterturb' : [int, 1],
-            'ankturbcflscale' : [float, 1.0],
-            'ankfullvisctol' : [float, 1e-16],
-=======
             'ankcflcutback':[float,0.5],
             'ankstepfactor':[float, 1.0],
             'ankstepmin':[float, 0.05],
@@ -4354,7 +4347,6 @@
             'ankturbcflscale' : [float, 1.0],
             'ankusefullvisc' : [bool, True],
             'ankpcupdatetol':[float,0.5],
->>>>>>> 6b4262df
 
             # Load Balance/partitioning parameters
             'blocksplitting':[bool, True],
@@ -4636,7 +4628,6 @@
             # Approximate Newton-Krylov Paramters
             'useanksolver':['ank', 'useanksolver'],
             'ankuseturbdadi':['ank', 'ank_useturbdadi'],
-            'ankturbswitchtol':['ank', 'ank_turbswitchtol'],
             'ankswitchtol':['ank', 'ank_switchtol'],
             'anksubspacesize':['ank', 'ank_subspace'],
             'ankmaxiter':['ank', 'ank_maxiter'],
@@ -4658,15 +4649,9 @@
             'ankunsteadylstol':['ank', 'ank_unstdylstol'],
             'anksecondordswitchtol':['ank','ank_secondordswitchtol'],
             'ankcoupledswitchtol':['ank','ank_coupledswitchtol'],
-<<<<<<< HEAD
-            'anknsubiterturb':['ank', 'ank_nsubiterturb'],
-            'ankturbcflscale':['ank', 'ank_turbcflscale'],
-            'ankfullvisctol':['ank', 'ank_fullvisctol'],
-=======
             'ankturbcflscale':['ank', 'ank_turbcflscale'],
             'ankusefullvisc':['ank', 'ank_usefullvisc'],
             'ankpcupdatetol':['ank', 'ank_pcupdatetol'],
->>>>>>> 6b4262df
             # Load Balance Paramters
             'blocksplitting':['parallel', 'splitblocks'],
             'loadimbalance':['parallel', 'loadimbalance'],
