--- conflicted
+++ resolved
@@ -982,9 +982,6 @@
         # Save the states into the aeroProblem
         self.curAP.adflowData.stateInfo = self._getInfo()
 
-        # Save the winf vector. (just the flow part)
-        self.curAP.adflowData.oldWinf = self.adflow.flowvarrefstate.winf[0:5].copy()
-
         # Assign Fail Flags
         self.curAP.solveFailed = bool(self.adflow.killsignals.routinefailed)
         self.curAP.fatalFail = bool(self.adflow.killsignals.fatalfail)
@@ -1139,11 +1136,7 @@
         self.setAeroProblem(aeroProblem)
 
         aeroProblemTime = time.time()
-<<<<<<< HEAD
- 
-=======
-
->>>>>>> 376a5a09
+
         if evalFuncs is None:
             evalFuncs = sorted(list(self.curAP.evalFuncs))
 
@@ -2148,15 +2141,6 @@
             The aeroproblem with the flow information we would like
             to reset the flow to.
             """
-
-        # The aeroProblem we're resetting to has an oldWinf in it, we
-        # must invalidate it since it would try to use that the next
-        # time this AP is used.
-        try:
-            aeroProblem.adflowData.oldWinf = None
-        except:
-            pass
-
         self.setAeroProblem(aeroProblem, releaseAdjointMemory)
         self._resetFlow()
 
@@ -2369,11 +2353,6 @@
         stateInfo = aeroProblem.adflowData.stateInfo
         if stateInfo is not None and newAP:
             self._setInfo(stateInfo)
-
-        # Potentially correct the states based on the change in the alpha
-        oldWinf = aeroProblem.adflowData.oldWinf
-        if self.getOption('infChangeCorrection') and oldWinf is not None:
-            self.adflow.initializeflow.infchangecorrection(oldWinf)
 
         self.adflow.killsignals.routinefailed = False
         self.adflow.killsignals.fatalFail = False
@@ -4237,7 +4216,6 @@
             'liftindex':[int, 2],
             'lowspeedpreconditioner':[bool, False],
             'walldistcutoff':[float, 1e20],
-            'infchangecorrection':[bool, False],
 
             # Common Paramters
             'ncycles':[int, 500],
@@ -4264,7 +4242,6 @@
             'oversetupdatemode':[str, 'frozen'],
             'nrefine':[int,10],
             'usezippermesh':[bool, True],
-            'selfzipcutoff':[float, 120.0],
             'oversetpriority':[dict, {}],
 
             # Unsteady Paramters
@@ -4559,7 +4536,6 @@
                                  'location':['overset', 'oversetupdatemode']},
             'nrefine':['overset','nrefine'],
             'usezippermesh':['overset', 'usezippermesh'],
-            'selfzipcutoff':['overset', 'selfzipcutoff'],
 
             # Unsteady Params
             'timeintegrationscheme':{'bdf':self.adflow.constants.bdf,
@@ -4735,7 +4711,6 @@
                              'zippersurfacefamily',
                              'outputsurfacefamily',
                              'cutcallback',
-                             'infchangecorrection',
                          ))
 
         # Deprecated options. These should not be used, but old
@@ -5085,7 +5060,7 @@
         self.coords = None
         self.callCounter = -1
         self.disp = None
-        self.oldWinf = None
+
 
 class adflowUserFunc(object):
     """Class containing the user-supplied function information"""
