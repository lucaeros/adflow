--- conflicted
+++ resolved
@@ -1988,14 +1988,9 @@
         if not firstCall:
             self.sumb.initializeflow.referencestate()
             self.sumb.iteration.groundlevel = 1
-<<<<<<< HEAD
-            self.sumb.updateperiodicinfoalllevels()
-            self.sumb.updategridvelocitiesalllevels()
-            self.sumb.bcdata.nondimbounddata()
-=======
             self.sumb.preprocessingapi.updateperiodicinfoalllevels()
             self.sumb.preprocessingapi.updategridvelocitiesalllevels()
->>>>>>> 05592774
+            self.sumb.bcdata.nondimbounddata()
 
 
     def getPointRef(self):
