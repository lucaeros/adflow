--- conflicted
+++ resolved
@@ -28,7 +28,7 @@
 # =============================================================================
 # Standard Python modules
 # =============================================================================
-import os, sys, string
+import os, sys
 import pdb
 import time
 import copy
@@ -38,7 +38,7 @@
 # =============================================================================
 
 import numpy
-from numpy import real,pi,sqrt,arange
+from numpy import real,pi,sqrt
 
 # =============================================================================
 # Extension modules
@@ -73,11 +73,8 @@
             'outputDir':[str,'./'],
             'solRestart':[bool,False],
             'writeSolution':[bool,True],
-<<<<<<< HEAD
-=======
             'writeMesh':[bool,False],
             'storeRindLayer':[bool,True],
->>>>>>> 7aed9a48
 
             # Physics Paramters
             'Discretization':[str,'Central plus scalar dissipation'],
@@ -151,6 +148,7 @@
             'NKJacobianLag':[int,10],
             'RKReset':[bool,False],
             'nRKReset':[int,5],
+            'NKFiniteDifferencePC':[bool,True],
 
             # Load Balance Paramters
             'blockSplitting':[bool,False],
@@ -197,7 +195,6 @@
             'subKSPSubspaceSize':[int,10],
             'finiteDifferencePC':[bool,True],
             'useReverseModeAD':[bool,True],
-            'lowMemory':[bool,True],
             }
 
         informs = {
@@ -603,7 +600,7 @@
                 }                
         # end if
 
-        # These "ignore_options" are NOT actually, ignored, rather,
+        # These "ignore_options" are NOT actually, ignore, rather,
         # they DO NOT GET SET IN THE FORTRAN CODE. Rather, they are
         # used strictly in Python
         if 'ignore_options' in kwargs:
@@ -614,12 +611,12 @@
                 'storeHistory',
                 'numberSolutions',
                 'writeSolution',
+                'writeMesh',
                 'familyRot',  # -> Not sure how to do
                 'areaAxis',
                 'autoSolveRetry',
                 'autoAdjointRetry',
-                'useReverseModeAD',
-                'lowMemory'
+                'useReverseModeAD'
                 ]
         # end if
         
@@ -657,12 +654,7 @@
         # in fortran
         self.allInitialized = False    # All flow solver initialization   
         self.adjointPreprocessed = False
-
-        # Matrix Setup Flags
-        self.spatialSetup = False 
-        self.stateSetup = False 
-        self.extraSetup = False
-        self.couplingSetup = False
+        self.adjointMatrixSetup = False # Adjoint matrices assembled
         self.adjointRHS         = None # When this is setup, it has
                                        # the current objective
         
@@ -711,15 +703,9 @@
 
         if(self.myid ==0):
             print ' -> Partitioning and Reading Grid'
-
+        
         self.sumb.partitionandreadgrid()
-
-        if 'partitionOnly' in kwargs:
-            if kwargs['partitionOnly']:
-                return
-            # end if
-        # end if
-
+       
         if(self.myid==0):
             print ' -> Preprocessing'
         self.sumb.preprocessing()
@@ -735,17 +721,17 @@
             self.monnames[string.strip(
                     self.sumb.monitor.monnames[i].tostring())] = i
         # end for
-
+      
         # Setup External Warping
         meshInd = self.getMeshIndices()
         self.mesh.setExternalMeshIndices(meshInd)
+       
         forceInd = self.getForceIndices()
         self.mesh.setExternalForceIndices(forceInd)
-       
+        
         # Solver is initialize
         self.allInitialized = True
         self.sumb.preprocessingadjoint()
-
         return
 
     def setInflowAngle(self,aero_problem):
@@ -974,12 +960,11 @@
         # As soon as we run more iterations, adjoint matrices and
         # objective partials (dIdw,dIdx,dIda) are not valid so set
         # their flag to False
-        self.spatialSetup = False 
-        self.stateSetup = False
-        self.couplingSetup = False
-        self.extraSetup = False
+        self.adjointMatrixSetup = False 
         self.adjointRHS         = None
         self.callCounter += 1
+
+        
 
         # Run Initialize, if already run it just returns.
         self.initialize(aero_problem,*args,**kwargs)
@@ -1035,6 +1020,21 @@
         self._updateGeometryInfo()
         self._updateVelocityInfo()
 
+        #write out mesh file for volume debugging
+        if self.getOption('writeMesh'):
+            base = self.getOption('outputDir') + '/' + self.getOption('probName')
+            meshname = base + '_mesh.cgns'
+
+            if self.getOption('numberSolutions'):
+                meshname = base + '_mesh%d.cgns'%(self.callCounter)
+
+            #endif
+            self.writeMeshFile(meshname)
+            self.mesh.writeFEGrid(meshname[:-4]+'.dat')
+            if self.myid==0: print 'Warped Mesh written...exiting.'
+            sys.exit(0)
+        # end if
+
         # Check to see if the above update routines failed.
         self.sumb.killsignals.routinefailed = \
             self.comm.allreduce(
@@ -1053,6 +1053,9 @@
 
         # If the solve failed, reset the flow for the next time through
         if self.sumb.killsignals.routinefailed:
+            mpiPrint('Resetting flow due to failed flow solve...')
+            #self.resetFlow() # Always reset flow if it failed
+            self.reInitFlow()
             if self.getOption('autoSolveRetry'): # Try the solver again
                 self.sumb.solver()
                 if self.sumb.killsignals.routinefailed:
@@ -1190,12 +1193,12 @@
         '''
         return self.mesh.getSurfaceCoordinates(group_name)
 
-    def setSurfaceCoordinates(self,group_name,coordinates):
+    def setSurfaceCoordinates(self,group_name,coordinates,reinitialize=True):
         ''' 
         See MultiBlockMesh.py for more info
         '''
-
-        self.mesh.setSurfaceCoordinates(group_name,coordinates)
+        self._update_geom_info = True
+        self.mesh.setSurfaceCoordinates(group_name,coordinates,reinitialize)
 
         return 
 
@@ -1253,7 +1256,6 @@
         if (filename):
             self.sumb.inputio.surfacesolfile[:] = ''
             self.sumb.inputio.surfacesolfile[0:len(filename[0])] = filename[0]
-        # end if
         self.sumb.monitor.writegrid=False
         self.sumb.monitor.writevolume=False
         self.sumb.monitor.writesurface=True
@@ -1367,8 +1369,9 @@
         '''
         # Check to see if the adjoint Matrix is setup:
         if self.myid==0: print 'setting up matrix'
-        if not self.stateSetup:
-            self.sumb.setupstatepetscvars()
+        if not self.adjointMatrixSetup:
+            self.sumb.createpetscvars()
+            #self.setupAdjoint(forcePoints)
         # end if
         # Short form of objective--easier code reading
         if self.myid==0: print 'possible objectives',objective
@@ -1385,13 +1388,15 @@
 	self.sumb.verifydcdwfile(1)
 
 	return
+
     def verifydIdw(self,objective,**kwargs):
         '''
         run compute obj partials, then print to a file...
         '''
         if self.myid==0: print 'setting up vector'
-        if not self.stateSetup:
-            self.sumb.setupstatepetscvars()
+        if not self.adjointMatrixSetup:
+            self.sumb.createpetscvars()
+            #self.setupAdjoint(forcePoints)
         # end if
         if self.myid==0:print 'computing partials'
         self.computeObjPartials(objective)
@@ -1410,8 +1415,9 @@
         run compute obj partials, then print to a file...
         '''
         if self.myid==0: print 'setting up vector'
-        if not self.stateSetup:
-            self.sumb.createstatepetscvars()
+        if not self.adjointMatrixSetup:
+            self.sumb.createpetscvars()
+            #self.setupAdjoint(forcePoints)
         # end if
         if self.myid==0:print 'computing partials'
         self.computeObjPartials(objective)
@@ -1429,7 +1435,9 @@
         ''' run the verify drdw scripts in fortran'''
         # Make sure adjoint is initialize
         self.initAdjoint()
-        self.setupAdjoint()
+        if not self.adjointMatrixSetup:
+            #self.sumb.createpetscvars()
+            self.setupAdjoint(None)#(forcePoints)
         # end if
 	level = 1
         self.sumb.iteration.currentlevel=level
@@ -1442,7 +1450,8 @@
         ''' run the verify drdw scripts in fortran'''
         # Make sure adjoint is initialize
         self.initAdjoint()
-        if not self.dRdxSetup:
+        if not self.adjointMatrixSetup:
+            #self.sumb.createpetscvars()
             self.setupAdjoint(None)#(forcePoints)
         # end if
 	level = 1
@@ -1450,15 +1459,16 @@
         self.sumb.iteration.groundlevel=level
 	self.sumb.verifydrdxfile(1)
         
+
 	return
 
     def verifydRda(self,**kwargs):
         ''' run the verify drdw scripts in fortran'''
         # Make sure adjoint is initialize
         self.initAdjoint()
-        #if not self.adjointMatrixSetup:
-        #    #self.sumb.createpetscvars()
-        #    self.setupAdjoint(None)#(forcePoints)
+        if not self.adjointMatrixSetup:
+            #self.sumb.createpetscvars()
+            self.setupAdjoint(None)#(forcePoints)
         # end if
         level = 1
         self.sumb.iteration.currentlevel=level
@@ -1534,71 +1544,16 @@
         # end for
         return
 
-    def setupAdjoint(self):
-        '''
-        Setup the data structures required to solve the adjoint problem
+    def setupAdjoint(self, forcePoints=None, **kwargs):
+        '''
+        Setup the adjoint matrix for the current solution
         '''
         
         # Destroy the NKsolver to free memory -- Call this even if the
         # solver is not used...a safeguard check is done in Fortran
         self.sumb.destroynksolver()
-
-        # Run initAdjoint incase this is the first adjoint solve
         self.initAdjoint()
-        
-        if self.getOption('useReverseModeAD'):
-            # We must create the state,spatial and extra matrices
-            # if we're using reverse mode:
-            compute = False
-            if not self.stateSetup:
-                self.sumb.createstatepetscvars()
-                self.sumb.createpetscksp()
-                compute = True
-            # end fi
-
-            if not self.spatialSetup:
-                self.sumb.createspatialpetscvars()
-                compute = True
-            # end if
-
-<<<<<<< HEAD
-            if not self.extraSetup:
-                self.sumb.createextrapetscvars()
-                compute = True
-            # end if
-
-            if compute:
-                self.sumb.setupallresidualmatrices()
-                self.mesh.setupWarpDeriv()
-
-                # Set the flags as true
-                self.stateSetup = True
-                self.spatialSetup = True
-                self.extraSetup = True
-            # end if
-        else:
-            # Otherwise, we just setup the state variables to save
-            # memory:
-            
-            if not self.stateSetup:
-                self.sumb.createstatepetscvars()
-                self.sumb.createpetscksp()
-
-                self.sumb.setupadjointmatrix()
-                self.stateSetup = True
-            # end if
-        # end if
-        
-        # Finally setup the KSP object for the solve
-        self.sumb.setuppetscksp()
-            
-        return
-
-    def setupCouplingMatrices(self,forcePoints=None):
-        '''Setup the coupling matrices if required:'''
-
-        if not self.couplingSetup:
-=======
+
         if not self.adjointMatrixSetup:
             self.sumb.createpetscvars()
  
@@ -1610,44 +1565,15 @@
                 if self.myid==0:print 'computing with forward mode...'
                 self.sumb.setupallresidualmatricesfwd()
             #end
->>>>>>> 7aed9a48
             if forcePoints is None:
                 forcePoints = self.getForcePoints()
             # end if
-            self.sumb.createcouplingpetscvars()
 
             self.sumb.setupcouplingmatrixstruct(forcePoints.T)
-
-            self.couplingSetup = True
-        # end if
-
-        return
-
-    def setupSpatialMatrices(self):
-
-        if not self.spatialSetup:
-            if self.getOption('lowMemory'):
-                # If we're using the low memory option we will destroy
-                # the KSP object and residual matrices BEFORE
-                # assemblng the spatial residual matrices:
-
-                self.sumb.destroystatepetscvars()
-                self.sumb.destroypetscksp()
-                self.stateSetup = False
-            # end if
-
-            self.sumb.createspatialpetscvars()
-            self.sumb.setupspatialmatrix()
-            self.spatialSetup = True
-        # end if
-
-        return
-
-    def setupExtraMatrices(self):
-        if not self.extraSetup:
-            self.sumb.createextrapetscvars()
-            self.sumb.setupextramatrix()
-            self.extraSetup = True
+            self.sumb.setuppetscksp()
+            self.mesh.setupWarpDeriv()
+            self.adjointMatrixSetup = True
+
         # end if
 
         return
@@ -1661,46 +1587,14 @@
                              printLocal,printSum,printMax)
 
         return
-
-    def checkPartitioning(self,nprocs):
-        '''This function determine the potential load balancing for
-        nprocs. The intent is this function can be run in serial with
-        to determine the best number of procs for load balancing. The
-        grid is never actually loaded so this function can be run with
-        VERY large grids without issue.'''
-  
-        load_inbalance = 0
-        face_inbalance = 0
-        load_inbalance,face_inbalance = self.sumb.checkpartitioning(nprocs)
-                
-        return load_inbalance,face_inbalance
     
     def releaseAdjointMemory(self):
         '''
-        release the PETSc Memory that have been allocated
-        '''
-        
-        if self.stateSetup:
-            self.sumb.destroystatepetscvars()
-            self.sumb.destroypetscksp()
-            self.stateSetup = False
-        # end if
-
-        if self.spatialSetup:
-            self.sumb.destroyspatialpetscvars()
-            self.spatialSetup = False
-        # end if
-
-        if self.extraSetup:
-            self.sumb.destroyextrapetscvars()
-            self.extraSetup = False
-        # end if
-
-        if self.couplingSetup:
-            self.sumb.destroycouplingpetscvars()
-            self.couplingSetup = False
-        # end if
-
+        release the PETSc Memory...
+        '''
+
+        self.sumb.destroypetscvars()
+        self.adjointMatrixSetup = False
         return
 
     def _on_adjoint(self,objective,forcePoints=None,*args,**kwargs):
@@ -1714,8 +1608,10 @@
 
         obj,aeroObj = self._getObjective(objective)
 
-        # Setup adjoint matrices/vector as required
-        self.setupAdjoint()
+        # Check to see if the adjoint Matrix is setup:
+        if not self.adjointMatrixSetup:
+            self.setupAdjoint(forcePoints)
+        # end if
 
         # Check to see if the RHS Partials have been computed
         if not self.adjointRHS == obj:
@@ -1728,12 +1624,11 @@
             group_name = kwargs['group_name']
             phi = kwargs['structAdjoint']
             solver_phi = self.mesh.warp_to_solver_force(group_name,phi)
-            self.setupCouplingMatrices(forcePoints)
             self.sumb.agumentrhs(solver_phi)
         # end if
 
         # If we have saved adjoints, 
-        if self.getOption('restartAdjoint') or self.getOption('lowMemory'):
+        if self.getOption('restartAdjoint'):
             # Objective is already stored, so just set it
             if obj in self.storedADjoints.keys():
                 self.sumb.setadjoint(self.storedADjoints[obj])
@@ -1770,14 +1665,14 @@
         if self.sumb.killsignals.adjointfailed == False:
             self.adjoint_failed = False
             # Copy out the adjoint to store
-            if self.getOption('restartAdjoint') or self.getOption('lowMemory'):
+            if self.getOption('restartAdjoint'):
                 self.storedADjoints[obj] =  \
                     self.sumb.getadjoint(self.getStateSize())
             # end if
         else:
             self.adjoint_failed = True
             # Reset stored adjoint
-            if self.getOption('restartAdjoint') or self.getOption('lowMemory'):
+            if self.getOption('restartAdjoint'):
                 self.storedADjoints[obj][:] = 0.0
             # end if
         # end if
@@ -1798,28 +1693,28 @@
         
         if obj in ['area','volume']: # Possibly add more Direct objectives here...
             if obj == 'area':
-                self.mesh.warp.computeareasensitivity(
-                    self.getOption('areaAxis'))
+                self.mesh.warp.computeareasensitivity(self.getOption('areaAxis'))
                 dIdXs = self.mesh.getdXs('all')
             # end if
 
             if obj == 'volume':
-                self.mesh.warp.computevolumesensitivity(
-                    self.getOption('areaAxis'))
+                self.mesh.warp.computevolumesensitivity()
                 dIdXs = self.mesh.getdXs('all')
             # end if
 
         else:
-            # NOTE: do dRdxvPsi MUST be done first since this
-            # allocates spatial memory if required.
-            dIdxs_2 = self.getdRdXvPsi('all',objective)
-          
+            if self.getOption('restartAdjoint'): # Selected stored adjoint
+                self.sumb.setadjoint(self.storedADjoints[obj])
+            # end if
+
             # Direct partial derivative contibution 
             dIdxs_1 = self.getdIdx(objective,'all')
 
+            # dIdx contribution for drdx^T * psi
+            dIdxs_2 = self.getdRdXvPsi('all')
+        
             # Total derivative of the obective with surface coordinates
-
-            dIdXs = dIdxs_1 - dIdxs_2
+            dIdXs = dIdxs_1 - dIdxs_2 
         # end if
 
         return dIdXs
@@ -1838,25 +1733,19 @@
                                      # definition have zero dependance
             dIda = numpy.zeros(self.nDVAero)
         else:
-            if self.getOption('lowMemory') or self.getOption('restartAdjoint'):
-                if obj in self.storedADjoints.keys():
-                    psi = self.storedADjoints[obj]
-                else:
-                    mpiPrint('%s adjoint is not computed.'%(obj),comm=self.comm)
-                    sys.exit(1)
-                # end if
-            else:
-                psi = self.sumb.getadjoint(self.getStateSize())
+            if self.getOption('restartAdjoint'):
+                self.sumb.setadjoint(self.storedADjoints[obj])
             # end if
 
             # Direct partial derivative contibution 
             dIda_1 = self.getdIda(objective)
 
             # dIda contribution for drda^T * psi
-            dIda_2 = self.getdRdaPsi(psi)
-         
+            dIda_2 = self.getdRdaPsi()
+
             # Total derivative of the obective wrt aero-only DVs
             dIda = dIda_1 - dIda_2
+
         # end if
 
         return dIda
@@ -1890,10 +1779,8 @@
         if (self._update_geom_info):
             self.mesh.warpMesh()
             newGrid = self.mesh.getSolverGrid()
-
             if newGrid is not None:
-                self.sumb.setgrid(newGrid)
-            # end if
+                self.sumb.setgrid(self.mesh.getSolverGrid())
                 
             self.sumb.updatecoordinatesalllevels()
             self.sumb.updatewalldistancealllevels()
@@ -1977,6 +1864,7 @@
 
     def getResNorms(self):
         '''Return the initial, starting and final Res Norms'''
+        
         return \
             numpy.real(self.sumb.nksolvervars.totalr0), \
             numpy.real(self.sumb.nksolvervars.totalrstart),\
@@ -2009,42 +1897,17 @@
 
         return indices
 
-    def getdRdXvPsi(self,group_name,objective):
-
-        # Setup spatial matrices if required:
-        self.setupSpatialMatrices()
-
-        # Get objective
-        obj,aeroObj = self._getObjective(objective)
-
-        if self.getOption('lowMemory') or self.getOption('restartAdjoint'):
-            if obj in self.storedADjoints.keys():
-                psi = self.storedADjoints[obj]
-            else:
-                mpiPrint('%s adjoint is not computed.'%(obj),comm=self.comm)
-                sys.exit(1)
-            # end if
-        else:
-            psi = self.sumb.getadjoint(self.getStateSize())
-        # end if
-
+    def getdRdXvPsi(self,group_name):
         ndof = self.sumb.adjointvars.nnodeslocal*3
-
-        # Now call getdrdxvpsi WITH the psi vector:
-        dxv_solver = self.sumb.getdrdxvpsi(ndof,psi)
-       
-        self.mesh.warpDeriv(dxv_solver)
-        dxs = self.mesh.getdXs(group_name)
-        
-        return dxs
-
-    def getdRdaPsi(self, psi):
-
-        # Setup extra matrices if required
-        self.setupExtraMatrices()
-        
+        dxv_solver = self.sumb.getdrdxvpsi(ndof)
+        self.mesh.WarpDeriv(dxv_solver)
+        pforces = self.mesh.getdXs(group_name)
+        
+        return pforces
+
+    def getdRdaPsi(self):
         if self.nDVAero > 0:
-            dIda = self.sumb.getdrdapsi(self.nDVAero,psi)
+            dIda = self.sumb.getdrdapsi(self.nDVAero)
         else:
             dIda = numpy.zeros((0))
         # end if
@@ -2060,25 +1923,15 @@
         # Calculate dFdx * vec and return the result
 
         solver_vec = self.mesh.warp_to_solver_force(group_name,vec)
-        if len(solver_vec) > 0:
-            dFdxVec = self.sumb.getdfdxvec(solver_vec)
-        else:
-            self.sumb.getdfdxvec_null()
-            dFdxVec = numpy.zeros_like(solver_vec)
-        # end if
-            
+        dFdxVec = self.sumb.getdfdxvec(solver_vec)
+
         return self.mesh.solver_to_warp_force(group_name,dFdxVec)
 
     def getdFdxTVec(self,group_name,vec):
         # Calculate dFdx^T * vec and return the result
 
         solver_vec = self.mesh.warp_to_solver_force(group_name,vec)
-        if len(solver_vec) > 0:
-            dFdxTVec = self.sumb.getdfdxtvec(solver_vec)
-        else:
-            self.sumb.getdfdxtvec_null()
-            dFdxTVec = numpy.zeros_like(solver_vec)
-        # end if
+        dFdxTVec = self.sumb.getdfdxtvec(solver_vec)
 
         return self.mesh.solver_to_warp_force(group_name,dFdxTVec)
 
@@ -2092,9 +1945,10 @@
 
         if aeroObj:
             obj_num = self.SUmbCostfunctions[obj]
-            self.sumb.computeobjpartials(
-                obj_num,forcePoints.T,self.stateSetup,self.spatialSetup)
-            self.adjointRHS = obj
+            if not obj == self.adjointRHS:
+                self.sumb.computeobjpartials(obj_num,forcePoints.T)
+                self.adjointRHS = obj
+            # end if
         else:
             self.sumb.zeroobjpartials()
         # end if
@@ -2113,7 +1967,7 @@
         temp = forcePoints.shape
         
         sizeForcePoints = temp[1]*temp[2]#temp[0]*temp[1]#*temp[2]
-
+        
         if sizeForcePoints > 0:
             if aeroObj:
                 dIdpts = self.sumb.getdidx(sizeForcePoints)
@@ -2242,10 +2096,11 @@
              }
                                                  
         # Also add in 'direct' solutions. Area etc
-        SUmbsolution['area'] =  self.mesh.computeArea(
-            self.getOption('areaAxis'))
-        SUmbsolution['volume'] = self.mesh.computeVolume(
-            self.getOption('areaAxis'))
+        A_local = self.mesh.computeArea(self.getOption('areaAxis'))
+        SUmbsolution['area'] = self.comm.allreduce(A_local,op=MPI.SUM)
+
+        V_local = self.mesh.computeVolume()
+        SUmbsolution['volume'] = self.comm.allreduce(V_local,op=MPI.SUM)
         
         return SUmbsolution
 
@@ -2260,7 +2115,7 @@
             aeroObj = True
         except: 
             obj = objective 
-            aeroObj = False
+            aeroObj = False # end if
         # end try
 
         return obj,aeroObj
@@ -2381,7 +2236,7 @@
 
         return 
 
-    def setSurfaceCoordinates(self,group_name,coordinates):
+    def setSurfaceCoordinates(self,group_name,coordinates,reinitialize=True):
         ''' 
         Set the UNIQUE set of ALL surface points belonging to
         group "group_name", that belong to blocks on THIS processor
@@ -2426,15 +2281,15 @@
     
         return
 
-    def getdXs(self, group_name):
+    def getdXs(self,group_name):
 
         return 
 
-    def computeArea(self, axis):
+    def computeArea(self,axis):
         
         return 0.0
 
-    def computeVolume(self, axis):
+    def computeVolume(self):
 
         return 0.0
 
