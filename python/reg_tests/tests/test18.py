--- conflicted
+++ resolved
@@ -96,11 +96,8 @@
 ap.addDV('TemperatureStagnation', family='upstream')
 
 
-<<<<<<< HEAD
-def setup_cb(comm): 
-=======
-def setupADFlow(solver):
->>>>>>> adf756f2
+def setup_cb(comm):
+
     #solver.addIntegrationSurface('integration_plane.fmt', 'coarse_plane')
     #solver.addIntegrationSurface('integration_plane_fine.fmt', 'fine_plane')
     #solver.addIntegrationSurface('integration_plane_viscous.fmt', 'viscous_plane')
@@ -133,14 +130,7 @@
     return solver, None, None, None
 
 
-<<<<<<< HEAD
-if __name__ == "__main__": 
-     
-=======
 if __name__ == "__main__":
-
-    CFDSolver = ADFLOW(options=options, debug=True)
->>>>>>> adf756f2
 
     CFDSolver, _, _, _ = setup_cb(MPI.COMM_WORLD)
 
