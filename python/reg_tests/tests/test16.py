--- conflicted
+++ resolved
@@ -56,16 +56,9 @@
                  evalFuncs=['mdot', 'mdot_up', 'mdot_down',
                             'mavgptot_up', 'mavgptot_down',
                             'mavgttot_up', 'mavgttot_down',
-<<<<<<< HEAD
                             'mavgps_up', 'mavgps_down', 
                             'mavgmn_up', 'mavgmn_down', 
                             'thrust', 
-=======
-                            'mavgps_up', 'mavgps_down',
-                            'mavgmn_up', 'mavgmn_down',
-                            'thrust',
-                            'distortionmn', 'distortionptot',
->>>>>>> 5f28a73f
                             'thrust_pressure', 'thrust_viscous', 'thrust_momentum'
                             ], )
 
@@ -118,19 +111,9 @@
     parPrint('Norm of state vector')
     reg_par_write_norm(CFDSolver.getStates(), 1e-10, 1e-10)
 
-<<<<<<< HEAD
 
     funcs = {}
     CFDSolver.evalFunctions(ap, funcs)
     if MPI.COMM_WORLD.rank == 0:
         print('Eval Functions:')
-        reg_write_dict(funcs, 1e-10, 1e-10)
-
-
-=======
-funcs = {}
-CFDSolver.evalFunctions(ap, funcs)
-if MPI.COMM_WORLD.rank == 0:
-    print('Eval Functions:')
-    reg_write_dict(funcs, 1e-10, 1e-10)
->>>>>>> 5f28a73f
+        reg_write_dict(funcs, 1e-10, 1e-10)