module BCData
  !
  !       This local module contains the variables and subroutine to
  !       handle the prescribed boundary data.
  !
  use cgnsGrid
  implicit none
  save

  ! nbcVarMax: Parameter, which defines the maximum number of
  !              prescribed variables for a boundary.

  integer, parameter :: nbcVarMax = 21

  ! mass(nbcVarMax):   Unit of mass for the prescribed data.
  ! length(nbcVarMax): Unit of length for the prescribed data.
  ! time(nbcVarMax):   Unit of time for the prescribed data.
  ! temp(nbcVarMax):   Unit of temperature for the prescribed data.
  ! angle(nbcVarMax):  Unit of angle for the prescribed data.

  integer, dimension(nbcVarMax) :: mass, length, time, temp, angle

  ! nDataSet: Number of data sets present for the active face.
  ! cgnsBoco: The corresponding boundary face in the cgns block.
  ! nbcVar:   Theoretically possible number of variables
  !           prescribed for this face.
  ! iBeg:     Starting index i-direction.
  ! jBeg:     Starting index j-direction.
  ! iEnd:     Ending index i-direction.
  ! jEnd:     Ending index j-direction.

  integer(kind=intType) :: nDataSet, cgnsBoco, nbcVar
  integer(kind=intType) :: iBeg, jBeg, iEnd, jEnd

  ! nFreestreamSubfaces:     Number of supersonic inflow subfaces
  !                          for which the flow field variables must
  !                          be set to the free stream values.
  ! freestreamSubfaces(:,3): the corresponding block, subface and
  !                          spectral solution.

  integer(kind=intType) :: nFreestreamSubfaces
  integer(kind=intType), dimension(:,:), allocatable :: &
       freestreamSubfaces

  ! nTurbFreestreamSubfaces:     Number of subfaces for which the
  !                              turbulence variables must be set
  !                              to the free stream values.
  ! turbFreestreamSubfaces(:,3): the corresponding block, subface
  !                              and spectral solution.

  integer(kind=intType) :: nTurbFreestreamSubfaces
  integer(kind=intType), dimension(:,:), allocatable :: &
       turbFreestreamSubfaces

  ! bcVarArray(:,:,nbcVar): array to store the interpolated
  !                         values for the active face.

  real(kind=realType), dimension(:,:,:), allocatable :: bcVarArray

  ! xf(:,:,:): pointer to the coordinates of the block face to
  !            which the active subface belongs.

  real(kind=realType), dimension(:,:,:), pointer :: xf

  ! axis(3):    Axial unit vector in the local cylindrical
  !             coordinate system.
  ! radVec1(3): First radial unit vector in the local cylindrical
  !             coordinate system.
  ! radVec2(3): Second radial unit vector.

  real(kind=realType), dimension(3) :: axis, radVec1, radVec2

  ! bcVarNames(nbcVarMax): The cgns names of the possible
  !                        prescribed variables.

  character(len=maxCGNSNameLen), dimension(nbcVarMax) :: bcVarNames

  ! axAssumed:               Whether or not the x-axis is assumed
  !                          to be the axial direction.
  ! massflowPrescribed:      Whether or not subsonic inflow boundaries
  !                          are present with prescribed massflow.
  ! bcVarPresent(nbcVarMax): Whether or not the possible
  !                          variables are actually prescribed.

  logical :: axAssumed, massflowPrescribed
  logical, dimension(nbcVarMax) :: bcVarPresent

  ! dataSet: Pointer for the data sets of the corresponding cgns
  !          boundary face.

  type(cgnsBcDatasetType), pointer, dimension(:) :: dataSet

contains

<<<<<<< HEAD
  subroutine BCDataDomainInterface(boco)
    !
    !       BCDataDomainInterface initializes the boundary data for the
    !       domain interfaces to zero to avoid unexpected behavior later.
    !       The true values of the data is set by the coupler, although
    !       a better initial guess is made as soon as the field data has
    !       been initialized.
    !
    use constants
    use blockPointers, only : BCData
    use inputPhysics, only : gammaConstant
    use couplerParam, only : MachIni, Pini, rhoIni, velDirIni
    implicit none
    !
    !      Subroutine arguments.
    !
    integer(kind=intType) :: boco
    !
    !      Local variables.
    !
    real(kind=realType) :: asound, velMag

    asound = sqrt(gammaConstant*pIni/rhoIni)
    velMag = asound*MachIni

    ! Initialize the allocated data to proper values.

    if( associated(BCData(boco)%rhoInput)  ) BCData(boco)%rhoInput  = rhoIni
    if( associated(BCData(boco)%velxInput) ) BCData(boco)%velxInput = velMag*velDirIni(1)
    if( associated(BCData(boco)%velyInput) ) BCData(boco)%velyInput = velMag*velDirIni(2)
    if( associated(BCData(boco)%velzInput) ) BCData(boco)%velzInput = velMag*velDirIni(3)
    if( associated(BCData(boco)%psInput  ) ) BCData(boco)%psInput   = pIni

    if( associated(BCData(boco)%flowXdirInlet) ) &
         BCData(boco)%flowXdirInlet = velDirIni(1)
    if( associated(BCData(boco)%flowYdirInlet) ) &
         BCData(boco)%flowYdirInlet = velDirIni(2)
    if( associated(BCData(boco)%flowZdirInlet) ) &
         BCData(boco)%flowZdirInlet = velDirIni(3)

    if( associated(BCData(boco)%ptInletInput) ) &
         BCData(boco)%ptInletInput = zero
    if( associated(BCData(boco)%ttInletInput) ) &
         BCData(boco)%ttInletInput = zero
    if( associated(BCData(boco)%htInletInput) ) &
         BCData(boco)%htInletInput = zero

    if( associated(BCData(boco)%turbInletInput) ) &
         BCData(boco)%turbInletInput = zero

  end subroutine BCDataDomainInterface

=======
>>>>>>> d7976754
  subroutine BCDataIsothermalWall(boco)
    !
    !       BCDataIsothermalWall tries to extract the wall temperature
    !       for the currently active boundary face, which is an isothermal
    !       viscous wall.
    !
    use constants
    use cgnsNames
    use blockPointers, only : BCFaceID, BCData, nBKGlobal
    use utils, only : terminate, siTemperature
    implicit none
    !
    !      Subroutine arguments.
    !
    integer(kind=intType) :: boco
    !
    !      Local variables.
    !
    integer :: ierr

    integer(kind=intType) :: i, j

    real(kind=realType) :: mult, trans

    character(len=maxStringLen) :: errorMessage

    ! Allocate the memory for the buffer bcVarArray, which is used
    ! for the interpolation and set the cgns names.

    nbcVar = 1
    allocate(bcVarArray(iBeg:iEnd,jBeg:jEnd,nbcVar), stat=ierr)
    if(ierr /= 0)                            &
         call terminate("BCDataIsothermalWall", &
         "Memory allocation failure for bcVarArray")

    bcVarNames(1) = cgnsTemp

    ! Try to determine the temperature from the data set.

    call extractFromDataSet(BCFaceID(boco))

    ! Write an error message and terminate if it was not
    ! possible to determine the temperature.

    if(.not. bcVarPresent(1)) then

       write(errorMessage,100)                    &
            trim(cgnsDoms(nbkGlobal)%zonename), &
            trim(cgnsDoms(nbkGlobal)%bocoInfo(cgnsBoco)%bocoName)
100    format("Zone ",a,", boundary subface ",a, &
            ": Wall temperature not specified for isothermal wall")

       call terminate("BCDataIsothermalWall", errorMessage)

    endif

    ! Convert to si-units and store the temperature in TNS_Wall.

    call siTemperature(temp(1), mult, trans)

    do j=jBeg,jEnd
       do i=iBeg,iEnd
          BCData(boco)%TNS_WallInput(i,j) = mult*bcVarArray(i,j,1) + trans
       enddo
    enddo

    ! Release the memory of the bcVarArray.

    deallocate(bcVarArray, stat=ierr)
    if(ierr /= 0)                            &
         call terminate("BCDataIsothermalWall", &
         "Deallocation failure for bcVarArray")

  end subroutine BCDataIsothermalWall

  subroutine BCDataSubsonicInflow(boco, allTurbPresent)
    !
    !       BCDataSubsonicInflow tries to extract the prescribed data
    !       for the currently active boundary face, which is a subsonic
    !       inflow. Either total conditions and velocity direction or the
    !       velocity and density can be prescribed. In the latter case the
    !       mass flow is prescribed, which is okay as long as the flow is
    !       not choked.
    !
    use constants
    use cgnsNames
    use blockPointers, only : nbkGlobal, sectionID, BCFaceID, BCData
    use flowVarRefState, only : nwt
    use inputPhysics, only : equations
    use utils, only : siDensity, siVelocity, siPressure, siAngle, &
         siTemperature, terminate
    implicit none
    !
    !      Subroutine arguments.
    !
    integer(kind=intType), intent(in)    :: boco
    logical,               intent(inout) :: allTurbPresent
    !
    !      Local variables.
    !
    integer :: ierr, nn

    logical :: ptPresent,   ttPresent,   rhotPresent
    logical :: axPresent,   ayPresent,   azPresent
    logical :: xdirPresent, ydirPresent, zdirPresent
    logical :: rdirPresent, tdirPresent
    logical :: velxPresent, velyPresent, velzPresent
    logical :: rhoPresent,  velrPresent, veltPresent
    logical :: allTurbSubface
    logical :: totPresent, velPresent, dirPresent

    character(len=maxStringLen) :: errorMessage

    ! Allocate the memory for the buffer bcVarArray, which is used
    ! for the interpolation and set the cgns names.

    nbcVar = 17
    if(equations == RANSEquations) nbcVar = nbcVar + nwt

    allocate(bcVarArray(iBeg:iEnd,jBeg:jEnd,nbcVar), stat=ierr)
    if(ierr /= 0)                            &
         call terminate("BCDataSubsonicInflow", &
         "Memory allocation failure for bcVarArray")

    bcVarNames(1)  = cgnsPtot
    bcVarNames(2)  = cgnsTtot
    bcVarNames(3)  = cgnsRhotot
    bcVarNames(4)  = cgnsVelAnglex
    bcVarNames(5)  = cgnsVelAngley
    bcVarNames(6)  = cgnsVelAnglez
    bcVarNames(7)  = cgnsVelVecx
    bcVarNames(8)  = cgnsVelVecy
    bcVarNames(9)  = cgnsVelVecz
    bcVarNames(10) = cgnsVelVecr
    bcVarNames(11) = cgnsVelVectheta
    bcVarNames(12) = cgnsDensity
    bcVarNames(13) = cgnsVelx
    bcVarNames(14) = cgnsVely
    bcVarNames(15) = cgnsVelz
    bcVarNames(16) = cgnsVelr
    bcVarNames(17) = cgnsVeltheta

    call setBcVarNamesTurb(17_intType)

    ! Try to determine these variables.

    call extractFromDataSet(BCFaceID(boco))

    ! Store the logicals, which indicate succes or failure
    ! a bit more readable.

    ptPresent   = bcVarPresent(1)
    ttPresent   = bcVarPresent(2)
    rhotPresent = bcVarPresent(3)
    axPresent   = bcVarPresent(4)
    ayPresent   = bcVarPresent(5)
    azPresent   = bcVarPresent(6)
    xdirPresent = bcVarPresent(7)
    ydirPresent = bcVarPresent(8)
    zdirPresent = bcVarPresent(9)
    rdirPresent = bcVarPresent(10)
    tdirPresent = bcVarPresent(11)
    rhoPresent  = bcVarPresent(12)
    velxPresent = bcVarPresent(13)
    velyPresent = bcVarPresent(14)
    velzPresent = bcVarPresent(15)
    velrPresent = bcVarPresent(16)
    veltPresent = bcVarPresent(17)

    ! Check if the total conditions are present.

    nn = 0
    if( ptPresent )   nn = nn + 1
    if( ttPresent )   nn = nn + 1
    if( rhotPresent ) nn = nn + 1

    totPresent = .false.
    if(nn >= 2) totPresent = .true.

    ! Check if a velocity direction is present.

    dirPresent = .false.
    if(xdirPresent .and. rdirPresent) dirPresent = .true.
    if((axPresent .or. xdirPresent) .and. &
         (ayPresent .or. ydirPresent) .and. &
         (azPresent .or. zdirPresent))  dirPresent = .true.

    ! Check if a velocity vector is present.

    velPresent = .false.
    if(velxPresent .and. velrPresent) velPresent = .true.
    if(velxPresent .and. velyPresent .and. velzPresent) &
         velPresent = .true.

    ! Determine the situation we have here.

    if(totPresent .and. dirPresent) then

       ! Total conditions and velocity direction are prescribed.
       ! Determine the values for the faces of the subface.

       call totalSubsonicInlet

    else if(rhoPresent .and. velPresent) then

       ! Density and velocity vector are prescribed, i.e. mass flow.
       ! Determine the values for the faces of the subface.

       call massflowSubsonicInlet

    else

       ! Not enough data is prescribed. Print an error message
       ! and exit.

       write(errorMessage,100)                   &
            trim(cgnsDoms(nbkGlobal)%zonename), &
            trim(cgnsDoms(nbkGlobal)%bocoInfo(cgnsBoco)%bocoName)
100    format("Zone ",a,", boundary subface ",a, &
            ": Not enough data specified for subsonic inlet")

       call terminate("BCDataSubsonicInflow", errorMessage)

    endif

    ! Set the turbulence variables and check if all of them are
    ! prescribed. If not set allTurbPresent to .false.

    allTurbSubface = setBcVarTurb(17_intType, boco, &
         BCData(boco)%turbInletInput)

    if(.not. allTurbSubface) allTurbPresent = .false.

    ! Release the memory of the bcVarArray.

    deallocate(bcVarArray, stat=ierr)
    if(ierr /= 0)                            &
         call terminate("BCDataSubsonicInflow", &
         "Deallocation failure for bcVarArray")

    !=================================================================

  contains

    !===============================================================

    subroutine totalSubsonicInlet
      !
      !         TotalSubsonicInlet converts the prescribed total
      !         conditions and velocity direction into a useable format.
      !
      use inputPhysics, only : RGasDim
      use section, only : sections
      implicit none
      !
      !        Local variables.
      !
      integer(kind=intType) :: i, j, nn

      real(kind=realType) :: rhot, mult, trans
      real(kind=realType) :: ax, r1, r2, var, wax, wrad, wtheta

      real(kind=realType), dimension(3) :: xc, dir

      ! Set the subsonic inlet treatment to totalConditions.

      BCData(boco)%subsonicInletTreatment = totalConditions

      ! If the total pressure is present, convert it to SI-units and
      ! store it.

      if( ptPresent ) then
         call siPressure(mass(1), length(1), time(1), mult, trans)

         do j=jBeg,jEnd
            do i=iBeg,iEnd
               BCData(boco)%ptInletInput(i,j) = mult*bcVarArray(i,j,1) &
                    + trans
            enddo
         enddo
      endif

      ! If the total temperature is present, convert it to SI-units
      ! and store it.

      if( ttPresent ) then
         call siTemperature(temp(2), mult, trans)

         do j=jBeg,jEnd
            do i=iBeg,iEnd
               BCData(boco)%ttInletInput(i,j) = mult*bcVarArray(i,j,2) &
                    + trans
            enddo
         enddo
      endif

      ! Check if the total density is present. If so, it may be used
      ! to determine the total temperature or pressure if one of these
      ! variables was not specified.

      if( rhotPresent ) then
         call siDensity(mass(3), length(3), mult, trans)

         if(ptPresent .and. (.not. ttPresent)) then

            ! Total pressure is present but total temperature is not.
            ! Convert the total density to SI-units and use the perfect
            ! gas law to obtain the total temperature.

            do j=jBeg,jEnd
               do i=iBeg,iEnd
                  rhot = mult*bcVarArray(i,j,3) + trans

                  BCData(boco)%ttInletInput(i,j) = &
                       BCData(boco)%ptInletInput(i,j)/(RGasDim*rhot)
               enddo
            enddo

         else if(ttPresent .and. (.not. ptPresent)) then

            ! Total temperature is present but total pressure is not.
            ! Convert the total density to SI-units and use the perfect
            ! gas law to obtain the total pressure.

            do j=jBeg,jEnd
               do i=iBeg,iEnd
                  rhot = mult*bcVarArray(i,j,3) + trans

                  BCData(boco)%ptInletInput(i,j) = RGasDim*rhot &
                       * BCData(boco)%ttInletInput(i,j)
               enddo
            enddo

         endif
      endif

      ! Determine the velocity direction. There are multiple
      ! possibilities to specify this direction.

      radialTest: if( rdirPresent ) then

         ! Radial direction specified, i.e. a cylindrical coordinate
         ! system is used for the velocity direction.

         ! Determine the unit vectors, which define the cylindrical
         ! coordinate system aligned with the rotation axis.

         call unitVectorsCylSystem(boco)

         ! Initialize wtheta to zero. This value will be used if no
         ! theta velocity component was specified.

         wtheta = zero

         ! Loop over the faces of the subface.

         do j=jBeg,jEnd
            do i=iBeg,iEnd

               ! Determine the coordinates of the face center relative to
               ! the rotation point of this section. Normally this is an
               ! average of i-1, i, j-1, j, but due to the usage of the
               ! pointer xf and the fact that x originally starts at 0,
               ! an offset of 1 is introduced and thus the average should
               ! be taken of i, i+1, j and j+1.

               xc(1) = fourth*(xf(i,j,  1) + xf(i+1,j,  1)  &
                    +         xf(i,j+1,1) + xf(i+1,j+1,1)) &
                    - sections(sectionId)%rotCenter(1)
               xc(2) = fourth*(xf(i,j,  2) + xf(i+1,j,  2)  &
                    +         xf(i,j+1,2) + xf(i+1,j+1,2)) &
                    - sections(sectionId)%rotCenter(2)
               xc(3) = fourth*(xf(i,j,  3) + xf(i+1,j,  3)  &
                    +         xf(i,j+1,3) + xf(i+1,j+1,3)) &
                    - sections(sectionId)%rotCenter(3)

               ! Determine the coordinates in the local cartesian frame,
               ! i.e. the frame determined by axis, radVec1 and radVec2.

               ax = xc(1)*axis(1)    + xc(2)*axis(2)    &
                    + xc(3)*axis(3)
               r1 = xc(1)*radVec1(1) + xc(2)*radVec1(2) &
                    + xc(3)*radVec1(3)
               r2 = xc(1)*radVec2(1) + xc(2)*radVec2(2) &
                    + xc(3)*radVec2(3)

               ! Determine the weights of the unit vectors in the local
               ! cylindrical system.

               wax  = bcVarArray(i,j,7)
               wrad = bcVarArray(i,j,10)
               if( tdirPresent ) wtheta = bcVarArray(i,j,11)

               ! Determine the direction in the local cartesian frame,
               ! determined by axis, radVec1 and radVec2.

               var    = one/sqrt(max(eps,(r1*r1 + r2*r2)))
               dir(1) = wax
               dir(2) = var*(wrad*r1 - wtheta*r2)
               dir(3) = var*(wrad*r2 + wtheta*r1)

               ! Transform this direction to the global cartesian frame.

               BCData(boco)%flowXdirInlet(i,j) = dir(1)*axis(1)     &
                    + dir(2)*radVec1(1) &
                    + dir(3)*radVec2(1)

               BCData(boco)%flowYdirInlet(i,j) = dir(1)*axis(2)     &
                    + dir(2)*radVec1(2) &
                    + dir(3)*radVec2(2)

               BCData(boco)%flowZdirInlet(i,j) = dir(1)*axis(3)     &
                    + dir(2)*radVec1(3) &
                    + dir(3)*radVec2(3)
            enddo
         enddo

      else radialTest

         ! Cartesian direction specified. Either the angle or the
         ! direction should be present.

         ! X-direction.

         if( axPresent ) then

            ! Angle specified. Convert it to SI-units and determine
            ! the corresponding direction.

            call siAngle(angle(4), mult, trans)

            do j=jBeg,jEnd
               do i=iBeg,iEnd
                  BCData(boco)%flowXdirInlet(i,j) = &
                       cos(mult*bcVarArray(i,j,4) + trans)
               enddo
            enddo

         else

            ! Direction specified. Simply copy it.

            do j=jBeg,jEnd
               do i=iBeg,iEnd
                  BCData(boco)%flowXdirInlet(i,j) = bcVarArray(i,j,7)
               enddo
            enddo

         endif

         ! Y-direction.

         if( ayPresent ) then

            ! Angle specified. Convert it to SI-units and determine
            ! the corresponding direction.

            call siAngle(angle(5), mult, trans)

            do j=jBeg,jEnd
               do i=iBeg,iEnd
                  BCData(boco)%flowYdirInlet(i,j) = &
                       cos(mult*bcVarArray(i,j,5) + trans)
               enddo
            enddo

         else

            ! Direction specified. Simply copy it.

            do j=jBeg,jEnd
               do i=iBeg,iEnd
                  BCData(boco)%flowYdirInlet(i,j) = bcVarArray(i,j,8)
               enddo
            enddo

         endif

         ! Z-direction.

         if( azPresent ) then

            ! Angle specified. Convert it to SI-units and determine
            ! the corresponding direction.

            call siAngle(angle(6), mult, trans)

            do j=jBeg,jEnd
               do i=iBeg,iEnd
                  BCData(boco)%flowZdirInlet(i,j) = &
                       cos(mult*bcVarArray(i,j,6) + trans)
               enddo
            enddo

         else

            ! Direction specified. Simply copy it.

            do j=jBeg,jEnd
               do i=iBeg,iEnd
                  BCData(boco)%flowZdirInlet(i,j) = bcVarArray(i,j,9)
               enddo
            enddo

         endif

      endif radialTest

      ! Loop over the faces of the subface to compute some
      ! additional info.

      do j=jBeg,jEnd
         do i=iBeg,iEnd

            ! Compute the total enthalpy from the given
            ! total temperature.

            call computeHtot(BCData(boco)%ttInletInput(i,j), &
                 BCData(boco)%htInletInput(i,j))

            ! Determine the unit vector of the flow direction.

            dir(1) = BCData(boco)%flowXdirInlet(i,j)
            dir(2) = BCData(boco)%flowYdirInlet(i,j)
            dir(3) = BCData(boco)%flowZdirInlet(i,j)

            var = one/max(eps,sqrt(dir(1)**2 + dir(2)**2 + dir(3)**2))

            BCData(boco)%flowXdirInlet(i,j) = var*dir(1)
            BCData(boco)%flowYdirInlet(i,j) = var*dir(2)
            BCData(boco)%flowZdirInlet(i,j) = var*dir(3)

         enddo
      enddo

      ! Check if the prescribed direction is an inflow. No halo's
      ! should be included here and therefore the nodal range
      ! (with an offset) must be used.

      nn = 0
      do j=(BCData(boco)%jnbeg+1), BCData(boco)%jnend
         do i=(BCData(boco)%inbeg+1), BCData(boco)%inend

            var = BCData(boco)%flowXdirInlet(i,j) &
                 * BCData(boco)%norm(i,j,1)          &
                 + BCData(boco)%flowYdirInlet(i,j) &
                 * BCData(boco)%norm(i,j,2)          &
                 + BCData(boco)%flowZdirInlet(i,j) &
                 * BCData(boco)%norm(i,j,3)

            if(var > zero) nn = nn + 1

         enddo
      enddo

      if(nn > 0) then
         write(errorMessage,200)                   &
              trim(cgnsDoms(nbkGlobal)%zonename), &
              trim(cgnsDoms(nbkGlobal)%bocoInfo(cgnsBoco)%bocoName)
200      format("Zone ",a,", subsonic inlet boundary subface ",a, &
              ": Flow direction points out of the domain for &
              &some faces.")

         call terminate("totalSubsonicInlet", errorMessage)
      endif

    end subroutine totalSubsonicInlet

    subroutine massflowSubsonicInlet
      !
      !         MassflowSubsonicInlet converts the prescribed mass flow
      !         conditions (density and velocity) into a useable format.
      !
      use section, only: sections
      implicit none
      !
      !        Local variables.
      !
      integer(kind=intType) :: i, j, nn

      real(kind=realType) :: mult, trans
      real(kind=realType) :: ax, r1, r2, var, vax, vrad, vtheta

      real(kind=realType), dimension(3) :: xc, vloc
      real(kind=realType), dimension(3) :: multVel, transVel

      ! Set massflowPrescribed to .true. to indicate that this
      ! type of boundary condition is present. Set the subsonic inlet
      ! treatment accordingly.

      massflowPrescribed = .true.
      BCData(boco)%subsonicInletTreatment = massFlow

      ! Set the density. Take the conversion factor to SI-units
      ! into account.

      call siDensity(mass(12), length(12), mult, trans)

      do j=jBeg,jEnd
         do i=iBeg,iEnd
            BCData(boco)%rhoInput(i,j) = mult*bcVarArray(i,j,12) + trans
         enddo
      enddo

      ! Check the situation we are having here for the velocity.

      testRadial: if( velrPresent ) then

         ! Radial velocity component prescribed. This must be converted
         ! to cartesian components.

         ! Determine the unit vectors, which define the cylindrical
         ! coordinate system aligned with the rotation axis.

         call unitVectorsCylSystem(boco)

         ! Determine the conversion factor to SI-units for the three
         ! components. Note that a test must be made whether the theta
         ! component is present.

         call siVelocity(length(13), time(13), multVel(1), transVel(1))
         call siVelocity(length(16), time(16), multVel(2), transVel(2))

         if( veltPresent ) &
              call siVelocity(length(17), time(17), multVel(3), transVel(3))

         ! Initialize vtheta to zero. This value will be used
         ! if no theta velocity component was specified.

         vtheta = zero

         ! Loop over the faces of the subface.

         do j=jBeg,jEnd
            do i=iBeg,iEnd

               ! Determine the coordinates of the face center relative to
               ! the rotation point of this section. Normally this is an
               ! average of i-1, i, j-1, j, but due to the usage of the
               ! pointer xf and the fact that x originally starts at 0,
               ! an offset of 1 is introduced and thus the average should
               ! be taken of i, i+1, j and j+1.

               xc(1) = fourth*(xf(i,j,  1) + xf(i+1,j,  1)  &
                    +         xf(i,j+1,1) + xf(i+1,j+1,1)) &
                    - sections(sectionId)%rotCenter(1)
               xc(2) = fourth*(xf(i,j,  2) + xf(i+1,j,  2)  &
                    +         xf(i,j+1,2) + xf(i+1,j+1,2)) &
                    - sections(sectionId)%rotCenter(2)
               xc(3) = fourth*(xf(i,j,  3) + xf(i+1,j,  3)  &
                    +         xf(i,j+1,3) + xf(i+1,j+1,3)) &
                    - sections(sectionId)%rotCenter(3)

               ! Determine the coordinates in the local cartesian frame,
               ! i.e. the frame determined by axis, radVec1 and radVec2.

               ax = xc(1)*axis(1)    + xc(2)*axis(2)    &
                    + xc(3)*axis(3)
               r1 = xc(1)*radVec1(1) + xc(2)*radVec1(2) &
                    + xc(3)*radVec1(3)
               r2 = xc(1)*radVec2(1) + xc(2)*radVec2(2) &
                    + xc(3)*radVec2(3)

               ! Determine the velocity components in the local
               ! cylindrical system. Take the conversion to SI units
               ! into account.

               vax  = multVel(1)*bcVarArray(i,j,13) + transVel(1)
               vrad = multVel(2)*bcVarArray(i,j,16) + transVel(2)
               if( veltPresent ) &
                    vtheta = multVel(3)*bcVarArray(i,j,17) + transVel(3)

               ! Determine the velocities in the local cartesian
               ! frame determined by axis, radVec1 and radVec2.

               var     = one/sqrt(max(eps,(r1*r1 + r2*r2)))
               vloc(1) = vax
               vloc(2) = var*(vrad*r1 - vtheta*r2)
               vloc(3) = var*(vrad*r2 + vtheta*r1)

               ! Transform vloc to the global cartesian frame and
               ! store the values.

               BCData(boco)%velxInput(i,j) = vloc(1)*axis(1)    &
                    + vloc(2)*radVec1(1) &
                    + vloc(3)*radVec2(1)

               BCData(boco)%velyInput(i,j) = vloc(1)*axis(2)    &
                    + vloc(2)*radVec1(2) &
                    + vloc(3)*radVec2(2)

               BCData(boco)%velzInput(i,j) = vloc(1)*axis(3)    &
                    + vloc(2)*radVec1(3) &
                    + vloc(3)*radVec2(3)
            enddo
         enddo

      else testRadial

         ! Cartesian components prescribed.

         ! Determine the conversion factor to SI-units for the three
         ! components.

         call siVelocity(length(13), time(13), multVel(1), transVel(1))
         call siVelocity(length(14), time(14), multVel(2), transVel(2))
         call siVelocity(length(15), time(15), multVel(3), transVel(3))

         ! Set the velocities.

         do j=jBeg,jEnd
            do i=iBeg,iEnd
               BCData(boco)%velxInput(i,j) = multVel(1)*bcVarArray(i,j,13) &
                    + transVel(1)
               BCData(boco)%velyInput(i,j) = multVel(2)*bcVarArray(i,j,14) &
                    + transVel(2)
               BCData(boco)%velzInput(i,j) = multVel(3)*bcVarArray(i,j,15) &
                    + transVel(3)
            enddo
         enddo

      endif testRadial

      ! Check if the prescribed velocity is an inflow. No halo's
      ! should be included here and therefore the nodal range
      ! (with an offset) must be used.

      nn = 0
      do j=(BCData(boco)%jnbeg+1), BCData(boco)%jnend
         do i=(BCData(boco)%inbeg+1), BCData(boco)%inend

            var = BCData(boco)%velxInput(i,j)*BCData(boco)%norm(i,j,1) &
                 + BCData(boco)%velyInput(i,j)*BCData(boco)%norm(i,j,2) &
                 + BCData(boco)%velzInput(i,j)*BCData(boco)%norm(i,j,3)

            if(var > zero) nn = nn + 1

         enddo
      enddo

      if(nn > 0) then
         write(errorMessage,300)                   &
              trim(cgnsDoms(nbkGlobal)%zonename), &
              trim(cgnsDoms(nbkGlobal)%bocoInfo(cgnsBoco)%bocoName)
300      format("Zone ",a,", subsonic inlet boundary subface ",a, &
              ": Velocity points out of the domain for some faces.")

         call terminate("massflowSubsonicInlet", errorMessage)
      endif

    end subroutine massflowSubsonicInlet

  end subroutine BCDataSubsonicInflow

  subroutine BCDataSubsonicOutflow(boco)
    !
    !       BCDataSubsonicOutflow tries to extract the static pressure
    !       for the currently active boundary face, which is a subsonic
    !       outflow boundary.
    !
    use constants
    use cgnsNames
    use blockPointers, only : BCData, nbkGlobal, BCFaceID
    use utils, only : terminate, siPressure
    implicit none
    !
    !      Subroutine arguments.
    !
    integer(kind=intType) :: boco
    !
    !      Local variables.
    !
    integer :: ierr

    integer(kind=intType) :: i, j

    real(kind=realType) :: mult, trans

    character(len=maxStringLen) :: errorMessage

    ! Allocate the memory for the buffer bcVarArray, which is used
    ! for the interpolation and set the cgns names.

    nbcVar = 1
    allocate(bcVarArray(iBeg:iEnd,jBeg:jEnd,nbcVar), stat=ierr)
    if(ierr /= 0)                             &
         call terminate("BCDataSubsonicOutflow", &
         "Memory allocation failure for bcVarArray")

    bcVarNames(1) = cgnsPressure

    ! Try to determine the static pressure from the data set.

    call extractFromDataSet(BCFaceID(boco))

    ! Write an error message and terminate if it was not
    ! possible to determine the static pressure.

    if(.not. bcVarPresent(1)) then

       write(errorMessage,100)            &
            trim(cgnsDoms(nbkGlobal)%zonename), &
            trim(cgnsDoms(nbkGlobal)%bocoInfo(cgnsBoco)%bocoName)
100    format("Zone ",a,", boundary subface ",a, &
            ": Static pressure not specified for subsonic outlet")

       call terminate("BCDataSubsonicOutflow", errorMessage)

    endif

    ! Convert to SI-units and store the pressure in ps.

    call siPressure(mass(1), length(1), time(1), mult, trans)

    do j=jBeg,jEnd
       do i=iBeg,iEnd
          BCData(boco)%psInput(i,j) = mult*bcVarArray(i,j,1) + trans
       enddo
    enddo

    ! Release the memory of the bcVarArray.

    deallocate(bcVarArray, stat=ierr)
    if(ierr /= 0)                               &
         call terminate("BCDataSubsonicOutflow", &
         "Deallocation failure for bcVarArray")

  end subroutine BCDataSubsonicOutflow

  subroutine BCDataSupersonicInflow(boco, allFlowPresent, &
       allTurbPresent)
    !
    !       BCDataSupersonicInflow tries to extract the primitive state
    !       vector for the currently active boundary face, which is a
    !       supersonic inflow.
    !
    use constants
    use cgnsNames
    use blockPointers, only : BCData, nbkGlobal, BCFaceID, sectionID
    use flowVarRefState, only : nwt
    use inputPhysics, onlY : equations, flowType, velDirFreeStream
    use utils, only : siDensity, siPressure, siVelocity, siTemperature, terminate
    implicit none
    !
    !      Subroutine arguments.
    !
    integer(kind=intType), intent(in) :: boco
    logical,               intent(inout) :: allFlowPresent
    logical,               intent(inout) :: allTurbPresent
    !
    !      Local variables.
    !
    integer :: ierr

    integer(kind=intType) :: i, j, nn

    real(kind=realType) :: var

    character(len=maxStringLen) :: errorMessage

    logical :: rhoPresent,  pPresent,    velPresent
    logical :: velxPresent, velyPresent, velzPresent
    logical :: velrPresent, veltPresent
    logical :: allTurbSubface

    ! Allocate the memory for the buffer bcVarArray, which is used
    ! for the interpolation and set the cgns names.

    nbcVar = 7
    if(equations == RANSEquations) nbcVar = nbcVar + nwt

    allocate(bcVarArray(iBeg:iEnd,jBeg:jEnd,nbcVar), stat=ierr)
    if(ierr /= 0)                                &
         call terminate("BCDataSupersonicInflow", &
         "Memory allocation failure for bcVarArray")

    bcVarNames(1) = cgnsDensity
    bcVarNames(2) = cgnsPressure
    bcVarNames(3) = cgnsVelx
    bcVarNames(4) = cgnsVely
    bcVarNames(5) = cgnsVelz
    bcVarNames(6) = cgnsVelr
    bcVarNames(7) = cgnsVeltheta

    call setBCVarNamesTurb(7_intType)

    ! Try to determine these variables.

    call extractFromDataSet(BCFaceID(boco))

    ! Store the logicals, which indicate success or failure
    ! a bit more readable.

    rhoPresent  = bcVarPresent(1)
    pPresent    = bcVarPresent(2)
    velxPresent = bcVarPresent(3)
    velyPresent = bcVarPresent(4)
    velzPresent = bcVarPresent(5)
    velrPresent = bcVarPresent(6)
    veltPresent = bcVarPresent(7)

    ! Check if a velocity vector is present.

    velPresent = .false.
    if(velxPresent .and. velrPresent) velPresent = .true.
    if(velxPresent .and. velyPresent .and. velzPresent) &
         velPresent = .true.

    ! Check if rho, p and the velocity vector are present.

    testPresent: if(rhoPresent .and. pPresent .and. velPresent) then

       ! All the variables needed are prescribed. Set them.

       call prescribedSupersonicInlet

    else testPresent

       ! Not all variables are present. Check what type of flow
       ! is to be solved.

       select case(flowType)

       case (internalFlow)

          ! Internal flow. Data at the inlet must be specified;
          ! no free stream data can be taken.

          write(errorMessage,100)               &
               trim(cgnsDoms(nbkGlobal)%zonename), &
               trim(cgnsDoms(nbkGlobal)%bocoInfo(cgnsBoco)%bocoName)
100       format("Zone ",a,", boundary subface ",a, &
               ": Not enough data specified for supersonic inlet")

          call terminate("BCDataSupersonicInflow", errorMessage)

          !=============================================================

       case (externalFlow)

          ! External flow. Free stream data is used. However the
          ! correct nondimensional data is not yet known. Therefore
          ! this subface is saved in freestreamSubfaces and the
          ! data will be set later on.

          call storeFreestreamSubface(boco)

          ! For the turbulence something similar must be done.
          ! Set bcVarPresent(8) to .false. to indicate that not all
          ! turbulent variables are present and call setBCVarTurb
          ! to do the job.

          bcVarPresent(8) = .false.

          allTurbSubface = setBCVarTurb(7_intType, boco, &
               BCData(boco)%turbInletInput)

          ! Set the velocity to the free stream direction such that
          ! the inflow test below can be applied. Furthermore give
          ! the density and pressure a value, such that the
          ! interpolation to the coarse grid values can be done.
          ! The actual values do not matter, because they will
          ! be overwritten later on in setSupersonicInletFreeStream.

          do j=jBeg,jEnd
             do i=iBeg,iEnd
                BCData(boco)%rhoInput(i,j)  = zero
                BCData(boco)%velxInput(i,j) = velDirFreestream(1)
                BCData(boco)%velyInput(i,j) = velDirFreestream(2)
                BCData(boco)%velzInput(i,j) = velDirFreestream(3)
                BCData(boco)%psInput(i,j)   = zero
             enddo
          enddo

          ! Set allFlowPresent to .false.

          allFlowPresent = .false.

       end select

    endif testPresent

    ! Release the memory of the bcVarArray.

    deallocate(bcVarArray, stat=ierr)
    if(ierr /= 0)                              &
         call terminate("BCDataSupersonicInflow", &
         "Deallocation failure for bcVarArray")

    ! Check if the prescribed velocity is an inflow. No halo's
    ! should be included here and therefore the nodal range
    ! (with an offset) must be used.

    nn = 0
    do j=(BCData(boco)%jnbeg+1), BCData(boco)%jnend
       do i=(BCData(boco)%inbeg+1), BCData(boco)%inend

          var = BCData(boco)%velxInput(i,j)*BCData(boco)%norm(i,j,1) &
               + BCData(boco)%velyInput(i,j)*BCData(boco)%norm(i,j,2) &
               + BCData(boco)%velzInput(i,j)*BCData(boco)%norm(i,j,3)

          if(var > zero) nn = nn + 1

       enddo
    enddo

    if(nn > 0) then
       write(errorMessage,102)                   &
            trim(cgnsDoms(nbkGlobal)%zonename), &
            trim(cgnsDoms(nbkGlobal)%bocoInfo(cgnsBoco)%bocoName)
102    format("Zone ",a,", supersonic inlet boundary subface ",a, &
            ": Velocity points out of the domain for some faces.")

       call terminate("BCDataSupersonicInflow", errorMessage)
    endif


  contains

    subroutine prescribedSupersonicInlet
      !
      !         prescribedSupersonicInlet sets the variables for this
      !         supersonic inlet to prescribed values.
      !
      use section, only : sections
      implicit none
      !
      !        Local variables.
      !
      integer(kind=intType) :: i, j

      real(kind=realType) :: mult, trans
      real(kind=realType) :: ax, r1, r2, var, vax, vrad, vtheta

      real(kind=realType), dimension(3) :: xc, vloc
      real(kind=realType), dimension(3) :: multVel, transVel

      logical :: allTurbSubface

      ! Set the density. Take the conversion factor to SI-units
      ! into account.

      call siDensity(mass(1), length(1), mult, trans)

      do j=jBeg,jEnd
         do i=iBeg,iEnd
            BCData(boco)%rhoInput(i,j) = mult*bcVarArray(i,j,1) + trans
         enddo
      enddo

      ! Set the pressure. Take the conversion factor to SI-units
      ! into account.

      call siPressure(mass(1), length(2), time(2), mult, trans)

      do j=jBeg,jEnd
         do i=iBeg,iEnd
            BCData(boco)%psInput(i,j) = mult*bcVarArray(i,j,2) + trans
         enddo
      enddo

      ! Check the situation we are having here for the velocity.

      testRadial: if( velrPresent ) then

         ! Radial velocity component prescribed. This must be converted
         ! to cartesian components.

         ! Determine the unit vectors, which define the cylindrical
         ! coordinate system aligned with the rotation axis.

         call unitVectorsCylSystem(boco)

         ! Determine the conversion factor to SI-units for the three
         ! components. Note that a test must be made whether the theta
         ! component is present.

         call siVelocity(length(3), time(3), multVel(1), transVel(1))
         call siVelocity(length(6), time(6), multVel(2), transVel(2))

         if( veltPresent ) &
              call siVelocity(length(7), time(7), multVel(3), transVel(3))

         ! Initialize vtheta to zero. This value will be used
         ! if no theta velocity component was specified.

         vtheta = zero

         ! Loop over the faces of the subface.

         do j=jBeg,jEnd
            do i=iBeg,iEnd

               ! Determine the coordinates of the face center relative to
               ! the rotation point of this section. Normally this is an
               ! average of i-1, i, j-1, j, but due to the usage of the
               ! pointer xf and the fact that x originally starts at 0,
               ! an offset of 1 is introduced and thus the average should
               ! be taken of i, i+1, j and j+1.

               xc(1) = fourth*(xf(i,j,  1) + xf(i+1,j,  1)  &
                    +         xf(i,j+1,1) + xf(i+1,j+1,1)) &
                    - sections(sectionID)%rotCenter(1)
               xc(2) = fourth*(xf(i,j,  2) + xf(i+1,j,  2)  &
                    +         xf(i,j+1,2) + xf(i+1,j+1,2)) &
                    - sections(sectionID)%rotCenter(2)
               xc(3) = fourth*(xf(i,j,  3) + xf(i+1,j,  3)  &
                    +         xf(i,j+1,3) + xf(i+1,j+1,3)) &
                    - sections(sectionID)%rotCenter(3)

               ! Determine the coordinates in the local cartesian frame,
               ! i.e. the frame determined by axis, radVec1 and radVec2.

               ax = xc(1)*axis(1)    + xc(2)*axis(2)    &
                    + xc(3)*axis(3)
               r1 = xc(1)*radVec1(1) + xc(2)*radVec1(2) &
                    + xc(3)*radVec1(3)
               r2 = xc(1)*radVec2(1) + xc(2)*radVec2(2) &
                    + xc(3)*radVec2(3)

               ! Determine the velocity components in the local
               ! cylindrical system. Take the conversion to si units
               ! into account.

               vax  = multVel(1)*bcVarArray(i,j,3) + transVel(1)
               vrad = multVel(2)*bcVarArray(i,j,6) + transVel(2)
               if( veltPresent ) &
                    vtheta = multVel(3)*bcVarArray(i,j,7) + transVel(3)

               ! Determine the velocities in the local cartesian
               ! frame determined by axis, radVec1 and radVec2.

               var     = one/sqrt(max(eps,(r1*r1 + r2*r2)))
               vloc(1) = vax
               vloc(2) = var*(vrad*r1 - vtheta*r2)
               vloc(3) = var*(vrad*r2 + vtheta*r1)

               ! Transform vloc to the global cartesian frame and
               ! store the values.

               BCData(boco)%velxInput(i,j) = vloc(1)*axis(1)    &
                    + vloc(2)*radVec1(1) &
                    + vloc(3)*radVec2(1)

               BCData(boco)%velyInput(i,j) = vloc(1)*axis(2)    &
                    + vloc(2)*radVec1(2) &
                    + vloc(3)*radVec2(2)

               BCData(boco)%velzInput(i,j) = vloc(1)*axis(3)    &
                    + vloc(2)*radVec1(3) &
                    + vloc(3)*radVec2(3)
            enddo
         enddo

      else testRadial

         ! Cartesian components prescribed.

         ! Determine the conversion factor to SI-units for the three
         ! components.

         call siVelocity(length(3), time(3), multVel(1), transVel(1))
         call siVelocity(length(4), time(4), multVel(2), transVel(2))
         call siVelocity(length(5), time(5), multVel(3), transVel(3))

         ! Set the velocities.

         do j=jBeg,jEnd
            do i=iBeg,iEnd
               BCData(boco)%velxInput(i,j) = multVel(1)*bcVarArray(i,j,3) &
                    + transVel(1)
               BCData(boco)%velyInput(i,j) = multVel(2)*bcVarArray(i,j,4) &
                    + transVel(2)
               BCData(boco)%velzInput(i,j) = multVel(3)*bcVarArray(i,j,5) &
                    + transVel(3)
            enddo
         enddo

      endif testRadial

      ! Set the turbulence variables and check if all of them are
      ! prescribed. If not set allTurbPresent to .false.

      allTurbPresent = setBCVarTurb(7_intType, boco, &
           BCData(boco)%turbInletInput)

      if(.not. allTurbSubface) allTurbPresent = .false.

    end subroutine prescribedSupersonicInlet

  end subroutine BCDataSupersonicInflow

  subroutine allocMemBCData
    !
    !       allocMemBCData allocates the memory for the prescribed
    !       boundary data for all multigrid levels and all spectral
    !       solutions for all blocks.
    !
    use constants
    use blockPointers, only : BCData, flowDoms, nBocos, nDom, BCType
    use flowVarRefState, only : nt1, nt2
    use inputTimeSpectral, only : nTimeIntervalsSpectral
    use iteration, only : nALESteps
    use utils, only : setPointers, terminate
    implicit none
    !
    !      Local variables.
    !
    integer :: ierr

    integer(kind=intType) :: mm, nn, sps, level, nLevels
    integer(kind=intType) :: iBeg, jBeg, iEnd, jEnd
    integer(kind=intType) :: inodeBeg, jnodeBeg, inodeEnd, jnodeEnd

    ! Determine the number of multigrid levels.

    nLevels = ubound(flowDoms,2)

    ! Loop over the number of multigrid level, spectral solutions
    ! and local blocks.

    levelLoop: do level=1,nLevels
       spectralLoop: do sps=1,nTimeIntervalsSpectral
          domainsLoop: do nn=1,nDom

             ! Have the pointers in blockPointers point to the
             ! current block to make everything more readable.

             call setPointers(nn, level, sps)

             ! Loop over the number of boundary subfaces for this block.

             bocoLoop: do mm=1,nBocos

                ! Store the cell range of the boundary subface
                ! a bit easier.

                iBeg = BCData(mm)%icbeg; iEnd = BCData(mm)%icend
                jBeg = BCData(mm)%jcbeg; jEnd = BCData(mm)%jcend

                inodeBeg = BCData(mm)%inbeg; inodeEnd = BCData(mm)%inend
                jnodeBeg = BCData(mm)%jnbeg; jnodeEnd = BCData(mm)%jnend

                ! Determine the boundary condition we are having here
                ! and allocate the memory accordingly.

                select case (BCType(mm))

                case (NSWallAdiabatic)
                   allocate(BCData(mm)%uSlip(iBeg:iEnd,jBeg:jEnd,3), &
                        BCData(mm)%uSlipALE(0:nALEsteps,iBeg:iEnd,jBeg:jEnd,3), &
                        BCData(mm)%TNS_Wall(iBeg:iEnd,jBeg:jEnd), &
                        BCData(mm)%TNS_WallInput(iBeg:iEnd,jBeg:jEnd), &
                        BCData(mm)%F(iNodeBeg:iNodeEnd,jNodeBeg:jNodeEnd,3), &
                        BCData(mm)%T(iNodeBeg:iNodeEnd,jNodeBeg:jNodeEnd,3), &
                        BCData(mm)%Tp(iNodeBeg:iNodeEnd,jNodeBeg:jNodeEnd,3), &
                        BCData(mm)%Tv(iNodeBeg:iNodeEnd,jNodeBeg:jNodeEnd,3), &
                        BCData(mm)%fIndex(iNodeBeg:iNodeEnd, jNodeBeg:jNodeEnd), &
                        BCData(mm)%sHeatFlux(iNodeBeg:iNodeEnd,jNodeBeg:jNodeEnd), &
                        BCData(mm)%Fp(iBeg:iEnd,jBeg:jEnd,3), &
                        BCData(mm)%Fv(iBeg:iEnd,jBeg:jEnd,3), &
                                ! Note: iBlank/delta are cell based, but uses the
                                ! node number to guarantee a halo exists.
                        BCData(mm)%iBlank(iNodeBeg:iNodeEnd+1, jNodeBeg:jnodeEnd+1), &
                        BCData(mm)%delta(iNodeBeg:iNodeEnd+1, jNodeBeg:jnodeEnd+1), &
                        BCData(mm)%deltaNode(iNodeBeg:iNodeEnd, jNodeBeg:jNodeEnd), &
                        BCData(mm)%area(iBeg:iEnd,jBeg:jEnd), &
                        stat=ierr)
                   if(ierr /= 0)                      &
                        call terminate("allocMemBCData", &
                        "Memory allocation failure for &
                        &an adiabatic wall")

                   !=======================================================

                case (NSWallIsothermal)

                   allocate(BCData(mm)%uSlip(iBeg:iEnd,jBeg:jEnd,3),  &
                        BCData(mm)%uSlipALE(0:nALEsteps,iBeg:iEnd,jBeg:jEnd,3), &
                        BCData(mm)%TNS_Wall(iBeg:iEnd,jBeg:jEnd), &
                        BCData(mm)%TNS_WallInput(iBeg:iEnd,jBeg:jEnd), &
                        BCData(mm)%F(iNodeBeg:iNodeEnd,jNodeBeg:jNodeEnd,3), &
                        BCData(mm)%T(iNodeBeg:iNodeEnd,jNodeBeg:jNodeEnd,3), &
                        BCData(mm)%Tp(iNodeBeg:iNodeEnd,jNodeBeg:jNodeEnd,3), &
                        BCData(mm)%Tv(iNodeBeg:iNodeEnd,jNodeBeg:jNodeEnd,3), &
                        BCData(mm)%fIndex(iNodeBeg:iNodeEnd, jNodeBeg:jNodeEnd), &
                        BCData(mm)%sHeatFlux(iNodeBeg:iNodeEnd,jNodeBeg:jNodeEnd), &
                        BCData(mm)%Fp(iBeg:iEnd,jBeg:jEnd,3), &
                        BCData(mm)%Fv(iBeg:iEnd,jBeg:jEnd,3), &
                                ! Note: iBlank/delta are cell based, but uses the
                                ! node number to guarantee a halo exists.
                        BCData(mm)%iBlank(iNodeBeg:iNodeEnd+1, jNodeBeg:jnodeEnd+1), &
                        BCData(mm)%delta(iNodeBeg:iNodeEnd+1, jNodeBeg:jnodeEnd+1), &
                        BCData(mm)%deltaNode(iNodeBeg:iNodeEnd, jNodeBeg:jNodeEnd), &
                        BCData(mm)%area(iBeg:iEnd,jBeg:jEnd), &

                        stat=ierr)
                   if(ierr /= 0)                      &
                        call terminate("allocMemBCData", &
                        "Memory allocation failure for &
                        &an isothermal wall")

                   !=======================================================

                case (EulerWall)

                   allocate(BCData(mm)%rface(iBeg:iEnd,jBeg:jEnd), &
                        BCData(mm)%rFaceALE(0:nALEsteps,iBeg:iEnd,jBeg:jEnd), &
                        BCData(mm)%TNS_Wall(iBeg:iEnd,jBeg:jEnd), &
                        BCData(mm)%TNS_WallInput(iBeg:iEnd,jBeg:jEnd), &
                        BCData(mm)%F(iNodeBeg:iNodeEnd,jNodeBeg:jNodeEnd,3), &
                        BCData(mm)%T(iNodeBeg:iNodeEnd,jNodeBeg:jNodeEnd,3), &
                        BCData(mm)%Tp(iNodeBeg:iNodeEnd,jNodeBeg:jNodeEnd,3), &
                        BCData(mm)%Tv(iNodeBeg:iNodeEnd,jNodeBeg:jNodeEnd,3), &
                        BCData(mm)%fIndex(iNodeBeg:iNodeEnd, jNodeBeg:jNodeEnd), &
                        BCData(mm)%sHeatFlux(iNodeBeg:iNodeEnd,jNodeBeg:jNodeEnd), &
                        BCData(mm)%Fp(iBeg:iEnd,jBeg:jEnd,3), &
                        BCData(mm)%Fv(iBeg:iEnd,jBeg:jEnd,3), &
                                ! Note: iBlank/delta are cell based, but uses the
                                ! node number to guarantee a halo exists.
                        BCData(mm)%iBlank(iNodeBeg:iNodeEnd+1, jNodeBeg:jnodeEnd+1), &
                        BCData(mm)%delta(iNodeBeg:iNodeEnd+1, jNodeBeg:jnodeEnd+1), &
                        BCData(mm)%deltaNode(iNodeBeg:iNodeEnd, jNodeBeg:jNodeEnd), &
                        BCData(mm)%area(iBeg:iEnd,jBeg:jEnd), &
                        stat=ierr)
                   if(ierr /= 0)                      &
                        call terminate("allocMemBCData", &
                        "Memory allocation failure for &
                        &an Euler wall")

                   !=======================================================

                case (farField)

                   ! Just allocate the memory for the normal mesh
                   ! velocity.

                   allocate(BCData(mm)%rface(iBeg:iEnd,jBeg:jEnd), &
                        BCData(mm)%rFaceALE(0:nALEsteps,iBeg:iEnd,jBeg:jEnd), &
                        stat=ierr)
                   if(ierr /= 0)                      &
                        call terminate("allocMemBCData", &
                        "Memory allocation failure for &
                        &a farfield")
                   !=======================================================

                case (symm, symmPolar)

                   ! Allocate for symm as well. This is not necessary
                   ! but we need it for the reverse AD.

                   ! Modified by HDN
                   allocate(BCData(mm)%rface(iBeg:iEnd,jBeg:jEnd), &
                        BCData(mm)%rFaceALE(0:nALEsteps,iBeg:iEnd,jBeg:jEnd), &
                        stat=ierr)
                   if(ierr /= 0)                      &
                        call terminate("allocMemBCData", &
                        "Memory allocation failure for &
                        &a symm")

                   !=======================================================

                case (SupersonicInflow, DomainInterfaceAll)

                   ! Supersonic inflow or a domain interface with
                   ! all the data prescribed. Allocate the memory for
                   ! the entire state vector to be prescribed.

                   allocate(BCData(mm)%rho(iBeg:iEnd,jBeg:jEnd),   &
                        BCData(mm)%rhoInput(iBeg:iEnd,jBeg:jEnd),   &
                        BCData(mm)%velx(iBeg:iEnd,jBeg:jEnd),  &
                        BCData(mm)%velxInput(iBeg:iEnd,jBeg:jEnd),  &
                        BCData(mm)%vely(iBeg:iEnd,jBeg:jEnd),  &
                        BCData(mm)%velyInput(iBeg:iEnd,jBeg:jEnd),  &
                        BCData(mm)%velz(iBeg:iEnd,jBeg:jEnd),  &
                        BCData(mm)%velzInput(iBeg:iEnd,jBeg:jEnd),  &
                        BCData(mm)%ps(iBeg:iEnd,jBeg:jEnd), &
                        BCData(mm)%psInput(iBeg:iEnd,jBeg:jEnd), &
                        stat=ierr)
                   if(ierr /= 0)                      &
                        call terminate("allocMemBCData", &
                        "Memory allocation failure for &
                        &a supersonic inflow")

                   ! Check if memory for the turbulent variables must
                   ! be allocated. If so, do so.

                   if(nt2 >= nt1) then
                      allocate(&
                           BCData(mm)%turbInlet(iBeg:iEnd,jBeg:jEnd,nt1:nt2), &
                           BCData(mm)%turbInletInput(iBeg:iEnd,jBeg:jEnd,nt1:nt2), &
                           stat=ierr)
                      if(ierr /= 0)                      &
                           call terminate("allocMemBCData", &
                           "Memory allocation failure for &
                           &turbInlet for a supersonic &
                           &inflow")
                   endif

                   !=======================================================

                   ! Added by HDN
                case (SupersonicOutflow)
                   ! No state is needed for this boco


                   !=======================================================

                case (SubsonicInflow)

                   ! Subsonic inflow. Allocate the memory for the
                   ! variables needed. Note the there are two ways to
                   ! specify boundary conditions for a subsonic inflow.

                   allocate(BCData(mm)%flowXdirInlet(iBeg:iEnd,jBeg:jEnd), &
                        BCData(mm)%flowYdirInlet(iBeg:iEnd,jBeg:jEnd), &
                        BCData(mm)%flowZdirInlet(iBeg:iEnd,jBeg:jEnd), &
                        BCData(mm)%ptInlet(iBeg:iEnd,jBeg:jEnd),       &
                        BCData(mm)%ptInletInput(iBeg:iEnd,jBeg:jEnd),       &
                        BCData(mm)%ttInlet(iBeg:iEnd,jBeg:jEnd),       &
                        BCData(mm)%ttInletInput(iBeg:iEnd,jBeg:jEnd),       &
                        BCData(mm)%htInlet(iBeg:iEnd,jBeg:jEnd),       &
                        BCData(mm)%htInletInput(iBeg:iEnd,jBeg:jEnd),       &
                        BCData(mm)%rho(iBeg:iEnd,jBeg:jEnd),           &
                        BCData(mm)%rhoInput(iBeg:iEnd,jBeg:jEnd),           &
                        BCData(mm)%velx(iBeg:iEnd,jBeg:jEnd),          &
                        BCData(mm)%velxInput(iBeg:iEnd,jBeg:jEnd),          &
                        BCData(mm)%vely(iBeg:iEnd,jBeg:jEnd),          &
                        BCData(mm)%velyInput(iBeg:iEnd,jBeg:jEnd),          &
                        BCData(mm)%velz(iBeg:iEnd,jBeg:jEnd), &
                        BCData(mm)%velzInput(iBeg:iEnd,jBeg:jEnd), &
                        stat=ierr)
                   if(ierr /= 0)                      &
                        call terminate("allocMemBCData", &
                        "Memory allocation failure for &
                        &a subsonic inflow")

                   ! Check if memory for the turbulent variables must
                   ! be allocated. If so, do so.

                   if(nt2 >= nt1) then
                      allocate(&
                           BCData(mm)%turbInlet(iBeg:iEnd,jBeg:jEnd,nt1:nt2), &
                           BCData(mm)%turbInletInput(iBeg:iEnd,jBeg:jEnd,nt1:nt2), &
                           stat=ierr)
                      if(ierr /= 0)                      &
                           call terminate("allocMemBCData", &
                           "Memory allocation failure for &
                           &turbInlet for a subsonic inflow")
                   endif

                   !=======================================================

                case (SubsonicOutflow, MassBleedOutflow, &
                     DomainInterfaceP)

                   ! Subsonic outflow, outflow mass bleed or domain
                   ! interface with prescribed pressure. Allocate the
                   ! memory for the static pressure.

                   allocate(BCData(mm)%ps(iBeg:iEnd,jBeg:jEnd), &
                            BCData(mm)%psInput(iBeg:iEnd,jBeg:jEnd), &
                        stat=ierr)
                   if(ierr /= 0)                      &
                        call terminate("allocMemBCData", &
                        "Memory allocation failure for &
                        &a subsonic outflow, outflow mass &
                        &bleed or domain interface with &
                        &prescribed pressure.")

                   ! Initialize the pressure to avoid problems for
                   ! the bleed flows.

                   BCData(mm)%ps = zero
                   BCData(mm)%psInput = zero

                   !=======================================================

                case (DomainInterfaceRhoUVW)

                   ! Domain interface with prescribed density and
                   ! velocities, i.e. mass flow is prescribed. Allocate
                   ! the memory for the variables needed.

                   allocate(BCData(mm)%rho(iBeg:iEnd,jBeg:jEnd),  &
                        BCData(mm)%rhoInput(iBeg:iEnd,jBeg:jEnd),  &
                        BCData(mm)%velx(iBeg:iEnd,jBeg:jEnd), &
                        BCData(mm)%velxInput(iBeg:iEnd,jBeg:jEnd), &
                        BCData(mm)%vely(iBeg:iEnd,jBeg:jEnd), &
                        BCData(mm)%velyInput(iBeg:iEnd,jBeg:jEnd), &
                        BCData(mm)%velz(iBeg:iEnd,jBeg:jEnd), &
                        BCData(mm)%velzInput(iBeg:iEnd,jBeg:jEnd), &
                        stat=ierr)
                   if(ierr /= 0)                      &
                        call terminate("allocMemBCData", &
                        "Memory allocation failure for &
                        &a domain interface with a &
                        &prescribed mass flow")

                   ! Check if memory for the turbulent variables must
                   ! be allocated. If so, do so.

                   if(nt2 >= nt1) then
                      allocate(&
                           BCData(mm)%turbInlet(iBeg:iEnd,jBeg:jEnd,nt1:nt2), &
                           BCData(mm)%turbInletInput(iBeg:iEnd,jBeg:jEnd,nt1:nt2), &
                           stat=ierr)
                      if(ierr /= 0)                      &
                           call terminate("allocMemBCData", &
                           "Memory allocation failure for &
                           &turbInlet for a domain interface &
                           &with a prescribed mass flow")
                   endif

                   !=======================================================

                case (DomainInterfaceTotal)

                   ! Domain interface with prescribed total conditions.
                   ! Allocate the memory for the variables needed.

                   allocate(BCData(mm)%flowXdirInlet(iBeg:iEnd,jBeg:jEnd), &
                        BCData(mm)%flowYdirInlet(iBeg:iEnd,jBeg:jEnd), &
                        BCData(mm)%flowZdirInlet(iBeg:iEnd,jBeg:jEnd), &
                        BCData(mm)%ptInlet(iBeg:iEnd,jBeg:jEnd),       &
                        BCData(mm)%ptInletInput(iBeg:iEnd,jBeg:jEnd),       &
                        BCData(mm)%ttInlet(iBeg:iEnd,jBeg:jEnd),       &
                        BCData(mm)%ttInletInput(iBeg:iEnd,jBeg:jEnd),       &
                        BCData(mm)%htInlet(iBeg:iEnd,jBeg:jEnd),       &
                        BCData(mm)%htInletInput(iBeg:iEnd,jBeg:jEnd),       &
                        stat=ierr)
                   if(ierr /= 0)                      &
                        call terminate("allocMemBCData", &
                        "Memory allocation failure for &
                        &a domain interface with total &
                        &conditions")

                   ! Check if memory for the turbulent variables must
                   ! be allocated. If so, do so.

                   if(nt2 >= nt1) then
                      allocate(&
                           BCData(mm)%turbInlet(iBeg:iEnd,jBeg:jEnd,nt1:nt2), &
                           BCData(mm)%turbInletInput(iBeg:iEnd,jBeg:jEnd,nt1:nt2), &
                           stat=ierr)
                      if(ierr /= 0)                      &
                           call terminate("allocMemBCData", &
                           "Memory allocation failure for &
                           &turbInlet for a domain interface &
                           &with a prescribed mass flow")
                   endif

                   !=======================================================

                case (domainInterfaceRho)

                   ! Domain interface with prescribed density.
                   ! Allocate the memory for the density.

                   allocate(BCData(mm)%rho(iBeg:iEnd,jBeg:jEnd), &
                        BCData(mm)%rhoInput(iBeg:iEnd,jBeg:jEnd), &
                        stat=ierr)
                   if(ierr /= 0)                      &
                        call terminate("allocMemBCData", &
                        "Memory allocation failure for &
                        &a domain interface")

                end select

             enddo bocoLoop

          enddo domainsLoop
       enddo spectralLoop
    enddo levelLoop

  end subroutine allocMemBCData

  subroutine cart1D_InterpolSubface(iBeg, iEnd, jBeg, jEnd, &
       nbcVar, cgnsBoco,       &
       blockFaceId, coorId,    &
       indCoor, ind,           &
       bcVarPresent,           &
       bcVarArray)
    !
    !       cart1D_InterpolSubface interpolates the prescribed variables
    !       in the data set of the given cgns subface onto the subface
    !       indicated by iBeg, iEnd, jBeg, jEnd and blockFaceId.
    !       This routine performs a 1d cartesian interpolation for the
    !       coordinate coorId and it is assumed that there is no
    !       variation in the other directions.
    !       The variables in blockPointers are already set.
    !
    use constants
    use blockPointers, only : x, il, jl, kl, nBKGlobal
    use utils, only : terminate
    implicit none
    !
    !      Subroutine arguments
    !
    integer(kind=intType), intent(in) :: iBeg, iEnd, jBeg, jEnd
    integer(kind=intType), intent(in) :: nbcVar, cgnsBoco
    integer(kind=intType), intent(in) :: blockFaceId, coorId

    integer(kind=intType), dimension(2,3), intent(in) :: indCoor
    integer(kind=intType), dimension(2,nbcVar), intent(in) :: ind

    real(kind=realType), dimension(iBeg:iEnd,jBeg:jEnd,nbcVar), &
         intent(out) :: bcVarArray

    logical, dimension(nbcVar), intent(in) :: bcVarPresent
    !
    !      Local variables.
    !
    integer(kind=intType) :: i, j, k, l, n1, n2, nn, ii
    integer(kind=intType) :: nDim, nPoints, start

    real(kind=realType) :: fact, ww1, ww2, xc

    real(kind=realType), dimension(:),   pointer :: xx
    real(kind=realType), dimension(:,:), pointer :: xf

    character(len=maxStringLen) :: errorMessage

    type(cgnsBcDatasetType), pointer, dimension(:) :: dataSet


    ! Set the pointer for dataSet to make the code more readable.

    dataSet => cgnsDoms(nbkGlobal)%bocoInfo(cgnsBoco)%dataSet

    ! Check the number of dimensions of the specified data set.
    ! This should be 1, because a 1d interpolation in radial
    ! direction is performed.

    k    = indCoor(1,coorId)
    l    = indCoor(2,coorId)
    nDim = dataSet(k)%dirichletArrays(l)%nDimensions

    if(nDim > 1) then
       write(errorMessage,101) &
            trim(cgnsDoms(nbkGlobal)%zonename), &
            trim(cgnsDoms(nbkGlobal)%bocoInfo(cgnsBoco)%bocoName)
       call terminate("cart1D_InterpolSubface", errorMessage)
101    format("Zone",1X,A,", subface",1X,A,": Multidimensional &
            &radially varying data specified. Only 1d data possible")
    endif

    ! Set the pointer for the current coordinate and abbreviate the
    ! number of interpolation points a bit easier.

    xx     => dataSet(k)%dirichletArrays(l)%dataArr
    nPoints = dataSet(k)%dirichletArrays(l)%dataDim(1)

    ! Check if the data is specified for increasing values of
    ! the coordinate.

    do i=2,nPoints
       if(xx(i) < xx(i-1)) exit
    enddo

    if(i <= nPoints) then
       write(errorMessage,102) &
            trim(cgnsDoms(nbkGlobal)%zonename), &
            trim(cgnsDoms(nbkGlobal)%bocoInfo(cgnsBoco)%bocoName)
       call terminate("cart1D_InterpolSubface", errorMessage)
102    format("Zone",1X,A,", subface",1X,A,": Data should be &
            &specified for increasing coordinate values.")
    endif

    ! Set the pointer for the coordinate of the block face on which
    ! the boundary subface is located.

    select case (blockFaceId)
    case (iMin)
       xf => x(1, :,:,coorId)
    case (iMax)
       xf => x(il,:,:,coorId)
    case (jMin)
       xf => x(:,1, :,coorId)
    case (jMax)
       xf => x(:,jl,:,coorId)
    case (kMin)
       xf => x(:,:,1, coorId)
    case (kMax)
       xf => x(:,:,kl,coorId)
    end select

    ! Compute the factor needed to compute the coordinates in the
    ! original units. The fourth comes from the averaging of the 4
    ! nodal coordinates.

    fact = fourth/cgnsDoms(nbkGlobal)%LRef

    ! Loop over the range of the subface.

    jloop: do j=jBeg,jEnd
       iloop: do i=iBeg,iEnd

          ! Determine the coordinate of the face center. Normally this
          ! is an average of i-1, i, j-1, j, but due to the usage of
          ! the pointer xf and the fact that x originally starts at 0,
          ! an offset of 1 is introduced and thus the average should
          ! be taken of i, i+1, j and j+1.

          xc = fact*(xf(i,j) + xf(i+1,j) + xf(i,j+1) + xf(i+1,j+1))

          ! Determine the interpolation interval and set the
          ! interpolation weights. Take care of the exceptions.

          checkInterpol: if(xc <= xx(1)) then

             ! Coordinate is less than the minimum value specified.
             ! Use constant extrapolation.

             n1  = 1;   n2  = 1
             ww1 = one; ww2 = zero

          else if(xc >= xx(nPoints)) then checkInterpol

             ! Coordinate is larger than the maximum value specified.
             ! Use constant extrapolation.

             n1  = nPoints; n2  = nPoints
             ww1 = one;     ww2 = zero

          else checkInterpol

             ! Coordinate is in the range. Determine the correct
             ! interval using a binary search algorithm.

             ii    = nPoints - 1
             start = 1
             interval: do

                ! Next guess for the interval and determine the new
                ! situation.

                nn = start + ii/2
                if(xc > xx(nn+1)) then

                   ! Coordinate is larger than the upper boundary of the
                   ! current interval. Update the lower boundary.

                   start = nn + 1; ii = ii - 1

                else if(xc >= xx(nn)) then

                   ! This is the correct range. Exit the loop.

                   exit

                endif

                ! Modify ii for the next branch to search.

                ii = ii/2

             enddo interval

             ! xc is in the interval nn, nn+1. Store this and
             ! determine the interpolation weight.

             n1 = nn
             n2 = nn + 1
             ww1 = (xx(nn+1) - xc)/(xx(nn+1) - xx(nn))
             ww2 = one - ww1

          endif checkInterpol

          ! Interpolate the values the values present for this face.

          do nn=1,nbcVar
             if( bcVarPresent(nn) ) then

                ! Easier storage of the indices in the data set.

                k = ind(1,nn)
                l = ind(2,nn)

                ! Interpolate this variable.

                bcVarArray(i,j,nn) =                                 &
                     ww1*dataSet(k)%dirichletArrays(l)%dataArr(n1) &
                     + ww2*dataSet(k)%dirichletArrays(l)%dataArr(n2)
             endif
          enddo

       enddo iloop
    enddo jloop

  end subroutine cart1D_InterpolSubface

  subroutine computeHtot(tt, ht)
    !
    !       computeHtot computes the total enthalpy from the given total
    !       temperature. The total enthalpy is the integral of cp, which
    !       is a very simple expression for constant cp. For a variable cp
    !       it is a bit more work.
    !
    use constants
    use cpCurveFits
    use communication, only : myid
    use inputPhysics, only : cpModel, gammaConstant,rGasDim
    use flowVarRefState, only : PinfDim
    implicit none
    !
    !      Subroutine arguments.
    !
    real(kind=realType), intent(in)  :: tt
    real(kind=realType), intent(out) :: ht
    !
    !      Local variables.
    !
    integer(kind=intType) :: ii, nn, mm, start

    real(kind=realType) :: t2

    ! Determine the cp model used in the computation.

    select case (cpModel)

    case (cpConstant)

       ! Constant cp. The total enthalpy is simply cp*tt.

       ht = gammaConstant*RGasDim*tt/(gammaConstant - one)

       !        ================================================================

    case (cpTempCurveFits)

       ! Cp as function of the temperature is given via curve fits.
       ! The actual integral must be computed.

       ! Determine the case we are having here.

       if(tt < cpTrange(0)) then

          ! Temperature is less than the smallest value in the
          ! curve fits. Print a warning and use extrapolation using
          ! constant cp.

          if(myId == 0) then
             print "(a)", "#"
             print "(a)", "#                    Warning"
             print 100, tt, cpTrange(0)
             print "(a)", "# Extrapolation with constant cp is used."
             print "(a)", "#"
100          format("# Prescribed total temperature ",e12.5,          &
                  " is less than smallest curve fit value, ",e12.5, &
                  ".")
          endif

          ht = RGasDim*(cpEint(0) + tt + cv0*(tt - cpTrange(0)))

       else if(tt > cpTrange(cpNparts)) then

          ! Temperature is larger than the largest value in the
          ! curve fits. Print a warning and use extrapolation using
          ! constant cp.

          if(myId == 0) then
             print "(a)", "#"
             print "(a)", "#                    Warning"
             print 101, tt, cpTrange(cpNparts)
             print "(a)", "# Extrapolation with constant cp is used."
             print "(a)", "#"
101          format("# Prescribed total temperature ",e12.5,     &
                  " is larger than largest curve fit value, ", &
                  e12.5, ".")
          endif

          ht = RGasDim*(cpEint(cpNparts) + tt &
               +           cvn*(tt - cpTrange(cpNparts)))

       else

          ! Temperature is in the curve fit range.
          ! First find the correct range for this temperature.

          ii    = cpNparts
          start = 1
          interval: do

             ! Next guess for the interval.

             nn = start + ii/2

             ! Determine the situation we are having here.

             if(tt > cpTrange(nn)) then

                ! Temperature is larger than the upper boundary of
                ! the current interval. Update the lower boundary.

                start = nn + 1
                ii    = ii - 1

             else if(tt >= cpTrange(nn-1)) then

                ! This is the correct range. Exit the do-loop.

                exit

             endif

             ! Modify ii for the next branch to search.

             ii = ii/2

          enddo interval

          ! nn contains the correct curve fit interval.
          ! Integrate cp to get ht.

          ht = cpTempFit(nn)%eint0
          do ii=1,cpTempFit(nn)%nterm
             if(cpTempFit(nn)%exponents(ii) == -1_intType) then
                ht = ht + cpTempFit(nn)%constants(ii)*log(tt)
             else
                mm = cpTempFit(nn)%exponents(ii) + 1
                t2 = tt**mm
                ht = ht + cpTempFit(nn)%constants(ii)*t2/mm
             endif
          enddo

          ! Multiply ht by RGasDim to obtain the correct
          ! dimensional value.

          ht = RGasDim*ht

       endif

    end select

  end subroutine computeHtot

  subroutine extractFromDataSet(blockFaceID)
    !
    !       extractFromDataSet tries to extract and interpolate the
    !       variables in bcVarNames from the cgns data set.
    !       If successful the corresponding entry of bcVarPresent is
    !       set to .true., otherwise it is set to .false.
    !
    use constants
    use cgnsNames
    use blockPointers, onlY : nbkGlobal
    use utils, only : terminate
    implicit none
    !
    !      Subroutine arguments.
    !
    integer(kind=intType), intent(in) :: blockFaceID
    !
    !      Local variables.
    !
    integer(kind=intType) :: k, l, m, n
    integer(kind=intType) :: nInter, nDim, nVarPresent, nCoor

    integer(kind=intType), dimension(3) :: dataDim, coor
    integer(kind=intType), dimension(2,3) :: indCoor
    integer(kind=intType), dimension(2,nbcVar) :: ind

    character(len=maxStringLen) :: errorMessage

    logical :: xPresent, yPresent, zPresent, rPresent
    logical :: sameInterpol, firstVar

    ! Determine whether the variables are specified and if so,
    ! where they are located in the data set. As the number of
    ! variables specified is usually not so big, a linear search
    ! algorithm is perfectly okay. At the moment only the Dirichlet
    ! arrays are checked.

    nVarPresent = 0

    do m=1,nbcVar
       bcVarPresent(m) = .false.

       dataSetLoop: do k=1,nDataSet
          do l=1,dataSet(k)%nDirichletArrays
             if(dataSet(k)%dirichletArrays(l)%arrayName == &
                  bcVarNames(m)) then

                ! Variable is present. Store the indices, update
                ! nVarPresent and set bcVarPresent(m) to .True.

                ind(1,m) = k; ind(2,m) = l

                nVarPresent      = nVarPresent + 1
                bcVarPresent(m) = .true.

                ! Set the units for this variable.

                mass(m)   = dataSet(k)%dirichletArrays(l)%mass
                length(m) = dataSet(k)%dirichletArrays(l)%len
                time(m)   = dataSet(k)%dirichletArrays(l)%time
                temp(m)   = dataSet(k)%dirichletArrays(l)%temp
                angle(m)  = dataSet(k)%dirichletArrays(l)%angle

                ! Exit the search loop, as the variable was found.

                exit dataSetLoop

             endif
          enddo
       enddo dataSetLoop
    enddo

    ! Return if none of the variables are present.

    if(nVarPresent == 0) return

    ! Find out whether the given data points are equal for every
    ! variable or that every variable must be interpolated
    ! differently.

    sameInterpol = .true.
    firstVar     = .true.

    do m=1,nbcVar
       if( bcVarPresent(m) ) then
          k = ind(1,m)
          l = ind(2,m)

          if( firstVar ) then
             nDim = dataSet(k)%dirichletArrays(l)%nDimensions
             firstVar = .false.

             do n=1,nDim
                dataDim(n) = dataSet(k)%dirichletArrays(l)%dataDim(n)
             enddo
          else
             if(nDim == dataSet(k)%dirichletArrays(l)%nDimensions) then
                do n=1,nDim
                   if(dataSet(k)%dirichletArrays(l)%dataDim(n) /= &
                        dataDim(n)) sameInterpol = .false.
                enddo
             else
                sameInterpol = .false.
             endif
          endif

       endif
    enddo

    ! Determine the situation we are dealing with here.

    testSameInterpol: if( sameInterpol ) then

       ! The interpolation is the same for all variables.
       ! First determine the number of interpolation points.

       nInter = dataDim(1)
       do m=2,nDim
          nInter = nInter*dataDim(m)
       enddo

       ! If nInter == 1 then the prescribed data is constant
       ! everywhere and the variables can be determined easily.

       testConstant1: if(nInter == 1) then

          ! Data is constant for this subface. Set the data.

          do m=1,nbcVar
             if( bcVarPresent(m) ) then
                k = ind(1,m)
                l = ind(2,m)

                bcVarArray(:,:,m) = &
                     dataSet(k)%dirichletArrays(l)%dataArr(1)
             endif
          enddo

       else testConstant1

          ! Data varies over the interface and must be interpolated.
          ! Determine the indices of the coordinates in the dataset.

          rPresent = .false.
          xPresent = .false.
          yPresent = .false.
          zPresent = .false.

          do k=1,nDataSet
             do l=1,dataSet(k)%nDirichletArrays

                if(dataSet(k)%dirichletArrays(l)%arrayName == &
                     cgnsCoorr) then
                   indCoor(1,1) = k; indCoor(2,1) = l
                   rPresent = .true.
                   exit
                endif

                if(dataSet(k)%dirichletArrays(l)%arrayName == &
                     cgnsCoorx) then
                   indCoor(1,1) = k; indCoor(2,1) = l
                   xPresent = .true.
                endif

                if(dataSet(k)%dirichletArrays(l)%arrayName == &
                     cgnsCoory) then
                   indCoor(1,2) = k; indCoor(2,2) = l
                   yPresent = .true.
                endif

                if(dataSet(k)%dirichletArrays(l)%arrayName == &
                     cgnsCoorz) then
                   indCoor(1,3) = k; indCoor(2,3) = l
                   zPresent = .true.
                endif

             enddo
          enddo

          ! Check if a radial coordinate is present.

          if( rPresent ) then

             ! Radial coordinate is present. Use radial interpolation
             ! for the given variable.

             call radialInterpolSubface(iBeg, iEnd, jBeg, jEnd, &
                  nbcVar, cgnsBoco,       &
                  blockFaceID, indCoor,   &
                  ind, bcVarPresent,      &
                  bcVarArray, axAssumed)

          else if(xPresent .or. yPresent .or. zPresent) then

             ! Cartesian interpolation will be performed. Determine
             ! which coordinates are present.

             nCoor = 0
             if( xPresent ) then
                nCoor = nCoor + 1; coor(nCoor) = 1
             endif
             if( yPresent ) then
                nCoor = nCoor + 1; coor(nCoor) = 2
             endif
             if( zPresent ) then
                nCoor = nCoor + 1; coor(nCoor) = 3
             endif

             ! The number of dimensions cannot be larger than the
             ! number of coordinates. Check this.

             if(nDim > nCoor) then
                write(errorMessage,100) &
                     trim(cgnsDoms(nbkGlobal)%zonename), &
                     trim(cgnsDoms(nbkGlobal)%bocoInfo(cgnsBoco)%bocoName)
                call terminate("extractFromDataSet", errorMessage)
             endif

             ! Check what kind of interpolation must be used.

             select case (nCoor)

             case (1_intType)

                ! 1D line interpolation.

                call cart1D_InterpolSubface(iBeg, iEnd, jBeg, jEnd, &
                     nbcVar, cgnsBoco,       &
                     blockFaceID, coor(1),   &
                     indCoor, ind,           &
                     bcVarPresent,           &
                     bcVarArray)

                !=======================================================

             case (2_intType, 3_intType)

                call terminate("extractFromDataSet", &
                     "Multi-D Cartesian interpolation &
                     &not implemented yet")

             end select

          else

             ! Neither the radial nor the cartesian coordinates are
             ! present. So there is not enough information available
             ! for the interpolation. Print an error message and exit.

             write(errorMessage,101) &
                  trim(cgnsDoms(nbkGlobal)%zonename), &
                  trim(cgnsDoms(nbkGlobal)%bocoInfo(cgnsBoco)%bocoName)
             call terminate("extractFromDataSet", errorMessage)

          endif

       endif testConstant1

    else testSameInterpol

       ! Different interpolation must be used for the different
       ! variables. Loop over the number of variables and test
       ! whether they are present.

       bcVarLoop: do m=1,nbcVar
          testBcVarPresent: if( bcVarPresent(m) ) then

             ! Store the indices of the corresponding data set and
             ! dirichlet array a bit easier. Abbreviate the number
             ! of dimensions a bit easier.

             k    = ind(1,m)
             l    = ind(2,m)
             nDim = dataSet(k)%dirichletArrays(l)%nDimensions

             ! Determine the number of interpolation points.

             nInter = dataSet(k)%dirichletArrays(l)%dataDim(1)
             do n=2,nDim
                nInter = nInter &
                     * dataSet(k)%dirichletArrays(l)%dataDim(n)
             enddo

             ! If nInter == 1 then the prescribed data is constant
             ! everywhere and the variable can be determined easily.

             testConstant2: if(nInter == 1) then

                ! Data is constant for this subface. Set it

                bcVarArray(:,:,m) = &
                     dataSet(k)%dirichletArrays(l)%dataArr(1)

             else testConstant2

                ! Data varies over the interface and must be
                ! interpolated. Determine the indices of the
                ! coordinates in the dirichlet arrays of the given
                ! data set. Note that the coordinates now have to be
                ! specified in the same dataset as the variable.

                rPresent = .false.
                xPresent = .false.
                yPresent = .false.
                zPresent = .false.

                do l=1,dataSet(k)%nDirichletArrays

                   if(dataSet(k)%dirichletArrays(l)%arrayName == &
                        cgnsCoorr) then
                      indCoor(1,1) = k; indCoor(2,1) = l
                      rPresent = .true.
                      exit
                   endif

                   if(dataSet(k)%dirichletArrays(l)%arrayName == &
                        cgnsCoorx) then
                      indCoor(1,1) = k; indCoor(2,1) = l
                      xPresent = .true.
                   endif

                   if(dataSet(k)%dirichletArrays(l)%arrayName == &
                        cgnsCoory) then
                      indCoor(1,2) = k; indCoor(2,2) = l
                      yPresent = .true.
                   endif

                   if(dataSet(k)%dirichletArrays(l)%arrayName == &
                        cgnsCoorz) then
                      indCoor(1,3) = k; indCoor(2,3) = l
                      zPresent = .true.
                   endif

                enddo

                ! Check if a radial coordinate is present.

                if( rPresent ) then

                   ! Radial coordinate is present. Use radial
                   ! interpolation for the given variable.

                   call radialInterpolSubface(iBeg, iEnd, jBeg, jEnd, &
                        1_intType, cgnsBoco,    &
                        blockFaceID, indCoor,   &
                        ind(1,m),               &
                        bcVarPresent(m),        &
                        bcVarArray(1,1,m),      &
                        axAssumed)

                else if(xPresent .or. yPresent .or. zPresent) then

                   ! Cartesian interpolation will be performed. Determine
                   ! which coordinates are present.

                   nCoor = 0
                   if( xPresent ) then
                      nCoor = nCoor + 1; coor(nCoor) = 1
                   endif
                   if( yPresent ) then
                      nCoor = nCoor + 1; coor(nCoor) = 2
                   endif
                   if( zPresent ) then
                      nCoor = ncoor + 1; coor(nCoor) = 3
                   endif

                   ! The number of dimensions cannot be larger than the
                   ! number of coordinates. Check this.

                   if(nDim > nCoor) then
                      write(errorMessage,200) &
                           trim(cgnsDoms(nbkGlobal)%zonename), &
                           trim(cgnsDoms(nbkGlobal)%bocoInfo(cgnsBoco)%bocoName), &
                           trim(bcVarNames(m))
                      call terminate("extractFromDataSet", errorMessage)
                   endif

                   ! Check what kind of interpolation must be used.

                   select case (nCoor)

                   case (1_intType)

                      ! 1D line interpolation.

                      call cart1D_InterpolSubface(iBeg, iEnd, jBeg, jEnd, &
                           1_intType, cgnsBoco,    &
                           blockFaceID, coor(1),   &
                           indCoor, ind,           &
                           bcVarPresent(m),        &
                           bcVarArray(1,1,m))

                      !===================================================

                   case (2_intType, 3_intType)

                      call terminate("extractFromDataSet", &
                           "Multi-D Cartesian interpolation &
                           &not implemented yet")

                   end select

                else

                   ! Neither the radial nor the cartesian coordinates
                   ! are present. So there is not enough information
                   ! available for the interpolation. Print an error
                   ! message and exit.

                   write(errorMessage,201) &
                        trim(cgnsDoms(nbkGlobal)%zonename), &
                        trim(cgnsDoms(nbkGlobal)%bocoInfo(cgnsBoco)%bocoName), &
                        trim(bcVarNames(m))
                   call terminate("extractFromDataSet", &
                        errorMessage)
                endif

             endif testConstant2

          endif testBcVarPresent
       enddo bcVarLoop

    endif testSameInterpol

    ! Format statements.

100 format("Zone",1X,A,", subface",1X,A,": Number of dimensions &
         &is larger than number of coordinates.")
101 format("Zone",1X,A,", subface",1X,A,": No coordinates &
         &are present for the interpolation.")
200 format("Zone",1X,A,", subface",1X,A,", variable",1X,A, &
         ": Number of dimensions is larger than number of &
         &coordinates.")
201 format("Zone",1X,A,", subface",1X,A,": No coordinates &
         &are present for the interpolation of",1X,A,".")

  end subroutine extractFromDataSet

  subroutine initBCData
    !
    !       initBCData allocates and initializes the arrays BCData for
    !       all boundary subfaces on all grid levels for all spectral
    !       solutions.
    !
    use constants
    use blockPointers, only : flowDoms, BCData, nDom, nBocos, inBeg, inEnd, &
         jnBeg, jnEnd, knBeg, knEnd, icBeg, icEnd, jcBeg, jcBeg, jcEnd, kcBeg, &
         kcEnd, BCFaceID
    use inputTimeSpectral, only : nTimeIntervalsSpectral
    use utils, only : setPointers, terminate
    implicit none
    !
    !      Local variables.
    !
    integer :: ierr

    integer(kind=intType) :: i, j, sps
    integer(kind=intType) :: nLevels, level

    ! Determine the number of grid levels.

    nLevels = ubound(flowDoms,2)

    ! Loop over the number of grid levels.

    levelLoop: do level=1,nLevels

       ! Loop over the number of spectral solutions and number of
       ! blocks stored on this processor.

       spectralLoop: do sps=1,nTimeIntervalsSpectral
          domainsLoop: do i=1,nDom

             ! Allocate the memory for the array of the boundary
             ! condition data.

             j = flowDoms(i,level,sps)%nBocos
             allocate(flowDoms(i,level,sps)%BCData(j), stat=ierr)
             if(ierr /= 0)                   &
                  call terminate("initBCData", &
                  "Memory allocation failure for BCData")

             ! Set the pointers to make it more readable.

             call setPointers(i,level,sps)

             ! Copy the range of the subfaces in BCData and nullify its
             ! pointers.

             bocoLoop: do j=1,nBocos

                ! Determine the block face on which the subface is located
                ! and set the dimensions accordingly.

                select case (BCFaceID(j))

                case (iMin,iMax)
                   BCData(j)%inBeg = jnBeg(j)
                   BCData(j)%inEnd = jnEnd(j)
                   BCData(j)%jnBeg = knBeg(j)
                   BCData(j)%jnEnd = knEnd(j)

                   BCData(j)%icbeg = jcbeg(j)
                   BCData(j)%icend = jcend(j)
                   BCData(j)%jcbeg = kcbeg(j)
                   BCData(j)%jcend = kcend(j)

                case (jMin,jMax)
                   BCData(j)%inBeg = inBeg(j)
                   BCData(j)%inEnd = inEnd(j)
                   BCData(j)%jnBeg = knBeg(j)
                   BCData(j)%jnEnd = knEnd(j)

                   BCData(j)%icbeg = icbeg(j)
                   BCData(j)%icend = icend(j)
                   BCData(j)%jcbeg = kcbeg(j)
                   BCData(j)%jcend = kcend(j)

                case (kMin,kMax)
                   BCData(j)%inBeg = inBeg(j)
                   BCData(j)%inEnd = inEnd(j)
                   BCData(j)%jnBeg = jnBeg(j)
                   BCData(j)%jnEnd = jnEnd(j)

                   BCData(j)%icbeg = icbeg(j)
                   BCData(j)%icend = icend(j)
                   BCData(j)%jcbeg = jcbeg(j)
                   BCData(j)%jcend = jcend(j)

                end select

                ! Initialize the boundary condition treatment for
                ! subsonic inlet to noSubInlet.

                BCData(j)%subsonicInletTreatment = noSubInlet

                ! Nullify the pointers of BCData.
                ! Some compilers require this.

                nullify(BCData(j)%norm)
                nullify(BCData(j)%rface)
                nullify(BCData(j)%F)
                nullify(BCData(j)%Fv)
                nullify(BCData(j)%Fp)
                nullify(BCData(j)%T)
                nullify(BCData(j)%tv)
                nullify(BCData(j)%Tp)
                nullify(BCData(j)%area)
                nullify(BCData(j)%fIndex)
                nullify(BCData(j)%uSlip)
                nullify(BCData(j)%TNS_Wall)
                nullify(BCData(j)%TNS_WallInput)

                nullify(BCData(j)%normALE)
                nullify(BCData(j)%rfaceALE)
                nullify(BCData(j)%uSlipALE)
                nullify(BCData(j)%sHeatFlux)

                nullify(BCData(j)%ptInlet)
                nullify(BCData(j)%ptInletInput)
                nullify(BCData(j)%ttInlet)
                nullify(BCData(j)%ttInletInput)
                nullify(BCData(j)%htInlet)
                nullify(BCData(j)%htInletInput)
                nullify(BCData(j)%flowXdirInlet)
                nullify(BCData(j)%flowYdirInlet)
                nullify(BCData(j)%flowZdirInlet)

                nullify(BCData(j)%turbInlet)
                nullify(BCData(j)%turbInletInput)

                nullify(BCData(j)%rho)
                nullify(BCData(j)%rhoInput)
                nullify(BCData(j)%velx)
                nullify(BCData(j)%velxInput)
                nullify(BCData(j)%vely)
                nullify(BCData(j)%velyInput)
                nullify(BCData(j)%velz)
                nullify(BCData(j)%velzInput)
                nullify(BCData(j)%ps)
                nullify(BCData(j)%psInput)
                bcData(j)%symNormSet = .False.
                bcData(j)%symNorm = zero
                nullify(BCData(j)%iblank)
                nullify(BCData(j)%delta)
                nullify(BCData(j)%deltaNode)

             enddo bocoLoop
          enddo domainsLoop
       enddo spectralLoop
    enddo levelLoop

  end subroutine initBCData

  subroutine nondimBoundData
    !
    !       nondimBoundData nondimensionalizes the boundary data
    !       specified in the cgns file.
    !
    use constants
    use block, only : flowDoms, BCDataType, nDom
    use flowVarRefState, only : pRef, rhoRef, tRef, muRef, rhoRef, nt1, nt2
    use inputPhysics, only : turbModel
    use inputTimeSpectral, only : nTimeIntervalsSpectral
    implicit none
    !
    !      Local variables.
    !
    integer(kind=intType) :: nLevels, sps, nn, mm, i
    real(kind=realType)   :: hRef, uRef

    type(BCDataType), dimension(:), pointer :: BCData

    ! Compute the number of multigrid levels and the values of hRef
    ! and uRef.

    nLevels = ubound(flowDoms,2)
    hRef    = pRef/rhoRef
    uRef    = sqrt(hRef)

    ! Loop over the number of multigrid levels, spectral solutions
    ! and local blocks.

    do mm=1,nLevels
       do sps=1,nTimeIntervalsSpectral
          do nn=1,nDom

             ! Set the pointer for BCData to make the code more readable.

             BCData => flowDoms(nn,mm,sps)%BCData

             ! Loop over the number of boundary faces.

             do i=1,flowDoms(nn,mm,sps)%nBocos

               ! Nondimensionalize the data if the pointer is associated
               ! with data.

               if( associated(BCData(i)%TNS_WallInput) ) &
                 BCData(i)%TNS_Wall = BCData(i)%TNS_WallInput/TRef

               if( associated(BCData(i)%ptInletInput) ) &
                 BCData(i)%ptInlet = BCData(i)%ptInletInput/pRef

               if( associated(BCData(i)%ttInletInput) ) &
                 BCData(i)%ttInlet = BCData(i)%ttInletInput/TRef

               if( associated(BCData(i)%htInletInput) ) &
                 BCData(i)%htInlet = BCData(i)%htInletInput/HRef

               if( associated(BCData(i)%turbInletInput) ) &
                 call nondimTurb(BCData(i)%turbInletInput)

               if( associated(BCData(i)%rhoInput) ) &
                 BCData(i)%rho = BCData(i)%rhoInput/rhoRef

               if( associated(BCData(i)%velxInput) ) &
                 BCData(i)%velx = BCData(i)%velxInput/uRef

               if( associated(BCData(i)%velyInput) ) &
                 BCData(i)%vely = BCData(i)%velyInput/uRef

               if( associated(BCData(i)%velzInput) ) &
                 BCData(i)%velz = BCData(i)%velzInput/uRef

               if( associated(BCData(i)%psInput) ) &
                 BCData(i)%ps = BCData(i)%psInput/pRef
             enddo
          enddo
       enddo
    enddo

    !=================================================================

  contains

    !===============================================================

    subroutine nondimTurb(turbInlet)
      !
      !         NondimTurb nondimensionalizes the turbulent data for inlet
      !         boundary conditions.
      !
      implicit none
      !
      !        Subroutine arguments.
      !
      real(kind=realType), dimension(:,:,:), pointer :: turbInlet
      !
      !        Local variables.
      !
      integer(kind=intType) :: nn
      real(kind=realType)   :: nuRef, tmp

      real(kind=realType), dimension(nt1:nt2) :: ref

      ! Set the reference values depending on the turbulence model.

      nuRef = muRef/rhoRef
      select case (turbModel)

      case (spalartAllmaras, spalartAllmarasEdwards)
         ref(itu1) = nuRef

      case (komegaWilcox, komegaModified, menterSST)
         ref(itu1) = pRef/rhoRef
         ref(itu2) = ref(itu1)/nuRef

      case (ktau)
         ref(itu1) = pRef/rhoRef
         ref(itu2) = nuRef/ref(itu1)

      case (v2f)
         ref(itu1) = pRef/rhoRef
         ref(itu4) = ref(itu1)/nuRef
         ref(itu2) = ref(itu1)*ref(itu4)
         ref(itu3) = ref(itu1)

      end select

      ! Loop over the number of turbulence variables and make
      ! them nondimensional.

      do nn=nt1,nt2
         tmp = one/ref(nn)
         turbInlet(:,:,nn) = turbInlet(:,:,nn)*tmp
      enddo

    end subroutine nondimTurb

  end subroutine nondimBoundData

  subroutine radialInterpolSubface(iBeg, iEnd, jBeg, jEnd, nbcVar, &
       cgnsBoco, blockFaceId, indCoor, &
       ind, bcVarPresent, bcVarArray,  &
       axAssumed)
    !
    !       radialInterpolSubface interpolates the prescribed variables
    !       in the data set of the given cgns subface onto the subface
    !       indicated by iBeg, iEnd, jBeg, jEnd and blockFaceId.
    !       This routine performs a 1d interpolation in radial direction
    !       assuming that there is no variation in the other directions.
    !       The variables in blockPointers are already set.
    !
    use constants
    use blockPointers, only: BCData, x, il, jl, kl, nbkglobal, sectionID
    use section, only : sections
    use utils, only : terminate
    implicit none
    !
    !      Subroutine arguments
    !
    integer(kind=intType), intent(in) :: iBeg, iEnd, jBeg, jEnd
    integer(kind=intType), intent(in) :: nbcVar, cgnsBoco
    integer(kind=intType), intent(in) :: blockFaceId

    integer(kind=intType), dimension(2), intent(in) :: indCoor
    integer(kind=intType), dimension(2,nbcVar), intent(in) :: ind

    real(kind=realType), dimension(iBeg:iEnd,jBeg:jEnd,nbcVar), &
         intent(out) :: bcVarArray

    logical, intent(inout) :: axAssumed
    logical, dimension(nbcVar), intent(in) :: bcVarPresent
    !
    !      Local variables.
    !
    integer(kind=intType) :: i, j, k, l, n1, n2, nn, ii
    integer(kind=intType) :: nDim, nPoints, start

    real(kind=realType) :: t, length, fact, rad, ww1, ww2

    real(kind=realType), dimension(3) :: rotAxis, xc, xaxis

    real(kind=realType), dimension(:),     pointer :: rr
    real(kind=realType), dimension(:,:,:), pointer :: xf

    character(len=maxStringLen) :: errorMessage

    type(cgnsBcDatasetType), pointer, dimension(:) :: dataSet

    ! Store the rotation axis of the section a bit easier.

    rotAxis = sections(sectionId)%rotAxis

    ! Check if a rotation axis could be constructed for the section
    ! to which this block belongs. If not it is assumed that the
    ! x-axis is the axial direction.

    length = rotAxis(1)**2 + rotAxis(2)**2 + rotAxis(3)**2

    if(length < half) then

       ! No axis could be constructed from the rotation info.
       ! Assume this is the x-axis and set axAssumed to .True.

       rotAxis(1) = one; rotAxis(2) = zero; rotAxis(3) = zero
       axAssumed = .true.

    endif

    ! Set the pointer for dataSet to make the code more readable.

    dataSet => cgnsDoms(nbkGlobal)%bocoInfo(cgnsBoco)%dataSet

    ! Check the number of dimensions of the specified data set.
    ! This should be 1, because a 1d interpolation in radial
    ! direction is performed.

    k    = indCoor(1)
    l    = indCoor(2)
    nDim = dataSet(k)%dirichletArrays(l)%nDimensions

    if(nDim > 1) then
       write(errorMessage,101) &
            trim(cgnsDoms(nbkGlobal)%zonename), &
            trim(cgnsDoms(nbkGlobal)%bocoInfo(cgnsBoco)%bocoName)
       call terminate("radialInterpolSubface", errorMessage)
101    format("Zone",1X,A,", subface",1X,A,": Multidimensional &
            &radially varying data specified. Only 1d data possible")
    endif

    ! Set the pointer for the radial coordinate and abbreviate the
    ! number of interpolation points a bit easier.

    rr     => dataSet(k)%dirichletArrays(l)%dataArr
    nPoints = dataSet(k)%dirichletArrays(l)%dataDim(1)

    ! Check if the data is specified for increasing radius.

    do i=2,nPoints
       if(rr(i) < rr(i-1)) exit
    enddo

    if(i <= nPoints) then
       write(errorMessage,102) &
            trim(cgnsDoms(nbkGlobal)%zonename), &
            trim(cgnsDoms(nbkGlobal)%bocoInfo(cgnsBoco)%bocoName)
       call terminate("radialInterpolSubface", errorMessage)
102    format("Zone",1X,A,", subface",1X,A,": Data should be &
            &specified for increasing radius.")
    endif

    ! Set the pointer for the coordinates of the block face on which
    ! the boundary subface is located.

    select case (blockFaceId)
    case (iMin)
       xf => x(1,:,:,:)
    case (iMax)
       xf => x(il,:,:,:)
    case (jMin)
       xf => x(:,1,:,:)
    case (jMax)
       xf => x(:,jl,:,:)
    case (kMin)
       xf => x(:,:,1,:)
    case (kMax)
       xf => x(:,:,kl,:)
    end select

    ! Compute the factor needed to compute the coordinates in the
    ! original units. The fourth comes from the averaging of the 4
    ! nodal coordinates.

    fact = fourth/cgnsDoms(nbkGlobal)%LRef

    ! Loop over the range of the subface.

    jloop: do j=jBeg,jEnd
       iloop: do i=iBeg,iEnd

          ! Determine the coordinates of the face center. Normally this
          ! is an average of i-1, i, j-1, j, but due to the usage of
          ! the pointer xf and the fact that x originally starts at 0,
          ! an offset of 1 is introduced and thus the average should
          ! be taken of i, i+1, j and j+1.

          xc(1) = fact*(xf(i,j,  1) + xf(i+1,j,  1) &
               +       xf(i,j+1,1) + xf(i+1,j+1,1))
          xc(2) = fact*(xf(i,j,  2) + xf(i+1,j,  2) &
               +       xf(i,j+1,2) + xf(i+1,j+1,2))
          xc(3) = fact*(xf(i,j,  3) + xf(i+1,j,  3) &
               +       xf(i,j+1,3) + xf(i+1,j+1,3))

          ! Determine the parameter, which defines the closest point
          ! on the rotation axis. Note that rotAxis is a unit-vector.

          t = rotAxis(1)*(xc(1) - sections(sectionId)%rotCenter(1)) &
               + rotAxis(2)*(xc(2) - sections(sectionId)%rotCenter(2)) &
               + rotAxis(3)*(xc(3) - sections(sectionId)%rotCenter(3))

          ! Determine the coordinates of this point.

          xaxis(1) = sections(sectionId)%rotCenter(1) + t*rotAxis(1)
          xaxis(2) = sections(sectionId)%rotCenter(2) + t*rotAxis(2)
          xaxis(3) = sections(sectionId)%rotCenter(3) + t*rotAxis(3)

          ! Determine the radius of this point.

          rad = sqrt((xc(1)-xaxis(1))**2 + (xc(2)-xaxis(2))**2 &
               +      (xc(3)-xaxis(3))**2)

          ! Determine the interpolation interval and set the
          ! interpolation weights. Take care of the exceptions.

          checkInterpol: if(rad <= rr(1)) then

             ! Radius is less than the minimum value specified.
             ! Use constant extrapolation.

             n1  = 1;   n2  = 1
             ww1 = one; ww2 = zero

          else if(rad >= rr(nPoints)) then checkInterpol

             ! Radius is larger than the maximum value specified.
             ! Use constant extrapolation.

             n1  = nPoints; n2  = nPoints
             ww1 = one;     ww2 = zero

          else checkInterpol

             ! Radius is in the range. Determine the correct interval
             ! using a binary search algorithm.

             ii    = nPoints - 1
             start = 1
             interval: do

                ! Next guess for the interval and determine the new
                ! situation.

                nn = start + ii/2
                if(rad > rr(nn+1)) then

                   ! Rad is larger than the upper boundary of the
                   ! current interval. Update the lower boundary.

                   start = nn + 1; ii = ii - 1

                else if(rad >= rr(nn)) then

                   ! This is the correct range. Exit the loop.

                   exit

                endif

                ! Modify ii for the next branch to search.

                ii = ii/2

             enddo interval

             ! Rad is in the interval nn, nn+1. Store this and
             ! determine the interpolation weight.

             n1 = nn
             n2 = nn + 1
             ww1 = (rr(nn+1) - rad)/(rr(nn+1) - rr(nn))
             ww2 = one - ww1

          endif checkInterpol

          ! Interpolate the values the values present for this face.

          do nn=1,nbcVar
             if( bcVarPresent(nn) ) then

                ! Easier storage of the indices in the data set.

                k = ind(1,nn)
                l = ind(2,nn)

                ! Interpolate this variable.

                bcVarArray(i,j,nn) =                                 &
                     ww1*dataSet(k)%dirichletArrays(l)%dataArr(n1) &
                     + ww2*dataSet(k)%dirichletArrays(l)%dataArr(n2)
             endif
          enddo

       enddo iloop
    enddo jloop

  end subroutine radialInterpolSubface

  subroutine setBCDataCoarseGrid
    !
    !       setBCDataCoarseGrid determines the boundary condition info
    !       on the coarse grid from the known info on the fine grid. It
    !       will be stored in the BCData arrays of flowDoms.
    !
    use constants
    use blockPointers, only : BCFaceID, BCData, nDom, flowDoms, il, jl, kl, &
         mgIFine, mgJFine, mgKFine, nBocos, BCType
    use flowVarRefState, only : nt1, nt2
    use inputTimeSpectral, only : nTimeIntervalsSpectral
    use iteration, only : groundLevel
    use utils, only : setPointers
    implicit none
    !
    !      Local variables.
    !
    integer(kind=intType) :: i, j, k, l, sps
    integer(kind=intType) :: iBeg, jBeg, iEnd, jEnd, iiMax, jjMax
    integer(kind=intType) :: nLevels, level, levm1

    integer(kind=intType), dimension(:,:), pointer :: iFine, jFine

    real(kind=realType) :: var

    real(kind=realType), dimension(3) :: dir

    ! Determine the number of grid levels.

    nLevels = ubound(flowDoms,2)

    ! Loop over the coarser grid levels. It is assumed that the
    ! bc data of groundLevel is set correctly.

    coarseLevelLoop: do level=(groundLevel+1),nLevels

       ! Store the fine grid level a bit easier.

       levm1 = level - 1

       ! Loop over the number of spectral solutions and local blocks.

       spectralLoop: do sps=1,nTimeIntervalsSpectral
          domainsLoop: do i=1,nDom

             ! Set the pointers to the coarse block.

             call setPointers(i, level, sps)

             ! Loop over the boundary subfaces and interpolate the
             ! prescribed boundary data for this grid level.

             bocoLoop: do j=1,nBocos

                ! Determine the block face on which the subface is
                ! located and set some multigrid variables accordingly.

                select case (BCFaceID(j))

                case (iMin,iMax)
                   iiMax = jl; jjMax = kl
                   iFine => mgJFine; jFine => mgKFine

                case (jMin,jMax)
                   iiMax = il; jjMax = kl
                   iFine => mgIFine; jFine => mgKFine

                case (kMin,kMax)
                   iiMax = il; jjMax = jl
                   iFine => mgIFine; jFine => mgJFine

                end select

                ! Abbreviate the size of the subface a bit easier.

                iBeg = BCData(j)%icBeg; iEnd = BCData(j)%icEnd
                jBeg = BCData(j)%jcBeg; jEnd = BCData(j)%jcEnd

                ! Copy the subsonic boundary conditions treatment.

                BCData(j)%subsonicInletTreatment = &
                     flowDoms(i,levm1,sps)%BCData(j)%subsonicInletTreatment

                ! Interpolate the data for the possible prescribed boundary
                ! data.

                call interpolateBcData(BCData(j)%TNS_Wall, &
                     flowDoms(i,levm1,sps)%BCData(j)%TNS_Wall)

                call interpolateBcData(BCData(j)%ptInlet, &
                     flowDoms(i,levm1,sps)%BCData(j)%ptInlet)
                call interpolateBcData(BCData(j)%ttInlet, &
                     flowDoms(i,levm1,sps)%BCData(j)%ttInlet)
                call interpolateBcData(BCData(j)%ptInletInput, &
                     flowDoms(i,levm1,sps)%BCData(j)%ptInletInput)
                call interpolateBcData(BCData(j)%ttInletInput, &
                     flowDoms(i,levm1,sps)%BCData(j)%ttInletInput)
                call interpolateBcData(BCData(j)%flowXdirInlet, &
                     flowDoms(i,levm1,sps)%BCData(j)%flowXdirInlet)
                call interpolateBcData(BCData(j)%flowYdirInlet, &
                     flowDoms(i,levm1,sps)%BCData(j)%flowYdirInlet)
                call interpolateBcData(BCData(j)%flowZdirInlet, &
                     flowDoms(i,levm1,sps)%BCData(j)%flowZdirInlet)

                call interpolateBCVecData(BCData(j)%turbInlet, &
                     flowDoms(i,levm1,sps)%BCData(j)%turbInlet, &
                     nt1, nt2)
                call interpolateBCVecData(BCData(j)%turbInletInput, &
                     flowDoms(i,levm1,sps)%BCData(j)%turbInletInput, &
                     nt1, nt2)

                call interpolateBcData(BCData(j)%rho,  &
                    flowDoms(i,levm1,sps)%BCData(j)%rho)
                call interpolateBcData(BCData(j)%rhoInput,  &
                    flowDoms(i,levm1,sps)%BCData(j)%rhoInput)
                call interpolateBcData(BCData(j)%velx, &
                    flowDoms(i,levm1,sps)%BCData(j)%velx)
                call interpolateBcData(BCData(j)%velxInput, &
                    flowDoms(i,levm1,sps)%BCData(j)%velxInput)
                call interpolateBcData(BCData(j)%vely, &
                    flowDoms(i,levm1,sps)%BCData(j)%vely)
                call interpolateBcData(BCData(j)%velyInput, &
                    flowDoms(i,levm1,sps)%BCData(j)%velyInput)
                call interpolateBcData(BCData(j)%velz, &
                    flowDoms(i,levm1,sps)%BCData(j)%velz)
                call interpolateBcData(BCData(j)%velzInput, &
                    flowDoms(i,levm1,sps)%BCData(j)%velzInput)
                call interpolateBcData(BCData(j)%ps,   &
                    flowDoms(i,levm1,sps)%BCData(j)%ps)
                call interpolateBcData(BCData(j)%psInput,   &
                    flowDoms(i,levm1,sps)%BCData(j)%psInput)

                ! Some additional variables should be computed/corrected
                ! for some boundary conditions. Determine the type of
                ! boundary condition.

                if((BCType(j) == SubsonicInflow .and.                         &
                     BCData(j)%subsonicInletTreatment == totalConditions) .or. &
                     BCType(j) == DomainInterfaceTotal) then

                   ! Total conditions are specified for subsonic inflow
                   ! or domain interfaces.

                   ! Compute the total enthalpy and make
                   ! sure that the unit vector is a unit vector.

                   ! Loop over the faces of the subface.

                   do l=jBeg,jEnd
                      do k=iBeg,iEnd

                         ! Compute the total enthalpy.

                         call computeHtot(BCData(j)%ttInlet(k,l), &
                              BCData(j)%htInlet(k,l))
                        call computeHtot(BCData(j)%ttInletInput(k,l), &
                              BCData(j)%htInletInput(k,l))

                         ! Flow direction.

                         dir(1) = BCData(j)%flowXdirInlet(k,l)
                         dir(2) = BCData(j)%flowYdirInlet(k,l)
                         dir(3) = BCData(j)%flowZdirInlet(k,l)

                         var = one/max(eps,sqrt(dir(1)**2 + dir(2)**2 &
                              +                  dir(3)**2))

                         BCData(j)%flowXdirInlet(k,l) = var*dir(1)
                         BCData(j)%flowYdirInlet(k,l) = var*dir(2)
                         BCData(j)%flowZdirInlet(k,l) = var*dir(3)

                      enddo
                   enddo

                endif

             enddo bocoLoop
          enddo domainsLoop
       enddo spectralLoop
    enddo coarseLevelLoop

  contains

    subroutine interpolateBcData(varCoarse, varFine)
      !
      !         InterpolateBcData interpolates the given data array from
      !         the fine to the coarse grid. Of course only if the fine
      !         array is associated with some data.
      !
      implicit none
      !
      !        Subroutine arguments.
      !
      real(kind=realType), dimension(:,:), pointer :: varCoarse
      real(kind=realType), dimension(:,:), pointer :: varFine
      !
      !        Local variables.
      !
      integer(kind=intType) :: i, j, if1, if2, jf1, jf2

      ! Check if varFine is associated to data. If not return.

      if(.not. associated(varFine)) return

      ! Loop over the faces of the given subface.
      ! First the j-direction.

      do j=jBeg,jEnd

         ! Determine the two children in this direction. Take care of
         ! the halo's, as this info is only available for owned cells.

         if(j < 2) then
            jf1 = 1; jf2 = 1
         else if(j > jjMax) then
            jf1 = jFine(jjMax,2) +1; jf2 = jf1
         else
            jf1 = jFine(j,1); jf2 = jFine(j,2)
         endif

         ! Loop in the i-direction.

         do i=iBeg,iEnd

            ! Determine the two children in this direction.
            ! Same story as in j-direction.

            if(i < 2) then
               if1 = 1; if2 = 1
            else if(i > iiMax) then
               if1 = iFine(iiMax,2) +1; if2 = if1
            else
               if1 = iFine(i,1); if2 = iFine(i,2)
            endif

            ! Compute the coarse grid data as the average of the
            ! 4 fine grid values.

            varCoarse(i,j) = fourth*(varFine(if1,jf1) &
                 +         varFine(if2,jf1) &
                 +         varFine(if1,jf2) &
                 +         varFine(if2,jf2))
         enddo
      enddo

    end subroutine interpolateBcData

    subroutine interpolateBCVecData(varCoarse, varFine, &
         nstart, nend)
      !
      !         interpolateBCVecData interpolates the given data array
      !         from the fine to the coarse grid. Of course only if the fine
      !         array is associated with some data.
      !
      implicit none
      !
      !        Subroutine arguments.
      !
      integer(kind=intType), intent(in) :: nstart, nend

      real(kind=realType), dimension(:,:,:), pointer :: varCoarse
      real(kind=realType), dimension(:,:,:), pointer :: varFine
      !
      !        Local variables.
      !
      integer(kind=intType) :: nn, i, j, if1, if2, jf1, jf2
      ! Check if varFine is associated to data. If not return.

      if(.not. associated(varFine)) return

      ! Loop over the faces of the given subface.
      ! First the j-direction.

      do j=jBeg,jEnd

         ! Determine the two children in this direction. Take care of
         ! the halo's, as this info is only available for owned cells.

         if(j < 2) then
            jf1 = 1; jf2 = 1
         else if(j > jjMax) then
            jf1 = jFine(jjMax,2) +1; jf2 = jf1
         else
            jf1 = jFine(j,1); jf2 = jFine(j,2)
         endif

         ! Loop in the i-direction.

         do i=iBeg,iEnd

            ! Determine the two children in this direction.
            ! Same story as in j-direction.

            if(i < 2) then
               if1 = 1; if2 = 1
            else if(i > iiMax) then
               if1 = iFine(iiMax,2) +1; if2 = if1
            else
               if1 = iFine(i,1); if2 = iFine(i,2)
            endif

            ! Compute the coarse grid data as the average of the
            ! 4 fine grid values.

            do nn=nstart,nend
               varCoarse(i,j,nn) = fourth*(varFine(if1,jf1,nn) &
                    +         varFine(if2,jf1,nn) &
                    +         varFine(if1,jf2,nn) &
                    +         varFine(if2,jf2,nn))
            enddo
         enddo
      enddo

    end subroutine interpolateBCVecData

  end subroutine setBCDataCoarseGrid

  subroutine setBCDataFineGrid(initializationPart)
    !
    !       setBCDataFineGrid extracts the boundary condition data from
    !       the cgnsGrid and stores it in useable form in the BCData
    !       arrays of the currently finest grid, i.e. groundLevel.
    !
    use constants
    use blockPointers, only : BCData, BCType, nBKGlobal, nBocos, nDom, cgnsSubFace
    use communication, only : sumb_comm_world, myid
    use inputTimeSpectral, only :nTimeIntervalsSpectral
    use iteration, only : groundLevel
    use utils, only : setPointers, terminate
    implicit none
    !
    !      Subroutine arguments.
    !
    logical, intent(in) :: initializationPart
    !
    !      Local variables.
    !
    integer :: ierr

    integer(kind=intType) :: i, j, sps

    logical :: allTurbMassBleedInflow,  allTurbSubsonicInflow
    logical :: allFlowSupersonicInflow, allTurbSupersonicInflow

    ! Initialize axAssumed and massflowPrescribed to .false.,
    ! indicating that no assumption is made about the axial direction
    ! and no subsonic inflow boundaries with prescribed mass flow
    ! are present.

    axAssumed          = .false.
    massflowPrescribed = .false.

    ! Initialize all the prescribed turbulence as well as flow
    ! variables for supersonic inlet to .true.

    allTurbMassBleedInflow  = .true.
    allTurbSubsonicInflow   = .true.
    allTurbSupersonicInflow = .true.

    allFlowSupersonicInflow = .true.

    ! Loop over the number of spectral solutions and local blocks.

    spectralLoop: do sps=1,nTimeIntervalsSpectral
       domainsLoop: do i=1,nDom

          ! Set the pointers to this block on groundLevel to make
          ! the code readable.

          call setPointers(i,groundLevel,sps)

          ! Loop over the number of boundary condition subfaces.

          bocoLoop: do j=1,nBocos

             ! Store the cgns boundary subface number, the number of
             ! boundary condition data sets and the data sets a bit easier.

             cgnsBoco = cgnsSubface(j)
             nDataSet = &
                  cgnsDoms(nbkGlobal)%bocoInfo(cgnsBoco)%nDataSet
             dataSet => &
                  cgnsDoms(nbkGlobal)%bocoInfo(cgnsBoco)%dataSet

             ! Store the range of the boundary subface a bit easier.

             iBeg = BCData(j)%icBeg; iEnd = BCData(j)%icEnd
             jBeg = BCData(j)%jcBeg; jEnd = BCData(j)%jcEnd

             ! Determine the boundary condition we are having here and
             ! call the appropriate routine.

             select case (BCType(j))


             case (NSWallIsothermal)
                call BCDataIsothermalWall(j)

             case (SupersonicInflow)
                call BCDataSupersonicInflow(j, allFlowSupersonicInflow, &
                     allTurbSupersonicInflow)

             case (SubsonicInflow)
                call BCDataSubsonicInflow(j, allTurbSubsonicInflow)

             case (SubsonicOutflow)
                call BCDataSubsonicOutflow(j)

             case (DomainInterfaceAll, DomainInterfaceRhoUVW, &
                  DomainInterfaceP,   DomainInterfaceRho,    &
                  DomainInterfaceTotal)
                call terminate('setBCDataFineGrid', &
                     'Domain interface BCs are not fully implemented')
             end select

          enddo bocoLoop
       enddo domainsLoop
    enddo spectralLoop

    ! If this is the initialization part perform some checks
    ! to see if certain assumptions were made.

    checkInit: if( initializationPart ) then

       ! Check whether or not an assumption was made on the axial
       ! direction. If so, processor 0 prints a warning.

       i = 0
       if( axAssumed ) i = 1
       call mpi_reduce(i, j, 1, sumb_integer, mpi_max, 0, &
            SUmb_comm_world, ierr)

       if(myID == 0 .and. j == 1) then

          print "(a)", "#"
          print "(a)", "#*==================== !!! Warning !!! &
               &======================"
          print "(a)", "# Radial boundary data given while no &
               &rotation axis is present."
          print "(a)", "# It is assumed that the X-axis is the axial &
               &direction."
          print "(a)", "#*=====================================&
               &======================"
          print "(a)", "#"

       endif

       ! Check whether or not subsonic inflow boundaries are present with
       ! a prescribed mass flow. If so print a warning that the flow
       ! problem should not be a choked one.

       i = 0
       if( massflowPrescribed ) i = 1
       call mpi_reduce(i, j, 1, sumb_integer, mpi_max, 0, &
            SUmb_comm_world, ierr)

       if(myID == 0 .and. j == 1) then

          print "(a)", "#"
          print "(a)", "#*==================== !!! Warning !!! &
               &======================"
          print "(a)", "# Subsonic inflow boundaries present with &
               &prescribed mass flow."
          print "(a)", "# This is only a well posed problem if the &
               &flow is not choked."
          print "(a)", "#*=====================================&
               &======================"
          print "(a)", "#"

       endif

       ! Check whether or not mass bleed inflow regions are present
       ! for which the free stream turbulence is used.

       i = 0
       if(.not. allTurbMassBleedInflow) i = 1
       call mpi_reduce(i, j, 1, sumb_integer, mpi_max, 0, &
            SUmb_comm_world, ierr)

       if(myID == 0 .and. j == 1) then

          print "(a)", "#"
          print "(a)", "#*==================== !!! Warning !!! &
               &======================"
          print "(a)", "# Inflow bleed regions present for which the &
               &turbulence"
          print "(a)", "# quantities are not or insufficiently &
               &prescribed."
          print "(a)", "# Using free stream values instead."
          print "(a)", "#*=====================================&
               &======================"
          print "(a)", "#"

       endif

       ! Check whether or not subsonic inflow regions are present
       ! for which the free stream turbulence is used.

       i = 0
       if(.not. allTurbSubsonicInflow) i = 1
       call mpi_reduce(i, j, 1, sumb_integer, mpi_max, 0, &
            SUmb_comm_world, ierr)

       if(myID == 0 .and. j == 1) then

          print "(a)", "#"
          print "(a)", "#*==================== !!! Warning !!! &
               &======================"
          print "(a)", "# Subsonic inflow regions present for which &
               &the turbulence"
          print "(a)", "# quantities are not or insufficiently &
               &prescribed."
          print "(a)", "# Using free stream values instead."
          print "(a)", "#*=====================================&
               &======================"
          print "(a)", "#"

       endif

       ! Check whether or not supersonic inflow regions are present
       ! for which the free stream variables is used.

       i = 0
       if(.not. allFlowSupersonicInflow) i = 1
       call mpi_reduce(i, j, 1, sumb_integer, mpi_max, 0, &
            SUmb_comm_world, ierr)

       if(myID == 0 .and. j == 1) then

          print "(a)", "#"
          print "(a)", "#*==================== !!! Warning !!! &
               &======================"
          print "(a)", "# Supersonic inflow regions present for which &
               &the flow variables"
          print "(a)", "# are not or insufficiently prescribed."
          print "(a)", "# Using free stream values instead."
          print "(a)", "#*=====================================&
               &======================"
          print "(a)", "#"

       endif

       ! Check whether or not supersonic inflow regions are present
       ! for which the free stream turbulence is used.

       i = 0
       if(.not. allTurbSupersonicInflow) i = 1
       call mpi_reduce(i, j, 1, sumb_integer, mpi_max, 0, &
            SUmb_comm_world, ierr)

       if(myID == 0 .and. j == 1) then

          print "(a)", "#"
          print "(a)", "#*==================== !!! Warning !!! &
               &======================"
          print "(a)", "# Supersonic inflow regions present for which &
               &the turbulence"
          print "(a)", "# quantities are not or insufficiently &
               &prescribed."
          print "(a)", "# Using free stream values instead."
          print "(a)", "#*=====================================&
               &======================"
          print "(a)", "#"

       endif

    endif checkInit

  end subroutine setBCDataFineGrid

  subroutine setBCVarNamesTurb(offset)
    !
    !       setBCVarNamesTurb sets the names for the turbulence
    !       variables to be determined. This depends on the turbulence
    !       model. If not the RANS equations are solved an immediate
    !       return is made.
    !
    use constants
    use cgnsNames
    use inputPhysics, only : equations, turbModel
    implicit none
    !
    !      Subroutine arguments.
    !
    integer(kind=intType), intent(in) :: offset

    ! Return immediately if not the RANS equations are solved.

    if(equations /= RANSEquations) return

    ! Determine the turbulence model and set the names accordingly.

    select case (turbModel)
    case (spalartAllmaras, spalartAllmarasEdwards)
       bcVarNames(offset+1) = cgnsTurbSaNu

    case (komegaWilcox, komegaModified, menterSST)
       bcVarNames(offset+1) = cgnsTurbK
       bcVarNames(offset+2) = cgnsTurbOmega

    case (ktau)
       bcVarNames(offset+1) = cgnsTurbK
       bcVarNames(offset+2) = cgnsTurbTau

    case (v2f)
       bcVarNames(offset+1) = cgnsTurbK
       bcVarNames(offset+2) = cgnsTurbEpsilon
       bcVarNames(offset+3) = cgnsTurbV2
       bcVarNames(offset+4) = cgnsTurbF

    end select

  end subroutine setBCVarNamesTurb

  !=================================================================

  logical function setBCVarTurb(offset, boco, turbInlet)
    !
    !       SetBCVarTurb sets the array for the turbulent halo data
    !       for inlet boundaries. This function returns .true. If all
    !       turbulence variables could be interpolated and .false.
    !       otherwise.
    !
    use constants
    use flowVarRefState, only : nt1, nt2
    use inputPhysics, only : equations
    use utils, only : terminate, siTurb

    implicit none
    !
    !      Subroutine arguments.
    !
    integer(kind=intType), intent(in) :: offset, boco
    real(kind=realType), dimension(:,:,:), pointer :: turbInlet
    !
    !      Local variables.
    !
    integer(kind=intType) :: nn, mm, i, j
    real(kind=realType)   :: mult, trans

    ! Initialize setBCVarTurb to .true. And return immediately
    ! if not the rans equations are solved.

    setBCVarTurb = .true.
    if(equations /= RANSEquations) return

    ! Loop over the number of turbulent variables. mm is the counter
    ! in the arrays bcVarArray and bcVarPresent.

    mm = offset
    turbLoop: do nn=nt1,nt2
       mm = mm + 1

       ! Check if the variable is present. If so, use the
       ! interpolated data.

       if( bcVarPresent(mm) ) then

          ! Conversion to SI units if possible.

          call siTurb(mass(mm), length(mm), time(mm), temp(mm), &
               bcVarNames(mm), mult, trans)

          ! Set the turbulent variables.

          do j=jBeg,jEnd
             do i=iBeg,iEnd
                turbInlet(i,j,nn) = mult*bcVarArray(i,j,mm) + trans
             enddo
          enddo

       else

          ! Turbulent variable not present.
          ! Set setBCVarTurb to .false.

          setBCVarTurb = .false.

       endif
    enddo turbLoop

    ! If not all the turbulence variables could be interpolated
    ! reset them to zero and store this face in the array
    ! turbFreestreamSubfaces, which stores these subfaces.
    ! They will be set to free stream values later on.

    if(.not. setBCVarTurb) then

       call storeTurbFreestreamSubface

       do nn=nt1,nt2
          do j=jBeg,jEnd
             do i=iBeg,iEnd
                turbInlet(i,j,nn) = zero
             enddo
          enddo
       enddo
    endif

  contains

    subroutine storeTurbFreestreamSubface
      !
      !         storeTurbFreestreamSubface stores the currently active
      !         subface in the array turbFreestreamSubfaces, such that the
      !         turbulence variables can be set to the free stream values
      !         later on in setInletFreestreamTurb.
      !
      use blockPointers, only: nbkLocal, spectralSol
      implicit none
      !
      !        Local variables.
      !
      integer :: ierr

      integer(kind=intType) :: nn

      integer(kind=intType), dimension(:,:), allocatable :: tmp

      ! Determine the situation we are dealing with here.

      testAllocated: if( allocated(turbFreestreamSubfaces) ) then

         ! TurbFreestreamSubfaces has already been allocated and
         ! thus contains information. It must be reallocated and the
         ! current subface should be added.

         ! Allocate the memory for tmp and copy the data from
         ! turbFreestreamSubfaces.

         allocate(tmp(nTurbFreestreamSubfaces,3), stat=ierr)
         if(ierr /= 0)                                  &
              call terminate("storeTurbFreestreamSubface", &
              "Memory allocation failure for tmp")

         tmp = turbFreestreamSubfaces

         ! Release turbFreestreamSubfaces and allocate it again
         ! with an increased dimension.

         deallocate(turbFreestreamSubfaces, stat=ierr)
         if(ierr /= 0)                                  &
              call terminate("storeTurbFreestreamSubface", &
              "Deallocation failure for &
              &turbFreestreamSubfaces")

         nTurbFreestreamSubfaces = nTurbFreestreamSubfaces + 1

         allocate(turbFreestreamSubfaces(nTurbFreestreamSubfaces,3), &
              stat=ierr)
         if(ierr /= 0)                                  &
              call terminate("storeTurbFreestreamSubface", &
              "Memory allocation failure for &
              &turbFreestreamSubfaces")

         ! Copy the data back from tmp into turbFreestreamSubfaces
         ! and release tmp again.

         do nn=1,(nTurbFreestreamSubfaces-1)
            turbFreestreamSubfaces(nn,1) = tmp(nn,1)
            turbFreestreamSubfaces(nn,2) = tmp(nn,2)
            turbFreestreamSubfaces(nn,3) = tmp(nn,3)
         enddo

         deallocate(tmp, stat=ierr)
         if(ierr /= 0)                                  &
              call terminate("storeTurbFreestreamSubface", &
              "Deallocation failure for tmp")

      else testAllocated

         ! TurbFreestreamSubfaces has not been allocated yet. This
         ! is the first subface to store in this array. Allocate the
         ! array and set nTurbFreestreamSubfaces to 1.

         nTurbFreestreamSubfaces = 1
         allocate(turbFreestreamSubfaces(nTurbFreestreamSubfaces,3), &
              stat=ierr)
         if(ierr /= 0)                                  &
              call terminate("storeTurbFreestreamSubface", &
              "Memory allocation failure for &
              &turbFreestreamSubfaces")

      endif testAllocated

      ! Store the current subface in turbFreestreamSubfaces.

      nn = nTurbFreestreamSubfaces
      turbFreestreamSubfaces(nn,1) = nbkLocal
      turbFreestreamSubfaces(nn,2) = boco
      turbFreestreamSubfaces(nn,3) = spectralSol

    end subroutine storeTurbFreestreamSubface

  end function setBCVarTurb

  subroutine setInletFreestreamTurb
    !
    !       setInletFreestreamTurb sets for all boundary subfaces
    !       stored in turbFreestreamSubfaces the turbulence variables to
    !       the free stream variables. This is done for all multigrid
    !       levels starting from groundLevel.
    !
    use constants
    use block, only : BCDataType, flowDoms
    use flowVarRefState, only : nt1, nt2, wInf
    use iteration, only : groundLevel
    use utils, only : terminate
    implicit none
    !
    !      Local variables.
    !
    integer :: ierr

    integer(kind=intType) :: nn, i, j, l
    integer(kind=intType) :: mm, boco, sps
    integer(kind=intType) :: level, nLevels

    type(BCDataType), dimension(:), pointer :: BCData

    ! If turbFreestreamSubfaces has not been allocated there are
    ! no such subfaces present and an immediate return should be made.

    if(.not. allocated(turbFreestreamSubfaces) ) return

    ! Determine the maximum number of multigrid levels present
    ! in flowDoms.

    nLevels = ubound(flowDoms,2)

    ! Loop over the number of flagged subfaces.

    subfaceLoop: do nn=1,nTurbFreestreamSubfaces

       ! Store the local block ID, the boundary subface and the
       ! spectral solution a bit easier.

       mm   = turbFreestreamSubfaces(nn,1)
       boco = turbFreestreamSubfaces(nn,2)
       sps  = turbFreestreamSubfaces(nn,3)

       ! Loop over the number multigrid levels, starting at the
       ! current groundLevel.

       do level=groundLevel,nLevels

          ! Set the pointer for BCData to make the code more readable.

          BCData => flowDoms(mm,level,sps)%BCData

          ! Loop over the range of this subface.

          do j=BCData(boco)%jcBeg,BCData(boco)%jcEnd
             do i=BCData(boco)%icBeg,BCData(boco)%icEnd

                ! Set the turbulence variables.

                do l=nt1,nt2
                   BCData(boco)%turbInlet(i,j,l) = wInf(l)
                enddo
             enddo
          enddo
       enddo

    enddo subfaceLoop

    ! Release the memory of turbFreestreamSubfaces.

    deallocate(turbFreestreamSubfaces, stat=ierr)
    if(ierr /= 0) &
         call terminate("setInletFreestreamTurb", &
         "Deallocation failure for &
         &turbFreestreamSubfaces")

  end subroutine setInletFreestreamTurb

  subroutine setSupersonicInletFreeStream
    !
    !       setSupersonicInletFreeStream sets for all boundary subfaces
    !       stored in freestreamSubfaces the primitive flow variables to
    !       the free stream variables. This is done for all multigrid
    !       levels starting from groundLevel.
    !
    use constants
    use block, only : BCDataType, flowDoms
    use flowVarRefState, only : nt1, nt2, wInf, pInfCorr
    use iteration, only :  groundLevel
    use utils, only : terminate
    implicit none
    !
    !      Local variables.
    !
    integer :: ierr

    integer(kind=intType) :: nn, i, j
    integer(kind=intType) :: mm, boco, sps
    integer(kind=intType) :: level, nLevels

    type(BCDataType), dimension(:), pointer :: BCData

    ! Return immediately if freestreamSubfaces has not been allocated,
    ! i.e. if no subfaces present for which the inflow data should
    ! be set to free stream values.

    if(.not. allocated(freestreamSubfaces)) return

    ! Determine the maximum number of multigrid levels present
    ! in flowDoms.

    nLevels = ubound(flowDoms,2)

    ! Loop over the number of flagged subfaces.

    subfaceLoop: do nn=1,nFreestreamSubfaces

       ! Store the local block ID, the boundary subface and the
       ! spectral solution a bit easier.

       mm   = freestreamSubfaces(nn,1)
       boco = freestreamSubfaces(nn,2)
       sps  = freestreamSubfaces(nn,3)

       ! Loop over the number multigrid levels, starting at the
       ! current groundLevel.

       do level=groundLevel,nLevels

          ! Set the pointer for BCData to make the code more readable.

          BCData => flowDoms(mm,level,sps)%BCData

          ! Loop over the range of this subface.

          do j=BCData(boco)%jcBeg,BCData(boco)%jcEnd
             do i=BCData(boco)%icBeg,BCData(boco)%icEnd

                ! Set the flow field variables.

                BCData(boco)%rho(i,j)  = wInf(irho)
                BCData(boco)%velx(i,j) = wInf(ivx)
                BCData(boco)%vely(i,j) = wInf(ivy)
                BCData(boco)%velz(i,j) = wInf(ivz)
                BCData(boco)%ps(i,j)   = pInfCorr

             enddo
          enddo
       enddo

    enddo subfaceLoop

    ! Release the memory of freestreamSubfaces.

    deallocate(freestreamSubfaces, stat=ierr)
    if(ierr /= 0)                                    &
         call terminate("setSupersonicInletFreeStream", &
         "Deallocation failure for freestreamSubfaces")

  end subroutine setSupersonicInletFreeStream

  subroutine storeFreestreamSubface(boco)
    !
    !       storeFreestreamSubface stores the currently active subface in
    !       the array freestreamSubfaces, such that the primitive flow
    !       field variables can be set to the free stream values later on
    !       in setSupersonicInletFreeStream.
    !
    use constants
    use blockPointers, only : nbkLocal, spectralSol
    use utils, only : terminate
    implicit none
    !
    !      Subroutine arguments.
    !
    integer(kind=intType), intent(in) :: boco
    !
    !      Local variables.
    !
    integer :: ierr

    integer(kind=intType) :: nn

    integer(kind=intType), dimension(:,:), allocatable :: tmp

    ! Determine the situation we are dealing with here.

    testAllocated: if( allocated(freestreamSubfaces) ) then

       ! freestreamSubfaces has already been allocated and thus
       ! contains information. It must be reallocated and the current
       ! subface should be added.

       ! Allocate the memory for tmp and copy the data from
       ! freestreamSubfaces.

       allocate(tmp(nFreestreamSubfaces,3), stat=ierr)
       if(ierr /= 0)                              &
            call terminate("storeFreestreamSubface", &
            "Memory allocation failure for tmp")

       tmp = freestreamSubfaces

       ! Release freestreamSubfaces and allocate it again
       ! with an increased dimension.

       deallocate(freestreamSubfaces, stat=ierr)
       if(ierr /= 0)                              &
            call terminate("storeFreestreamSubface", &
            "Deallocation failure for freestreamSubfaces")

       nFreestreamSubfaces = nFreestreamSubfaces + 1

       allocate(freestreamSubfaces(nFreestreamSubfaces,3), &
            stat=ierr)
       if(ierr /= 0)                              &
            call terminate("storeFreestreamSubface", &
            "Memory allocation failure for &
            &freestreamSubfaces")

       ! Copy the data back from tmp into freestreamSubfaces
       ! and release tmp again.

       do nn=1,(nFreestreamSubfaces-1)
          freestreamSubfaces(nn,1) = tmp(nn,1)
          freestreamSubfaces(nn,2) = tmp(nn,2)
          freestreamSubfaces(nn,3) = tmp(nn,3)
       enddo

       deallocate(tmp, stat=ierr)
       if(ierr /= 0)                              &
            call terminate("storeFreestreamSubface", &
            "Deallocation failure for tmp")

    else testAllocated

       ! freestreamSubfaces has not been allocated yet. This is the
       ! first subface to store in this array. Allocate the array and
       ! set nFreestreamSubfaces to 1.

       nFreestreamSubfaces = 1
       allocate(freestreamSubfaces(nFreestreamSubfaces,3), &
            stat=ierr)
       if(ierr /= 0)                              &
            call terminate("storeFreestreamSubface", &
            "Memory allocation failure for &
            &freestreamSubfaces")

    endif testAllocated

    ! Store the current subface in freestreamSubfaces.

    nn = nFreestreamSubfaces
    freestreamSubfaces(nn,1) = nbkLocal
    freestreamSubfaces(nn,2) = boco
    freestreamSubfaces(nn,3) = spectralSol

  end subroutine storeFreestreamSubface

  subroutine unitVectorsCylSystem(boco)
    !
    !       unitVectorsCylSystem determines the unit vectors of the
    !       local coordinate systen of the boundary face defined by the
    !       data in BCDataMod. In that local system the axial direction
    !       is rotation axis.
    !
    use constants
    use blockPointers, only : BCFaceID, BCData, x, si, sj, sk, il, jl, kl, &
         sectionID
    use section, only : sections
    implicit none
    !
    !      Subroutine arguments.
    !
    integer(kind=intType), intent(in) :: boco
    !
    !      Local variables.
    !
    integer(kind=intType) :: i, j
    real(kind=realType)   :: factInlet, var

    real(kind=realType), dimension(3) :: dir

    real(kind=realType), dimension(:,:,:), pointer :: ss

    ! Set the pointers for coordinates and normals of the block
    ! face on which this subface is located. Set factInlet
    ! such that factInlet*normals points into the domain.

    select case (BCFaceID(boco))
    case (iMin)
       xf => x(1,:,:,:);  ss => si(1 ,:,:,:); factInlet =  one
    case (iMax)
       xf => x(il,:,:,:); ss => si(il,:,:,:); factInlet = -one
    case (jMin)
       xf => x(:,1,:,:);  ss => sj(:,1 ,:,:); factInlet =  one
    case (jMax)
       xf => x(:,jl,:,:); ss => sj(:,jl,:,:); factInlet = -one
    case (kMin)
       xf => x(:,:,1,:);  ss => sk(:,:,1 ,:); factInlet =  one
    case (kMax)
       xf => x(:,:,kl,:); ss => sk(:,:,kl,:); factInlet = -one
    end select

    ! Loop over the physical range of the subface to store the sum of
    ! the normals. Note that jBeg, jEnd, iBeg, iEnd cannot be used
    ! here, because they may include the halo faces. Instead the
    ! nodal range is used, which defines the original subface. The
    ! offset of +1 in the start index is there because you need
    ! the face id's.

    dir(1) = zero; dir(2) = zero; dir(3) = zero

    do j=(BCData(boco)%jnBeg+1), BCData(boco)%jnEnd
       do i=(BCData(boco)%inBeg+1), BCData(boco)%inEnd
          dir(1) = dir(1) + ss(i,j,1)
          dir(2) = dir(2) + ss(i,j,2)
          dir(3) = dir(3) + ss(i,j,3)
       enddo
    enddo

    ! Multiply by factInlet to make sure that the normal
    ! is inward pointing.

    dir(1) = dir(1)*factInlet
    dir(2) = dir(2)*factInlet
    dir(3) = dir(3)*factInlet

    ! Determine three unit vectors, which define the local cartesian
    ! coordinate system of the rotation axis. First the axial
    ! direction. If the axis cannot be determined from rotation info,
    ! it is assumed to be the x-axis.

    axis = sections(sectionId)%rotAxis
    var  = axis(1)**2 + axis(2)**2 + axis(3)**2
    if(var < half) then

       ! No rotation axis specified. Assume the x-axis
       ! and set the logical axAssumed to .True.

       axis(1) = one; axis(2) = zero; axis(3) = zero
       axAssumed = .true.
    endif

    ! The axial axis must be such that it points into the
    ! computational domain. If the dot product with dir is
    ! negative the direction of axis should be reversed.

    var = axis(1)*dir(1) + axis(2)*dir(2) + axis(3)*dir(3)
    if(var < zero) then
       axis(1) = -axis(1); axis(2) = -axis(2); axis(3) = -axis(3)
    endif

    ! Two unit vectors define the radial plane. These vectors are
    ! defined up to a constants. Just pick a direction for the second
    ! and create a unit vector normal to axis.

    if(abs(axis(2)) < 0.707107_realType) then
       radVec1(1) = zero; radVec1(2) = one;  radVec1(3) = zero
    else
       radVec1(1) = zero; radVec1(2) = zero; radVec1(3) = one
    endif

    var = radVec1(1)*axis(1) + radVec1(2)*axis(2) &
         + radVec1(3)*axis(3)
    radVec1(1) = radVec1(1) - var*axis(1)
    radVec1(2) = radVec1(2) - var*axis(2)
    radVec1(3) = radVec1(3) - var*axis(3)

    var = one/sqrt(radVec1(1)**2 + radVec1(2)**2 &
         +          radVec1(3)**2)
    radVec1(1) = radVec1(1)*var
    radVec1(2) = radVec1(2)*var
    radVec1(3) = radVec1(3)*var

    ! The second vector of the radial plane is obtained
    ! by taking the cross product of axis and radVec1.

    radVec2(1) = axis(2)*radVec1(3) - axis(3)*radVec1(2)
    radVec2(2) = axis(3)*radVec1(1) - axis(1)*radVec1(3)
    radVec2(3) = axis(1)*radVec1(2) - axis(2)*radVec1(1)

  end subroutine unitVectorsCylSystem


  subroutine initBCDataDomainInterfaces
    !
    !       initBCDataDomainInterfaces initializes the prescribed boundary
    !       data for domain interfaces. It is just an initialization such
    !       the initial halo computations behave normally. During the
    !       actual computation this data should be renewed constantly by
    !       the coupler.
    !
    use constants
    use blockPointers, only : BCData, nBocos, BCType, nDom
    use flowVarRefState, only : nt1, nt2
    use inputIteration, only : mgStartLevel
    use inputTimeSpectral, only :nTimeIntervalsSpectral
    use BCPointers, only : ww2, pp2
    use utils, only : setPointers, setBCPointers
    use flowUtils, only : computePtot, computeTtot
    implicit none
    !
    !      Local variables.
    !
    integer(kind=intType) :: i, j, nn, mm, l, sps

    real(kind=realType) :: rho, vvx, vvy, vvz, pres, vtotInv

    ! Loop over the number of spectral solutions and blocks of
    ! the multigrid start level.

    spectralLoop: do sps=1,nTimeIntervalsSpectral
       domains: do nn=1,nDom

          ! Set the pointers for this block.

          call setPointers(nn, mgStartlevel, sps)

          ! Loop over the boundary condition subfaces of this block.

          bocos: do mm=1,nBocos

             ! Check for interface boundary condition types.

             select case (BCType(mm))

             case (DomainInterfaceAll)

                ! All data must be prescribed. Nullify the pointers
                ! and set them to the correct subface.

                call setBCPointers(mm, .False.)

                ! Loop over the generic subface and simply extrapolate
                ! the state vector to set the prescribed state.

                do j=BCData(mm)%jcBeg, BCData(mm)%jcEnd
                   do i=BCData(mm)%icBeg, BCData(mm)%icEnd

                      BCData(mm)%rho(i,j)  = ww2(i,j,irho)
                      BCData(mm)%velx(i,j) = ww2(i,j,ivx)
                      BCData(mm)%vely(i,j) = ww2(i,j,ivy)
                      BCData(mm)%velz(i,j) = ww2(i,j,ivz)
                      BCData(mm)%ps(i,j)   = pp2(i,j)

                      do l=nt1,nt2
                         BCData(mm)%turbInlet(i,j,l) = ww2(i,j,l)
                      enddo
                   enddo
                enddo

                !=========================================================

             case (DomainInterfaceRhoUVW)

                ! Density, velocity and turbulent variables are
                ! prescribed. Nullify the pointers and set them to the
                ! correct subface.

                call setBCPointers(mm, .False.)

                ! Loop over the generic subface and simply extrapolate
                ! the state vector to set the prescribed state.

                do j=BCData(mm)%jcBeg, BCData(mm)%jcEnd
                   do i=BCData(mm)%icBeg, BCData(mm)%icEnd

                      BCData(mm)%rho(i,j)  = ww2(i,j,irho)
                      BCData(mm)%velx(i,j) = ww2(i,j,ivx)
                      BCData(mm)%vely(i,j) = ww2(i,j,ivy)
                      BCData(mm)%velz(i,j) = ww2(i,j,ivz)

                      do l=nt1,nt2
                         BCData(mm)%turbInlet(i,j,l) = ww2(i,j,l)
                      enddo
                   enddo
                enddo

                !=========================================================

             case (DomainInterfaceP)

                ! Pressure must be prescribed. Nullify the pointers
                ! and set them to the correct subface.

                call setBCPointers(mm, .False.)

                ! Loop over the generic subface and simply extrapolate
                ! the pressure to set the prescribed value.

                do j=BCData(mm)%jcBeg, BCData(mm)%jcEnd
                   do i=BCData(mm)%icBeg, BCData(mm)%icEnd
                      BCData(mm)%ps(i,j) = pp2(i,j)
                   enddo
                enddo

                !=========================================================

             case (DomainInterfaceRho)

                ! Density must be prescribed. Nullify the pointers
                ! and set them to the correct subface.

                call setBCPointers(mm, .False.)

                ! Loop over the generic subface and simply extrapolate
                ! the density to set the prescribed value.

                do j=BCData(mm)%jcBeg, BCData(mm)%jcEnd
                   do i=BCData(mm)%icBeg, BCData(mm)%icEnd
                      BCData(mm)%rho(i,j) = ww2(i,j,irho)
                   enddo
                enddo

                !=========================================================

             case (DomainInterfaceTotal)

                ! Total conditions must be prescribed. Nullify the
                ! pointers and set them to the correct subface.

                call setBCPointers(mm, .False.)

                ! Loop over the generic subface and simply extrapolate
                ! the total conditions and the turbulence variables
                ! to set the prescribed value.

                do j=BCData(mm)%jcBeg, BCData(mm)%jcEnd
                   do i=BCData(mm)%icBeg, BCData(mm)%icEnd

                      ! Store the variables a bit easier.

                      rho  = ww2(i,j,irho)
                      vvx   = ww2(i,j,ivx)
                      vvy   = ww2(i,j,ivy)
                      vvz   = ww2(i,j,ivz)
                      pres = pp2(i,j)

                      ! Compute the total pressure, total temperature
                      ! and total entahlpy.

                      call computePtot(rho, vvx, vvy, vvz, pres, &
                           BCData(mm)%ptInlet(i,j))
                      call computeTtot(rho, vvx, vvy, vvz, pres, &
                           BCData(mm)%ttInlet(i,j))
                      BCData(mm)%htInlet(i,j) = (ww2(i,j,irhoE) + pres) &
                           / rho

                      ! Determine the velocity direction.

                      vtotInv = one/max(eps,sqrt(vvx*vvx + vvy*vvy + vvz*vvz))
                      BCData(mm)%flowXdirInlet(i,j) = vvx*vtotInv
                      BCData(mm)%flowYdirInlet(i,j) = vvy*vtotInv
                      BCData(mm)%flowZdirInlet(i,j) = vvz*vtotInv

                      ! Simply extrapolate the turbulence variables.

                      do l=nt1,nt2
                         BCData(mm)%turbInlet(i,j,l) = ww2(i,j,l)
                      enddo
                   enddo
                enddo

             end select

          enddo bocos
       enddo domains
    enddo spectralLoop

  end subroutine initBCDataDomainInterfaces

end module BCData<|MERGE_RESOLUTION|>--- conflicted
+++ resolved
@@ -1,7 +1,7 @@
 module BCData
   !
-  !       This local module contains the variables and subroutine to
-  !       handle the prescribed boundary data.
+  !       This local module contains the variables and subroutine to     
+  !       handle the prescribed boundary data.                           
   !
   use cgnsGrid
   implicit none
@@ -92,66 +92,11 @@
 
 contains
 
-<<<<<<< HEAD
-  subroutine BCDataDomainInterface(boco)
-    !
-    !       BCDataDomainInterface initializes the boundary data for the
-    !       domain interfaces to zero to avoid unexpected behavior later.
-    !       The true values of the data is set by the coupler, although
-    !       a better initial guess is made as soon as the field data has
-    !       been initialized.
-    !
-    use constants
-    use blockPointers, only : BCData
-    use inputPhysics, only : gammaConstant
-    use couplerParam, only : MachIni, Pini, rhoIni, velDirIni
-    implicit none
-    !
-    !      Subroutine arguments.
-    !
-    integer(kind=intType) :: boco
-    !
-    !      Local variables.
-    !
-    real(kind=realType) :: asound, velMag
-
-    asound = sqrt(gammaConstant*pIni/rhoIni)
-    velMag = asound*MachIni
-
-    ! Initialize the allocated data to proper values.
-
-    if( associated(BCData(boco)%rhoInput)  ) BCData(boco)%rhoInput  = rhoIni
-    if( associated(BCData(boco)%velxInput) ) BCData(boco)%velxInput = velMag*velDirIni(1)
-    if( associated(BCData(boco)%velyInput) ) BCData(boco)%velyInput = velMag*velDirIni(2)
-    if( associated(BCData(boco)%velzInput) ) BCData(boco)%velzInput = velMag*velDirIni(3)
-    if( associated(BCData(boco)%psInput  ) ) BCData(boco)%psInput   = pIni
-
-    if( associated(BCData(boco)%flowXdirInlet) ) &
-         BCData(boco)%flowXdirInlet = velDirIni(1)
-    if( associated(BCData(boco)%flowYdirInlet) ) &
-         BCData(boco)%flowYdirInlet = velDirIni(2)
-    if( associated(BCData(boco)%flowZdirInlet) ) &
-         BCData(boco)%flowZdirInlet = velDirIni(3)
-
-    if( associated(BCData(boco)%ptInletInput) ) &
-         BCData(boco)%ptInletInput = zero
-    if( associated(BCData(boco)%ttInletInput) ) &
-         BCData(boco)%ttInletInput = zero
-    if( associated(BCData(boco)%htInletInput) ) &
-         BCData(boco)%htInletInput = zero
-
-    if( associated(BCData(boco)%turbInletInput) ) &
-         BCData(boco)%turbInletInput = zero
-
-  end subroutine BCDataDomainInterface
-
-=======
->>>>>>> d7976754
   subroutine BCDataIsothermalWall(boco)
     !
-    !       BCDataIsothermalWall tries to extract the wall temperature
-    !       for the currently active boundary face, which is an isothermal
-    !       viscous wall.
+    !       BCDataIsothermalWall tries to extract the wall temperature     
+    !       for the currently active boundary face, which is an isothermal 
+    !       viscous wall.                                                  
     !
     use constants
     use cgnsNames
@@ -224,14 +169,14 @@
 
   subroutine BCDataSubsonicInflow(boco, allTurbPresent)
     !
-    !       BCDataSubsonicInflow tries to extract the prescribed data
-    !       for the currently active boundary face, which is a subsonic
-    !       inflow. Either total conditions and velocity direction or the
-    !       velocity and density can be prescribed. In the latter case the
-    !       mass flow is prescribed, which is okay as long as the flow is
-    !       not choked.
-    !
-    use constants
+    !       BCDataSubsonicInflow tries to extract the prescribed data      
+    !       for the currently active boundary face, which is a subsonic    
+    !       inflow. Either total conditions and velocity direction or the  
+    !       velocity and density can be prescribed. In the latter case the 
+    !       mass flow is prescribed, which is okay as long as the flow is  
+    !       not choked.                                                    
+    !
+    use constants 
     use cgnsNames
     use blockPointers, only : nbkGlobal, sectionID, BCFaceID, BCData
     use flowVarRefState, only : nwt
@@ -395,8 +340,8 @@
 
     subroutine totalSubsonicInlet
       !
-      !         TotalSubsonicInlet converts the prescribed total
-      !         conditions and velocity direction into a useable format.
+      !         TotalSubsonicInlet converts the prescribed total           
+      !         conditions and velocity direction into a useable format.     
       !
       use inputPhysics, only : RGasDim
       use section, only : sections
@@ -717,8 +662,8 @@
 
     subroutine massflowSubsonicInlet
       !
-      !         MassflowSubsonicInlet converts the prescribed mass flow
-      !         conditions (density and velocity) into a useable format.
+      !         MassflowSubsonicInlet converts the prescribed mass flow    
+      !         conditions (density and velocity) into a useable format.     
       !
       use section, only: sections
       implicit none
@@ -903,9 +848,9 @@
 
   subroutine BCDataSubsonicOutflow(boco)
     !
-    !       BCDataSubsonicOutflow tries to extract the static pressure
-    !       for the currently active boundary face, which is a subsonic
-    !       outflow boundary.
+    !       BCDataSubsonicOutflow tries to extract the static pressure     
+    !       for the currently active boundary face, which is a subsonic    
+    !       outflow boundary.                                              
     !
     use constants
     use cgnsNames
@@ -979,9 +924,9 @@
   subroutine BCDataSupersonicInflow(boco, allFlowPresent, &
        allTurbPresent)
     !
-    !       BCDataSupersonicInflow tries to extract the primitive state
-    !       vector for the currently active boundary face, which is a
-    !       supersonic inflow.
+    !       BCDataSupersonicInflow tries to extract the primitive state    
+    !       vector for the currently active boundary face, which is a      
+    !       supersonic inflow.                                             
     !
     use constants
     use cgnsNames
@@ -1168,8 +1113,8 @@
 
     subroutine prescribedSupersonicInlet
       !
-      !         prescribedSupersonicInlet sets the variables for this
-      !         supersonic inlet to prescribed values.
+      !         prescribedSupersonicInlet sets the variables for this        
+      !         supersonic inlet to prescribed values.                       
       !
       use section, only : sections
       implicit none
@@ -1341,9 +1286,9 @@
 
   subroutine allocMemBCData
     !
-    !       allocMemBCData allocates the memory for the prescribed
-    !       boundary data for all multigrid levels and all spectral
-    !       solutions for all blocks.
+    !       allocMemBCData allocates the memory for the prescribed         
+    !       boundary data for all multigrid levels and all spectral        
+    !       solutions for all blocks.                                      
     !
     use constants
     use blockPointers, only : BCData, flowDoms, nBocos, nDom, BCType
@@ -1401,15 +1346,15 @@
                         BCData(mm)%TNS_Wall(iBeg:iEnd,jBeg:jEnd), &
                         BCData(mm)%TNS_WallInput(iBeg:iEnd,jBeg:jEnd), &
                         BCData(mm)%F(iNodeBeg:iNodeEnd,jNodeBeg:jNodeEnd,3), &
-                        BCData(mm)%T(iNodeBeg:iNodeEnd,jNodeBeg:jNodeEnd,3), &
+                        BCData(mm)%T(iNodeBeg:iNodeEnd,jNodeBeg:jNodeEnd,3), &                         
                         BCData(mm)%Tp(iNodeBeg:iNodeEnd,jNodeBeg:jNodeEnd,3), &
-                        BCData(mm)%Tv(iNodeBeg:iNodeEnd,jNodeBeg:jNodeEnd,3), &
+                        BCData(mm)%Tv(iNodeBeg:iNodeEnd,jNodeBeg:jNodeEnd,3), & 
                         BCData(mm)%fIndex(iNodeBeg:iNodeEnd, jNodeBeg:jNodeEnd), &
                         BCData(mm)%sHeatFlux(iNodeBeg:iNodeEnd,jNodeBeg:jNodeEnd), &
                         BCData(mm)%Fp(iBeg:iEnd,jBeg:jEnd,3), &
                         BCData(mm)%Fv(iBeg:iEnd,jBeg:jEnd,3), &
                                 ! Note: iBlank/delta are cell based, but uses the
-                                ! node number to guarantee a halo exists.
+                                ! node number to guarantee a halo exists. 
                         BCData(mm)%iBlank(iNodeBeg:iNodeEnd+1, jNodeBeg:jnodeEnd+1), &
                         BCData(mm)%delta(iNodeBeg:iNodeEnd+1, jNodeBeg:jnodeEnd+1), &
                         BCData(mm)%deltaNode(iNodeBeg:iNodeEnd, jNodeBeg:jNodeEnd), &
@@ -1429,20 +1374,20 @@
                         BCData(mm)%TNS_Wall(iBeg:iEnd,jBeg:jEnd), &
                         BCData(mm)%TNS_WallInput(iBeg:iEnd,jBeg:jEnd), &
                         BCData(mm)%F(iNodeBeg:iNodeEnd,jNodeBeg:jNodeEnd,3), &
-                        BCData(mm)%T(iNodeBeg:iNodeEnd,jNodeBeg:jNodeEnd,3), &
+                        BCData(mm)%T(iNodeBeg:iNodeEnd,jNodeBeg:jNodeEnd,3), &                         
                         BCData(mm)%Tp(iNodeBeg:iNodeEnd,jNodeBeg:jNodeEnd,3), &
-                        BCData(mm)%Tv(iNodeBeg:iNodeEnd,jNodeBeg:jNodeEnd,3), &
+                        BCData(mm)%Tv(iNodeBeg:iNodeEnd,jNodeBeg:jNodeEnd,3), & 
                         BCData(mm)%fIndex(iNodeBeg:iNodeEnd, jNodeBeg:jNodeEnd), &
                         BCData(mm)%sHeatFlux(iNodeBeg:iNodeEnd,jNodeBeg:jNodeEnd), &
                         BCData(mm)%Fp(iBeg:iEnd,jBeg:jEnd,3), &
                         BCData(mm)%Fv(iBeg:iEnd,jBeg:jEnd,3), &
                                 ! Note: iBlank/delta are cell based, but uses the
-                                ! node number to guarantee a halo exists.
+                                ! node number to guarantee a halo exists. 
                         BCData(mm)%iBlank(iNodeBeg:iNodeEnd+1, jNodeBeg:jnodeEnd+1), &
                         BCData(mm)%delta(iNodeBeg:iNodeEnd+1, jNodeBeg:jnodeEnd+1), &
                         BCData(mm)%deltaNode(iNodeBeg:iNodeEnd, jNodeBeg:jNodeEnd), &
                         BCData(mm)%area(iBeg:iEnd,jBeg:jEnd), &
-
+                        
                         stat=ierr)
                    if(ierr /= 0)                      &
                         call terminate("allocMemBCData", &
@@ -1458,15 +1403,15 @@
                         BCData(mm)%TNS_Wall(iBeg:iEnd,jBeg:jEnd), &
                         BCData(mm)%TNS_WallInput(iBeg:iEnd,jBeg:jEnd), &
                         BCData(mm)%F(iNodeBeg:iNodeEnd,jNodeBeg:jNodeEnd,3), &
-                        BCData(mm)%T(iNodeBeg:iNodeEnd,jNodeBeg:jNodeEnd,3), &
+                        BCData(mm)%T(iNodeBeg:iNodeEnd,jNodeBeg:jNodeEnd,3), &                         
                         BCData(mm)%Tp(iNodeBeg:iNodeEnd,jNodeBeg:jNodeEnd,3), &
-                        BCData(mm)%Tv(iNodeBeg:iNodeEnd,jNodeBeg:jNodeEnd,3), &
+                        BCData(mm)%Tv(iNodeBeg:iNodeEnd,jNodeBeg:jNodeEnd,3), & 
                         BCData(mm)%fIndex(iNodeBeg:iNodeEnd, jNodeBeg:jNodeEnd), &
                         BCData(mm)%sHeatFlux(iNodeBeg:iNodeEnd,jNodeBeg:jNodeEnd), &
                         BCData(mm)%Fp(iBeg:iEnd,jBeg:jEnd,3), &
                         BCData(mm)%Fv(iBeg:iEnd,jBeg:jEnd,3), &
                                 ! Note: iBlank/delta are cell based, but uses the
-                                ! node number to guarantee a halo exists.
+                                ! node number to guarantee a halo exists. 
                         BCData(mm)%iBlank(iNodeBeg:iNodeEnd+1, jNodeBeg:jnodeEnd+1), &
                         BCData(mm)%delta(iNodeBeg:iNodeEnd+1, jNodeBeg:jnodeEnd+1), &
                         BCData(mm)%deltaNode(iNodeBeg:iNodeEnd, jNodeBeg:jNodeEnd), &
@@ -1627,7 +1572,7 @@
 
                 case (DomainInterfaceRhoUVW)
 
-                   ! Domain interface with prescribed density and
+                   ! Domain interface with prescribed density and 
                    ! velocities, i.e. mass flow is prescribed. Allocate
                    ! the memory for the variables needed.
 
@@ -1703,7 +1648,7 @@
 
                 case (domainInterfaceRho)
 
-                   ! Domain interface with prescribed density.
+                   ! Domain interface with prescribed density. 
                    ! Allocate the memory for the density.
 
                    allocate(BCData(mm)%rho(iBeg:iEnd,jBeg:jEnd), &
@@ -1731,13 +1676,13 @@
        bcVarPresent,           &
        bcVarArray)
     !
-    !       cart1D_InterpolSubface interpolates the prescribed variables
-    !       in the data set of the given cgns subface onto the subface
-    !       indicated by iBeg, iEnd, jBeg, jEnd and blockFaceId.
-    !       This routine performs a 1d cartesian interpolation for the
-    !       coordinate coorId and it is assumed that there is no
-    !       variation in the other directions.
-    !       The variables in blockPointers are already set.
+    !       cart1D_InterpolSubface interpolates the prescribed variables   
+    !       in the data set of the given cgns subface onto the subface     
+    !       indicated by iBeg, iEnd, jBeg, jEnd and blockFaceId.           
+    !       This routine performs a 1d cartesian interpolation for the     
+    !       coordinate coorId and it is assumed that there is no           
+    !       variation in the other directions.                             
+    !       The variables in blockPointers are already set.                
     !
     use constants
     use blockPointers, only : x, il, jl, kl, nBKGlobal
@@ -1941,10 +1886,10 @@
 
   subroutine computeHtot(tt, ht)
     !
-    !       computeHtot computes the total enthalpy from the given total
-    !       temperature. The total enthalpy is the integral of cp, which
-    !       is a very simple expression for constant cp. For a variable cp
-    !       it is a bit more work.
+    !       computeHtot computes the total enthalpy from the given total   
+    !       temperature. The total enthalpy is the integral of cp, which   
+    !       is a very simple expression for constant cp. For a variable cp 
+    !       it is a bit more work.                                         
     !
     use constants
     use cpCurveFits
@@ -2086,10 +2031,10 @@
 
   subroutine extractFromDataSet(blockFaceID)
     !
-    !       extractFromDataSet tries to extract and interpolate the
-    !       variables in bcVarNames from the cgns data set.
-    !       If successful the corresponding entry of bcVarPresent is
-    !       set to .true., otherwise it is set to .false.
+    !       extractFromDataSet tries to extract and interpolate the        
+    !       variables in bcVarNames from the cgns data set.                
+    !       If successful the corresponding entry of bcVarPresent is       
+    !       set to .true., otherwise it is set to .false.                  
     !
     use constants
     use cgnsNames
@@ -2524,9 +2469,9 @@
 
   subroutine initBCData
     !
-    !       initBCData allocates and initializes the arrays BCData for
-    !       all boundary subfaces on all grid levels for all spectral
-    !       solutions.
+    !       initBCData allocates and initializes the arrays BCData for     
+    !       all boundary subfaces on all grid levels for all spectral      
+    !       solutions.                                                     
     !
     use constants
     use blockPointers, only : flowDoms, BCData, nDom, nBocos, inBeg, inEnd, &
@@ -2680,8 +2625,8 @@
 
   subroutine nondimBoundData
     !
-    !       nondimBoundData nondimensionalizes the boundary data
-    !       specified in the cgns file.
+    !       nondimBoundData nondimensionalizes the boundary data           
+    !       specified in the cgns file.                                    
     !
     use constants
     use block, only : flowDoms, BCDataType, nDom
@@ -2764,8 +2709,8 @@
 
     subroutine nondimTurb(turbInlet)
       !
-      !         NondimTurb nondimensionalizes the turbulent data for inlet
-      !         boundary conditions.
+      !         NondimTurb nondimensionalizes the turbulent data for inlet  
+      !         boundary conditions.                                         
       !
       implicit none
       !
@@ -2821,12 +2766,12 @@
        ind, bcVarPresent, bcVarArray,  &
        axAssumed)
     !
-    !       radialInterpolSubface interpolates the prescribed variables
-    !       in the data set of the given cgns subface onto the subface
-    !       indicated by iBeg, iEnd, jBeg, jEnd and blockFaceId.
-    !       This routine performs a 1d interpolation in radial direction
-    !       assuming that there is no variation in the other directions.
-    !       The variables in blockPointers are already set.
+    !       radialInterpolSubface interpolates the prescribed variables    
+    !       in the data set of the given cgns subface onto the subface     
+    !       indicated by iBeg, iEnd, jBeg, jEnd and blockFaceId.           
+    !       This routine performs a 1d interpolation in radial direction   
+    !       assuming that there is no variation in the other directions.   
+    !       The variables in blockPointers are already set.                
     !
     use constants
     use blockPointers, only: BCData, x, il, jl, kl, nbkglobal, sectionID
@@ -3075,9 +3020,9 @@
 
   subroutine setBCDataCoarseGrid
     !
-    !       setBCDataCoarseGrid determines the boundary condition info
-    !       on the coarse grid from the known info on the fine grid. It
-    !       will be stored in the BCData arrays of flowDoms.
+    !       setBCDataCoarseGrid determines the boundary condition info     
+    !       on the coarse grid from the known info on the fine grid. It    
+    !       will be stored in the BCData arrays of flowDoms.               
     !
     use constants
     use blockPointers, only : BCFaceID, BCData, nDom, flowDoms, il, jl, kl, &
@@ -3258,9 +3203,9 @@
 
     subroutine interpolateBcData(varCoarse, varFine)
       !
-      !         InterpolateBcData interpolates the given data array from
-      !         the fine to the coarse grid. Of course only if the fine
-      !         array is associated with some data.
+      !         InterpolateBcData interpolates the given data array from   
+      !         the fine to the coarse grid. Of course only if the fine      
+      !         array is associated with some data.                          
       !
       implicit none
       !
@@ -3323,9 +3268,9 @@
     subroutine interpolateBCVecData(varCoarse, varFine, &
          nstart, nend)
       !
-      !         interpolateBCVecData interpolates the given data array
-      !         from the fine to the coarse grid. Of course only if the fine
-      !         array is associated with some data.
+      !         interpolateBCVecData interpolates the given data array       
+      !         from the fine to the coarse grid. Of course only if the fine 
+      !         array is associated with some data.                          
       !
       implicit none
       !
@@ -3392,16 +3337,16 @@
 
   subroutine setBCDataFineGrid(initializationPart)
     !
-    !       setBCDataFineGrid extracts the boundary condition data from
-    !       the cgnsGrid and stores it in useable form in the BCData
-    !       arrays of the currently finest grid, i.e. groundLevel.
+    !       setBCDataFineGrid extracts the boundary condition data from    
+    !       the cgnsGrid and stores it in useable form in the BCData       
+    !       arrays of the currently finest grid, i.e. groundLevel.         
     !
     use constants
     use blockPointers, only : BCData, BCType, nBKGlobal, nBocos, nDom, cgnsSubFace
     use communication, only : sumb_comm_world, myid
     use inputTimeSpectral, only :nTimeIntervalsSpectral
     use iteration, only : groundLevel
-    use utils, only : setPointers, terminate
+    use utils, only : setPointers
     implicit none
     !
     !      Subroutine arguments.
@@ -3484,8 +3429,8 @@
              case (DomainInterfaceAll, DomainInterfaceRhoUVW, &
                   DomainInterfaceP,   DomainInterfaceRho,    &
                   DomainInterfaceTotal)
-                call terminate('setBCDataFineGrid', &
-                     'Domain interface BCs are not fully implemented')
+                if( initializationPart ) call BCDataDomainInterface(j)
+
              end select
 
           enddo bocoLoop
@@ -3645,10 +3590,10 @@
 
   subroutine setBCVarNamesTurb(offset)
     !
-    !       setBCVarNamesTurb sets the names for the turbulence
-    !       variables to be determined. This depends on the turbulence
-    !       model. If not the RANS equations are solved an immediate
-    !       return is made.
+    !       setBCVarNamesTurb sets the names for the turbulence            
+    !       variables to be determined. This depends on the turbulence     
+    !       model. If not the RANS equations are solved an immediate       
+    !       return is made.                                                
     !
     use constants
     use cgnsNames
@@ -3691,10 +3636,10 @@
 
   logical function setBCVarTurb(offset, boco, turbInlet)
     !
-    !       SetBCVarTurb sets the array for the turbulent halo data
-    !       for inlet boundaries. This function returns .true. If all
-    !       turbulence variables could be interpolated and .false.
-    !       otherwise.
+    !       SetBCVarTurb sets the array for the turbulent halo data        
+    !       for inlet boundaries. This function returns .true. If all      
+    !       turbulence variables could be interpolated and .false.         
+    !       otherwise.                                                     
     !
     use constants
     use flowVarRefState, only : nt1, nt2
@@ -3776,10 +3721,10 @@
 
     subroutine storeTurbFreestreamSubface
       !
-      !         storeTurbFreestreamSubface stores the currently active
-      !         subface in the array turbFreestreamSubfaces, such that the
-      !         turbulence variables can be set to the free stream values
-      !         later on in setInletFreestreamTurb.
+      !         storeTurbFreestreamSubface stores the currently active       
+      !         subface in the array turbFreestreamSubfaces, such that the   
+      !         turbulence variables can be set to the free stream values    
+      !         later on in setInletFreestreamTurb.                          
       !
       use blockPointers, only: nbkLocal, spectralSol
       implicit none
@@ -3871,10 +3816,10 @@
 
   subroutine setInletFreestreamTurb
     !
-    !       setInletFreestreamTurb sets for all boundary subfaces
-    !       stored in turbFreestreamSubfaces the turbulence variables to
-    !       the free stream variables. This is done for all multigrid
-    !       levels starting from groundLevel.
+    !       setInletFreestreamTurb sets for all boundary subfaces          
+    !       stored in turbFreestreamSubfaces the turbulence variables to   
+    !       the free stream variables. This is done for all multigrid      
+    !       levels starting from groundLevel.                              
     !
     use constants
     use block, only : BCDataType, flowDoms
@@ -3951,10 +3896,10 @@
 
   subroutine setSupersonicInletFreeStream
     !
-    !       setSupersonicInletFreeStream sets for all boundary subfaces
-    !       stored in freestreamSubfaces the primitive flow variables to
-    !       the free stream variables. This is done for all multigrid
-    !       levels starting from groundLevel.
+    !       setSupersonicInletFreeStream sets for all boundary subfaces    
+    !       stored in freestreamSubfaces the primitive flow variables to   
+    !       the free stream variables. This is done for all multigrid      
+    !       levels starting from groundLevel.                              
     !
     use constants
     use block, only : BCDataType, flowDoms
@@ -4034,10 +3979,10 @@
 
   subroutine storeFreestreamSubface(boco)
     !
-    !       storeFreestreamSubface stores the currently active subface in
-    !       the array freestreamSubfaces, such that the primitive flow
-    !       field variables can be set to the free stream values later on
-    !       in setSupersonicInletFreeStream.
+    !       storeFreestreamSubface stores the currently active subface in  
+    !       the array freestreamSubfaces, such that the primitive flow     
+    !       field variables can be set to the free stream values later on  
+    !       in setSupersonicInletFreeStream.                               
     !
     use constants
     use blockPointers, only : nbkLocal, spectralSol
@@ -4132,10 +4077,10 @@
 
   subroutine unitVectorsCylSystem(boco)
     !
-    !       unitVectorsCylSystem determines the unit vectors of the
-    !       local coordinate systen of the boundary face defined by the
-    !       data in BCDataMod. In that local system the axial direction
-    !       is rotation axis.
+    !       unitVectorsCylSystem determines the unit vectors of the        
+    !       local coordinate systen of the boundary face defined by the    
+    !       data in BCDataMod. In that local system the axial direction    
+    !       is rotation axis.                                              
     !
     use constants
     use blockPointers, only : BCFaceID, BCData, x, si, sj, sk, il, jl, kl, &
@@ -4258,11 +4203,11 @@
 
   subroutine initBCDataDomainInterfaces
     !
-    !       initBCDataDomainInterfaces initializes the prescribed boundary
-    !       data for domain interfaces. It is just an initialization such
-    !       the initial halo computations behave normally. During the
-    !       actual computation this data should be renewed constantly by
-    !       the coupler.
+    !       initBCDataDomainInterfaces initializes the prescribed boundary 
+    !       data for domain interfaces. It is just an initialization such  
+    !       the initial halo computations behave normally. During the      
+    !       actual computation this data should be renewed constantly by   
+    !       the coupler.                                                   
     !
     use constants
     use blockPointers, only : BCData, nBocos, BCType, nDom
