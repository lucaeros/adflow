subroutine getNPatches(nPatches)

  ! Return the number of wall patches we have on this proc

  use BCTypes
  use blockPointers
 
  implicit none

  ! Output Variables
  integer(kind=intType),intent(out) :: nPatches

  ! Working Variables
  integer(kind=intType) :: nn, mm

  nPatches = 0_intType

  domains: do nn=1,nDom
     call setPointers(nn,1_intType,1_intType)

     bocos: do mm=1,nBocos
        if(BCType(mm) == EulerWall.or.BCType(mm) == NSWallAdiabatic .or.&
             BCType(mm) == NSWallIsothermal) then
           nPatches = nPatches + 1
        end if
     end do bocos
  end do domains
end subroutine getNPatches

subroutine getPatchName(iPatch, patchName) 
  ! Get names one at a time since f2py can't do arrays of strings (nicely)
  use BCTypes
  use blockPointers
  use cgnsGrid

  implicit none

  ! Input Variables
  integer(kind=intType),intent(in) :: iPatch

  ! Output Variables 
  character*(*), intent(inout) :: patchName

  ! Working
  integer(kind=intType) :: nn, mm, patchCount, cgb

  patchCount = 0
  domains: do nn=1,nDom
     call setPointers(nn,1_intType,1_intType)

     bocos: do mm=1,nBocos
        if(BCType(mm) == EulerWall.or.BCType(mm) == NSWallAdiabatic .or.&
             BCType(mm) == NSWallIsothermal) then
           cgb = flowDoms(nn,1,1)%cgnsBlockID
           if (patchCount + 1 == iPatch) then
              patchName = cgnsDoms(cgb)%bocoInfo(cgnsSubface(mm))%wallBCName
           end if
           patchCount = patchCount + 1
        end if
     end do bocos
  end do domains
end subroutine getPatchName

subroutine getPatchSize(iPatch, patchSize)
  ! Get size of one patach
  use BCTypes
  use blockPointers
  use cgnsGrid

  implicit none

  ! Input Variables
  integer(kind=intType),intent(in) :: iPatch

  ! Output Variables 
  integer(kind=intType), intent(out) :: patchSize(2)

  ! Working
  integer(kind=intType) :: nn, mm, patchCount, iBeg, iEnd, jBeg, jEnd

  patchCount = 0
  domains: do nn=1,nDom
     call setPointers(nn,1_intType,1_intType)

     bocos: do mm=1,nBocos
        if(BCType(mm) == EulerWall.or.BCType(mm) == NSWallAdiabatic .or.&
             BCType(mm) == NSWallIsothermal) then
           if (patchCount + 1 == iPatch) then
              jBeg = BCData(mm)%jnBeg ; jEnd = BCData(mm)%jnEnd
              iBeg = BCData(mm)%inBeg ; iEnd = BCData(mm)%inEnd
              patchSize(1) = (iEnd - iBeg + 1)
              patchSize(2) = (jEnd - jBeg + 1)
           end if
           patchCount = patchCount + 1
        end if
     end do bocos
  end do domains
end subroutine getPatchSize

subroutine getForceSize(size, sizeCell)
  ! Compute the number of points that will be returned from getForces
  ! or getForcePoints
  use BCTypes
  use blockPointers
  use inputTimeSpectral
  implicit none

  integer(kind=intType),intent(out) :: size, sizeCell
  integer(kind=intType) :: nn,mm
  integer(kind=intType) :: iBeg,iEnd,jBeg,jEnd

  size = 0_intType
  sizeCell = 0_intType
 
  domains: do nn=1,nDom
     call setPointers(nn,1_intType,1_intType)
     bocos: do mm=1,nBocos
        if(BCType(mm) == EulerWall.or.BCType(mm) == NSWallAdiabatic .or.&
             BCType(mm) == NSWallIsothermal) then

           jBeg = BCData(mm)%jnBeg ; jEnd = BCData(mm)%jnEnd
           iBeg = BCData(mm)%inBeg ; iEnd = BCData(mm)%inEnd
           size = size + (iEnd - iBeg + 1)*(jEnd - jBeg + 1)
           sizeCell = sizeCell + (iEnd - iBeg)*(jEnd - jBeg)
        end if
     end do bocos
  end do domains
end subroutine getForceSize

subroutine getForceConnectivity(conn, ncell)
  ! Return the connectivity list for the each of the patches

  use BCTypes
  use blockPointers
  use inputPhysics
  implicit none

  ! Input/Output
  integer(kind=intType), intent(in) :: ncell
  integer(kind=intType), intent(inout) :: conn(4*ncell)

  ! Working
  integer(kind=intType) :: nn, mm, cellCount, nodeCount, ni, nj, i, j
  integer(kind=intType) :: iBeg, iEnd, jBeg, jEnd
  
  cellCount = 0
  nodeCount = 0

  domains: do nn=1,nDom
     call setPointers(nn,1_intType,1_intType)
     bocos: do mm=1,nBocos
        if(BCType(mm) == EulerWall.or.BCType(mm) == NSWallAdiabatic .or.&
             BCType(mm) == NSWallIsothermal) then

           jBeg = BCData(mm)%jnBeg ; jEnd = BCData(mm)%jnEnd
           iBeg = BCData(mm)%inBeg ; iEnd = BCData(mm)%inEnd
           
           ni = iEnd - iBeg + 1
           nj = jEnd - jBeg + 1
           
           ! Loop over generic face size...Note we are doing zero
           ! based ordering!
           do j=0,nj-2
              do i=0,ni-2
                 conn(4*cellCount+1) = nodeCount + (j  )*ni + i
                 conn(4*cellCount+2) = nodeCount + (j  )*ni + i + 1
                 conn(4*cellCount+3) = nodeCount + (j+1)*ni + i + 1
                 conn(4*cellCount+4) = nodeCount + (j+1)*ni + i  
                 cellCount = cellCount + 1
              end do
           end do
           nodeCount = nodeCount + ni*nj
        end if
     end do bocos
  end do domains
end subroutine getForceConnectivity

subroutine getForcePoints(points, npts, sps_in)

  use BCTypes
  use blockPointers
  use inputTimeSpectral
  implicit none
  !
  !      Local variables.
  !
  integer(kind=intType), intent(in) :: npts,sps_in
  real(kind=realType), intent(inout) :: points(3,npts)

  integer(kind=intType) :: mm, nn, i, j, ii,sps
  integer(kind=intType) :: iBeg, iEnd, jBeg, jEnd

  !      ******************************************************************
  !      *                                                                *
  !      * Begin execution                                                *
  !      *                                                                *
  !      ******************************************************************

  sps = sps_in

  ii = 0 
  domains: do nn=1,nDom
     call setPointers(nn, 1_intType, sps)
     
     ! Loop over the number of boundary subfaces of this block.
     bocos: do mm=1,nBocos
        
        if(BCType(mm) == EulerWall.or.BCType(mm) == NSWallAdiabatic .or.&
             BCType(mm) == NSWallIsothermal) then
           
           ! NODE Based
           jBeg = BCData(mm)%jnBeg ; jEnd = BCData(mm)%jnEnd
           iBeg = BCData(mm)%inBeg ; iEnd = BCData(mm)%inEnd
           
           do j=jBeg, jEnd ! This is a node loop
              do i=iBeg, iEnd ! This is a node loop
                 ii = ii +1
                 select case(BCFaceID(mm))
                    
                 case(imin)
                    points(:,ii) = x(1,i,j,:)
                 case(imax)
                    points(:,ii) = x(il,i,j,:)
                 case(jmin) 
                    points(:,ii) = x(i,1,j,:)
                 case(jmax) 
                    points(:,ii) = x(i,jl,j,:)
                 case(kmin) 
                    points(:,ii) = x(i,j,1,:)
                 case(kmax) 
                    points(:,ii) = x(i,j,kl,:)
                 end select    
              end do
           end do
        end if
     end do bocos
  end do domains
  
end subroutine getForcePoints

subroutine getForces(forcesP, forcesV, npts, sps_in)

  use BCTypes
  use blockPointers
  use flowVarRefState
  use inputTimeSpectral
  use communication
  use inputPhysics
  implicit none
  !
  !      Local variables.
  !
  integer(kind=intType), intent(in) :: npts, sps_in
  real(kind=realType), intent(out) :: forcesP(3,npts), forcesV(3, nPts)

    real(kind=realType) :: area(npts) ! Dual area's
  integer(kind=intType) :: mm, nn, i, j, ii, jj,sps
  integer(kind=intType) :: iBeg, iEnd, jBeg, jEnd
<<<<<<< HEAD
  real(kind=realType) :: sepSensor
=======
  real(kind=realType) :: sss(3),v2(3),v1(3), qa, sepSensor, Cavitation
>>>>>>> bf255a3c
  integer(kind=intType) :: lower_left,lower_right,upper_left,upper_right
  real(kind=realType) :: cFp(3), cFv(3), cMp(3), cMv(3), yplusmax, qf(3)

  !      ******************************************************************
  !      *                                                                *
  !      * Begin execution                                                *
  !      *                                                                *
  !      ******************************************************************

  forcesp = zero
  forcesv = zero
  area = zero
  sps = sps_in

  ii = 0 
  domains: do nn=1,nDom
     call setPointers(nn,1_intType,sps)
     call forcesAndMoments(cFp, cFv, cMp, cMv, yplusMax, sepSensor, Cavitation)
     
     ! Loop over the number of boundary subfaces of this block.
     bocos: do mm=1,nBocos
        
        if(BCType(mm) == EulerWall.or.BCType(mm) == NSWallAdiabatic .or. &
             BCType(mm) == NSWallIsothermal) then

           jBeg = BCData(mm)%jnBeg + 1; jEnd = BCData(mm)%jnEnd
           iBeg = BCData(mm)%inBeg + 1; iEnd = BCData(mm)%inEnd
           
           ! Compute the inviscid force on each of the faces and
           ! scatter it to the 4 nodes, whose forces are updated.
           
           do j=jBeg, jEnd ! This is a face loop
              do i=iBeg, iEnd ! This is a face loop 
                 
                 lower_left  = ii + (j-jBeg)*(iEnd-iBeg+2) + i-iBeg + 1
                 lower_right = lower_left + 1
                 upper_left  = lower_right + iend - ibeg + 1
                 upper_right = upper_left + 1

                 ! Assign the quarter of the pressure forces to each node
                 qf = bcData(mm)%Fp(i, j, :) * fourth

                 forcesp(:, lower_left)  = forcesp(:, lower_left)  + qf
                 forcesp(:, lower_right) = forcesp(:, lower_right) + qf
                 forcesp(:, upper_left)  = forcesp(:, upper_left)  + qf
                 forcesp(:, upper_right) = forcesp(:, upper_right) + qf

                 ! Assign the quarter of the viscous forces to each node
                 qf = bcData(mm)%Fv(i, j, :) * fourth

                 forcesv(:, lower_left)  = forcesv(:, lower_left)  + qf
                 forcesv(:, lower_right) = forcesv(:, lower_right) + qf
                 forcesv(:, upper_left)  = forcesv(:, upper_left)  + qf
                 forcesv(:, upper_right) = forcesv(:, upper_right) + qf

              end do
           end do
           
           if (forcesAsTractions) then
              jj = 1
              do j=jBeg-1, jEnd ! This is a NODE loop
                 do i=iBeg-1, iEnd ! This is a NODE loop 
                    forcesp(:, ii + jj) = forcesp(:, ii + jj) * bcData(mm)%oArea(i, j)
                    forcesv(:, ii + jj) = forcesv(:, ii + jj) * bcData(mm)%oArea(i, j)
                    jj = jj + 1
                 end do
              end do
           end if

           ! Note how iBeg,iBeg is defined above... it is one MORE
           ! then the starting node (used for looping over faces, not
           ! nodes)
           ii = ii + (jEnd-jBeg+2)*(iEnd-iBeg+2)
           
        end if
     end do bocos
  end do domains
end subroutine getForces<|MERGE_RESOLUTION|>--- conflicted
+++ resolved
@@ -256,11 +256,7 @@
     real(kind=realType) :: area(npts) ! Dual area's
   integer(kind=intType) :: mm, nn, i, j, ii, jj,sps
   integer(kind=intType) :: iBeg, iEnd, jBeg, jEnd
-<<<<<<< HEAD
-  real(kind=realType) :: sepSensor
-=======
   real(kind=realType) :: sss(3),v2(3),v1(3), qa, sepSensor, Cavitation
->>>>>>> bf255a3c
   integer(kind=intType) :: lower_left,lower_right,upper_left,upper_right
   real(kind=realType) :: cFp(3), cFv(3), cMp(3), cMv(3), yplusmax, qf(3)
 
