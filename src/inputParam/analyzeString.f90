!
!      ******************************************************************
!      *                                                                *
!      * File:          analyzeString.f90                               *
!      * Author:        Edwin van der Weide, Steve Repsher,             *
!      *                Seonghyeon Hahn                                 *
!      * Starting date: 12-12-2002                                      *
!      * Last modified: 11-27-2007                                      *
!      *                                                                *
!      ******************************************************************
!
       subroutine analyzeString(string)
!
!      ******************************************************************
!      *                                                                *
!      * analyzeString extracts a possible input parameter from the     *
!      * given string. If the string is a candidate to carry an input   *
!      * parameter, the keyword part is converted to lower case, such   *
!      * that the specified keyword is case insensitive. If an unknown  *
!      * keyword is encountered an warning message is printed.          *
!      *                                                                *
!      ******************************************************************
!
       use communication
       use flowVarRefState
       use allInputParam
       use localMG
       use couplerParam
       use monitor
       implicit none
!
!      Subroutine argument.
!
       character (len=*), intent(inout) :: string
!
!      Local variables
!
       integer :: pos, ierr

       integer(kind=intType) :: nn

       character (len=maxStringLen)   :: keyword, value
       character (len=2*maxStringLen) :: errorMessage
!
!      Function definition.
!
       logical               :: checkYesNo
       integer(kind=intType) :: determineDiscretization
       integer(kind=intType) :: determineFileFormat
       integer(kind=intType) :: determineRiemann
!
!      ******************************************************************
!      *                                                                *
!      * Begin execution                                                *
!      *                                                                *
!      ******************************************************************
!
       ! Replace all the tab and return characters by spaces and
       ! get rid of the leading and trailing spaces in string.

       call replaceTabsAndReturns(string)
       string = adjustl(string)
       string = trim(string)

       ! In case this is an empty string, return.

       if(len_trim(string) == 0) return

       ! In case the first character is a comment sign, return.

       if(string(:1) == "#") return

       ! Find a possible comment sign somewhere in the string. If present
       ! the info following the comment sign is ignored.

       pos = index(string, "#")
       if(pos > 0) then
         string = string(:pos-1)
         string = trim(string)
       endif

       ! Search for the : in the string. If not present, return.

       pos = index(string, ":")
       if(pos == 0) return

       ! Create the strings keyword and value and get rid of the leading
       ! and trailing spaces. As this operation has already been applied
       ! for string, only a trim needs to be done for keyword.

       keyword = string(:pos-1)
       keyword = trim(keyword)

       value = string(pos+1:)
       value = adjustl(value)
       value = trim(value)

       ! Convert keyword to lower case, such that a comparison can be
       ! made with the predefined keywords.

       call convertToLowerCase(keyword)
!
!      ******************************************************************
!      *                                                                *
!      * All the initialization stuff has been done.                    *
!      * Now search for keyword in the set of keywords for this code.   *
!      *                                                                *
!      ******************************************************************
!
       select case(keyword)
!
!        ****************************************************************
!        *                                                              *
!        * The parameters to monitor the convergence, the surface and   *
!        * extra volume variables to written to the solution files.     *
!        *                                                              *
!        ****************************************************************
!
         case ("monitoring variables")
           call monitorVariables(value)

         case ("surface output variables")
           call surfaceVariables(value)

         case ("volume output variables")
           call volumeVariables(value)
!
!        ****************************************************************
!        *                                                              *
!        * Discretization parameters.                                   *
!        *                                                              *
!        ****************************************************************
!
         case ("discretization scheme")
           spaceDiscr = determineDiscretization(value, keyword)

         case ("discretization scheme coarse grid")
           spaceDiscrCoarse = determineDiscretization(value, keyword)

         case ("order turbulent equations")

           ! Convert value to lower case and check the options.

           call convertToLowerCase(value)

           select case (value)
             case ("first order")
               orderTurb = firstOrder
             case ("second order")
               orderTurb = secondOrder
             case default
               write(errorMessage,*) "Order turbulent equations must &
                                      &be first order or second order, &
                                      &not ", trim(value)
               if(myID == 0) &
                 call returnFail("analyzeString", errorMessage)
               call mpi_barrier(SUmb_comm_world, pos)
           end select

         case ("riemann solver")
           riemann = determineRiemann(value, keyword)

         case ("riemann solver coarse grid")
           riemannCoarse = determineRiemann(value, keyword)

         case ("limiter")

           ! Convert value to lower case and check the options.

           call convertToLowerCase(value)

           select case (value)
             case ("first order")
               limiter = firstOrder
             case ("no limiter")
               limiter = noLimiter
             case ("van albeda")
               limiter = vanAlbeda
             case ("minmod")
               limiter = minmod
             case default
               write(errorMessage,*) "Unknown limiter, ", &
                                      trim(value), ", specified"
               if(myID == 0) &
                 call returnFail("analyzeString", errorMessage)
               call mpi_barrier(SUmb_comm_world, pos)
           end select

         case ("preconditioner")

           ! Convert value to lower case and check the options.

           call convertToLowerCase(value)

           select case (value)
             case ("no preconditioner")
               precond = noPrecond
             case ("turkel")
               precond = Turkel
             case ("choi merkle")
               precond = ChoiMerkle
             case default
               write(errorMessage,*) "Unknown preconditioner, ", &
                                      trim(value), ", specified"
               if(myID == 0) &
                 call returnFail("analyzeString", errorMessage)
               call mpi_barrier(SUmb_comm_world, pos)
           end select

         case ("wall boundary treatment")

           ! Convert value to lower case and check the options.

           call convertToLowerCase(value)

           select case (value)
             case ("constant pressure")
               wallBcTreatment = constantPressure
             case ("linear extrapolation pressure")
               wallBcTreatment = linExtrapolPressure
             case ("quadratic extrapolation pressure")
               wallBcTreatment = quadExtrapolPressure
             case ("normal momentum")
               wallBcTreatment = normalMomentum
             case default
               write(errorMessage,*) "Unknown wall boundary &
                                      &treatment, ", &
                                      trim(value), ", specified"
               if(myID == 0) &
                 call returnFail("analyzeString", errorMessage)
               call mpi_barrier(SUmb_comm_world, pos)
           end select

         case ("outflow boundary treatment")

           ! Convert value to lower case and check the options.

           call convertToLowerCase(value)

           select case (value)
             case ("constant extrapolation")
               outflowTreatment = constantExtrapol
             case ("linear extrapolation")
               outflowTreatment = linExtrapol
             case default
               write(errorMessage,*) "Unknown outflow boundary &
                                      &treatment, ", &
                                      trim(value), ", specified"
               if(myID == 0) &
                 call returnFail("analyzeString", errorMessage)
               call mpi_barrier(SUmb_comm_world, pos)
           end select

         case ("non-matching block to block treatment")

           ! Convert value to lower case and check the options.

           call convertToLowerCase(value)

           select case (value)
             case ("nonconservative")
               nonMatchTreatment = NonConservative
             case ("conservative")
               nonMatchTreatment = Conservative
             case default
               write(errorMessage,*) "Unknown non-matching block to &
                                      &block treatment, ", &
                                      trim(value), ", specified"
               if(myID == 0) &
                 call returnFail("analyzeString", errorMessage)
               call mpi_barrier(SUmb_comm_world, pos)
           end select

         case ("vortex correction")
           vortexCorr = checkYesNo(value, keyword)

         case ("vis2")
           read(value,*) vis2

         case ("vis4")
           read(value,*) vis4

         case ("vis2 coarse grid")
           read(value,*) vis2Coarse

         case ("directional dissipation scaling")
           dirScaling = checkYesNo(value, keyword)

         case ("exponent dissipation scaling")
           read(value,*) adis
           adis = abs(adis)

         case ("total enthalpy scaling inlet")
           hScalingInlet = checkYesNo(value, keyword)

         case ("kappa interpolation value")
           read(value,*) kappaCoef
!
!        ****************************************************************
!        *                                                              *
!        * IO parameters.                                               *
!        *                                                              *
!        ****************************************************************
!
         case ("file format read")
           fileFormatRead = determineFileFormat(value, keyword)

         case ("file format write")
           fileFormatWrite = determineFileFormat(value, keyword)

         case ("grid file")
           gridFile = value

         case ("plot3d connectivity file")
           plot3DConnFile = value

         case ("restart file")
           restartFile = value

         case ("restart")
           restart = checkYesNo(value, keyword)

         case ("check nondimensionalization")
           checkRestartSol = checkYesNo(value, keyword)

         case ("new grid file")
            newGridFile = value

         case ("solution file")
           solFile = value

         case ("surface solution file")
           surfaceSolFile = value

         case ("write precision grid")
           select case (value)
             case ("single")
               precisionGrid = precisionSingle
             case ("double")
               precisionGrid = precisionDouble
             case default
               write(errorMessage,*) "Unknown write precision &
                                     &grid, ", trim(value), &
                                     ", specified"
               if(myID == 0) &
                 call returnFail("analyzeString", errorMessage)
               call mpi_barrier(SUmb_comm_world, pos)
           end select

         case ("write precision solution")
           select case (value)
             case ("single")
               precisionSol = precisionSingle
             case ("double")
               precisionSol = precisionDouble
             case default
               write(errorMessage,*) "Unknown write precision &
                                     &solution, ", trim(value), &
                                     ", specified"
               if(myID == 0) &
                 call returnFail("analyzeString", errorMessage)
               call mpi_barrier(SUmb_comm_world, pos)
           end select

         case ("rind layer in solution files")
           storeRindLayer = checkYesNo(value, keyword)

         case ("automatic parameter update")
           autoParameterUpdate = checkYesNo(value, keyword)

         case ("write coordinates in meter")
           writeCoorMeter = checkYesNo(value, keyword)

         case ("cp curve fit file")
           cpFile = value

         case ("store convergence inner iterations")
           storeConvInnerIter = checkYesNo(value, keyword)

!
!        ****************************************************************
!        *                                                              *
!        * Iteration parameters.                                        *
!        *                                                              *
!        ****************************************************************
!
         case ("smoother")

           ! Convert value to lower case and check the options.

           call convertToLowerCase(value)

           select case (value)
             case ("runge kutta")
               smoother = RungeKutta
             case ("dadi")
                smoother = dadi
             case ("nonlinear lusgs")
               smoother = nlLusgs
             case ("nonlinear lusgs line")
               smoother = nlLusgsLine
             case default
               write(errorMessage,*) "Unknown smoother, ", &
                                      trim(value), ", specified"
               if(myID == 0) &
                 call returnFail("analyzeString", errorMessage)
               call mpi_barrier(SUmb_comm_world, pos)
           end select

         case ("treatment turbulent equations")

           ! Convert value to lower case and check the options.

           call convertToLowerCase(value)

           select case (value)
             case ("segregated")
               turbTreatment = segregated
             case ("coupled")
               turbTreatment = coupled
             case default
               write(errorMessage,*) "Unknown treatment turbulent &
                                      &equations, ", trim(value),  &
                                      ", specified"
               if(myID == 0) &
                 call returnFail("analyzeString", errorMessage)
               call mpi_barrier(SUmb_comm_world, pos)
           end select

         case ("turbulent smoother")

           ! Convert value to lower case and check the options.

           call convertToLowerCase(value)

           select case (value)
             case ("gmres")
               turbSmoother = gmres
             case ("adi")
               turbSmoother = adi
             case default
               write(errorMessage,*) "Unknown turbulent smoother, ", &
                                      trim(value), ", specified"
               if(myID == 0) &
                 call returnFail("analyzeString", errorMessage)
               call mpi_barrier(SUmb_comm_world, pos)
           end select

         case ("number additional turbulence iterations")
           read(value,*) nSubIterTurb

         case ("update bleeds every")
           read(value,*) nUpdateBleeds

         case ("relaxation factor bleed boundary conditions")
           read(value,*) relaxBleeds

         case ("freeze turbulent source terms in mg")
           freezeTurbSource = checkYesNo(value, keyword)

         case ("turbulent relaxation")

           ! Convert value to lower case and check the options.

           call convertToLowerCase(value)

           select case (value)
             case ("explicit")
               turbRelax = turbRelaxExplicit
             case ("implicit")
               turbRelax = turbRelaxImplicit
             case default
               write(errorMessage,*) "Unknown turbulent relaxation, ", &
                                      trim(value), ", specified"
               if(myID == 0) &
                 call returnFail("analyzeString", errorMessage)
               call mpi_barrier(SUmb_comm_world, pos)
           end select

         case ("residual averaging")

           ! Convert value to lower case and check the options.

           call convertToLowerCase(value)

           select case (value)
             case ("no")
               resAveraging = noResAveraging
             case ("all stages")
               resAveraging = alwaysResAveraging
             case ("alternate stages")
               resAveraging = alternateResAveraging
             case default
               write(errorMessage,*) "Unknown residual averaging, ", &
                                      trim(value), ", specified"
               if(myID == 0) &
                 call returnFail("analyzeString", errorMessage)
               call mpi_barrier(SUmb_comm_world, pos)
           end select

         case ("residual averaging smoothing parameter")
           read(value,*) smoop

         case ("number of multigrid cycles")
            read(value,*) nCycles

         case ("number of single grid startup iterations")
           read(value,*) nsgStartup

         case ("save every")
           read(value,*) nSaveVolume

         case ("save surface every")
           read(value,*) nSaveSurface

         case ("number of runge kutta stages")
           read(value,*) nRKStages

         case ("cfl number")
           read(value,*) cfl

         case ("alpha turbulent dd-adi")
           read(value,*) alfaTurb
           alfaTurb = max(1.e-10_realType,min(alfaTurb,0.99_realType))

         case ("beta turbulent dd-adi")
           read(value,*) betaTurb
           betaTurb = max(1.e-10_realType,min(betaTurb,0.99_realType))

         case ("relative l2 norm for convergence")
           read(value,*) L2Conv

         case ("number of multigrid cycles coarse grid")
           read(value,*) nCyclesCoarse

         case ("cfl number coarse grid")
           read(value,*) cflCoarse

         case ("relative l2 norm for convergence coarse grid")
           read(value,*) L2ConvCoarse

         case ("treatment boundary multigrid corrections")

           ! Convert value to lower case and check the options.

           call convertToLowerCase(value)

           select case (value)
             case ("zero dirichlet")
               mgBoundCorr = bcDirichlet0
             case ("neumann")
               mgBoundCorr = bcNeumann
             case default
               write(errorMessage,*) "Unknown treatment boundary &
                                      &multigrid corrections, ",  &
                                      trim(value), ", specified"
               if(myID == 0) &
                 call returnFail("analyzeString", errorMessage)
               call mpi_barrier(SUmb_comm_world, pos)
           end select

         case ("restriction relaxation factor")
           read(value,*) fcoll
           fcoll = min(fcoll,one)

         case ("multigrid start level")
            read(value,*) mgStartlevel

         case ("multigrid cycle strategy")
           mgDescription = value
!
!        ****************************************************************
!        *                                                              *
!        * Grid motion parameters.                                      *
!        *                                                              *
!        ****************************************************************
!
         ! Translation parameters.


         ! Rotation point.

         case ("rotation point body (x,y,z)")
           read(value,*) rotPoint(1), rotPoint(2), rotPoint(3)

         ! Polynomial rotation parameters.

         case ("degree polynomial x-rotation")
           read(value,*) degreePolXRot

         case ("degree polynomial y-rotation")
           read(value,*) degreePolYRot

         case ("degree polynomial z-rotation")
           read(value,*) degreePolZRot

         case ("polynomial coefficients x-rotation")
           nn = max(degreePolXRot,0_intType)
           allocate(coefPolXRot(0:nn), stat=ierr)
           if(ierr /= 0) call returnFail("analyzeString", &
                                        "Memory allocation failure for &
                                        &coefPolXRot")

           call readMotionCoef(value, 0_intType, degreePolXRot, &
                               coefPolXRot)

           gridMotionSpecified = .true.

         case ("polynomial coefficients y-rotation")
           nn = max(degreePolYRot,0_intType)
           allocate(coefPolYRot(0:nn), stat=ierr)
           if(ierr /= 0) call returnFail("analyzeString", &
                                        "Memory allocation failure for &
                                        &coefPolYRot")


           call readMotionCoef(value, 0_intType, degreePolYRot, &
                               coefPolYRot)

           gridMotionSpecified = .true.

         case ("polynomial coefficients z-rotation")
           nn = max(degreePolZRot,0_intType)
           allocate(coefPolZRot(0:nn), stat=ierr)
           if(ierr /= 0) call returnFail("analyzeString", &
                                        "Memory allocation failure for &
                                        &coefPolZRot")

           call readMotionCoef(value, 0_intType, degreePolZRot, &
                               coefPolZRot)

           gridMotionSpecified = .true.

         ! Fourier rotation parameters.

         case ("degree fourier x-rotation")
           read(value,*) degreeFourXRot

         case ("degree fourier y-rotation")
           read(value,*) degreeFourYRot

         case ("degree fourier z-rotation")
           read(value,*) degreeFourZRot

         case ("omega fourier x-rotation")
           read(value,*) omegaFourXRot

         case ("omega fourier y-rotation")
           read(value,*) omegaFourYRot

         case ("omega fourier z-rotation")
           read(value,*) omegaFourZRot

         case ("fourier cosine coefficients x-rotation")
           nn = max(degreeFourXRot,0_intType)
           allocate(cosCoefFourXRot(0:nn), stat=ierr)
           if(ierr /= 0) call returnFail("analyzeString", &
                                        "Memory allocation failure for &
                                        &cosCoefFourXRot")

           call readMotionCoef(value, 0_intType, degreeFourXRot, &
                               cosCoefFourXRot)

           gridMotionSpecified = .true.

         case ("fourier sine coefficients x-rotation")
           nn = max(degreeFourXRot,1_intType)
           allocate(sinCoefFourXRot(1:nn), stat=ierr)
           if(ierr /= 0) call returnFail("analyzeString", &
                                        "Memory allocation failure for &
                                        &sinCoefFourXRot")

           call readMotionCoef(value, 1_intType, degreeFourXRot, &
                               sinCoefFourXRot)

           gridMotionSpecified = .true.

         case ("fourier cosine coefficients y-rotation")
           nn = max(degreeFourYRot,0_intType)
           allocate(cosCoefFourYRot(0:nn), stat=ierr)
           if(ierr /= 0) call returnFail("analyzeString", &
                                        "Memory allocation failure for &
                                        &cosCoefFourYRot")

           call readMotionCoef(value, 0_intType, degreeFourYRot, &
                               cosCoefFourYRot)

           gridMotionSpecified = .true.

         case ("fourier sine coefficients y-rotation")
           nn = max(degreeFourYRot,1_intType)
           allocate(sinCoefFourYRot(1:nn), stat=ierr)
           if(ierr /= 0) call returnFail("analyzeString", &
                                        "Memory allocation failure for &
                                        &sinCoefFourYRot")

           call readMotionCoef(value, 1_intType, degreeFourYRot, &
                               sinCoefFourYRot)

           gridMotionSpecified = .true.

         case ("fourier cosine coefficients z-rotation")
           nn = max(degreeFourZRot,0_intType)
           allocate(cosCoefFourZRot(0:nn), stat=ierr)
           if(ierr /= 0) call returnFail("analyzeString", &
                                        "Memory allocation failure for &
                                        &cosCoefFourZRot")

           call readMotionCoef(value, 0_intType, degreeFourZRot, &
                               cosCoefFourZRot)

           gridMotionSpecified = .true.

         case ("fourier sine coefficients z-rotation")
           nn = max(degreeFourZRot,1_intType)
           allocate(sinCoefFourZRot(1:nn), stat=ierr)
           if(ierr /= 0) call returnFail("analyzeString", &
                                        "Memory allocation failure for &
                                        &sinCoefFourZRot")

           call readMotionCoef(value, 1_intType, degreeFourZRot, &
                               sinCoefFourZRot)

           gridMotionSpecified = .true.

         ! Polynomial Mach Number parameters.

         case ("degree polynomial mach")
           read(value,*) degreePolMach


         case ("polynomial coefficients mach")
           nn = max(degreePolMach,0_intType)
           allocate(coefPolMach(0:nn), stat=ierr)
           if(ierr /= 0) call returnFail("analyzeString", &
                                        "Memory allocation failure for &
                                        &coefPolMach")

           call readMotionCoef(value, 0_intType, degreePolMach, &
                               coefPolMach)

           gridMotionSpecified = .true.

         ! Fourier rotation parameters.

         case ("degree fourier mach")
           read(value,*) degreeFourMach

         case ("omega fourier mach")
           read(value,*) omegaFourMach

         case ("fourier cosine coefficients mach")
           nn = max(degreeFourMach,0_intType)
           allocate(cosCoefFourMach(0:nn), stat=ierr)
           if(ierr /= 0) call returnFail("analyzeString", &
                                        "Memory allocation failure for &
                                        &cosCoefFourMach")

           call readMotionCoef(value, 0_intType, degreeFourMach, &
                               cosCoefFourMach)

           gridMotionSpecified = .true.

         case ("fourier sine coefficients mach")
           nn = max(degreeFourMach,1_intType)
           allocate(sinCoefFourMach(1:nn), stat=ierr)
           if(ierr /= 0) call returnFail("analyzeString", &
                                        "Memory allocation failure for &
                                        &sinCoefFourMach")

           call readMotionCoef(value, 1_intType, degreeFourMach, &
                               sinCoefFourMach)

           gridMotionSpecified = .true.

        ! Polynomial alpha parameters.

        case ("degree polynomial alpha")
           read(value,*) degreePolAlpha
           
        case ("polynomial coefficients alpha")
           nn = max(degreePolAlpha,0_intType)
           allocate(coefPolAlpha(0:nn), stat=ierr)
           if(ierr /= 0) call returnFail("analyzeString", &
                "Memory allocation failure for &
                &coefPolAlpha")
           
           call readMotionCoef(value, 0_intType, degreePolAlpha, &
                coefPolAlpha)
           
           gridMotionSpecified = .true.
           
           
           ! Fourier rotation parameters.
           
        case ("degree fourier alpha")
           read(value,*) degreeFourAlpha
           
        case ("omega fourier alpha")
           read(value,*) omegaFourAlpha
              
        case ("fourier cosine coefficients alpha")
           nn = max(degreeFourAlpha,0_intType)
           allocate(cosCoefFourAlpha(0:nn), stat=ierr)
           if(ierr /= 0) call returnFail("analyzeString", &
                                        "Memory allocation failure for &
                                        &cosCoefFourAlpha")

           call readMotionCoef(value, 0_intType, degreeFourAlpha, &
                               cosCoefFourAlpha)

           gridMotionSpecified = .true.

         case ("fourier sine coefficients alpha")
           nn = max(degreeFourAlpha,1_intType)
           allocate(sinCoefFourAlpha(1:nn), stat=ierr)
           if(ierr /= 0) call returnFail("analyzeString", &
                                        "Memory allocation failure for &
                                        &sinCoefFourAlpha")

           call readMotionCoef(value, 1_intType, degreeFourAlpha, &
                               sinCoefFourAlpha)

           gridMotionSpecified = .true.

        ! Polynomial Beta parameters.

        case ("degree polynomial beta")
           read(value,*) degreePolBeta

        case ("polynomial coefficients beta")
           nn = max(degreePolBeta,0_intType)
           allocate(coefPolBeta(0:nn), stat=ierr)
           if(ierr /= 0) call returnFail("analyzeString", &
                                        "Memory allocation failure for &
                                        &coefPolBeta")

           call readMotionCoef(value, 0_intType, degreePolBeta, &
                               coefPolBeta)

           gridMotionSpecified = .true.

         ! Fourier Beta parameters.

         case ("degree fourier beta")
           read(value,*) degreeFourBeta

         case ("omega fourier beta")
           read(value,*) omegaFourBeta

         case ("fourier cosine coefficients beta")
           nn = max(degreeFourBeta,0_intType)
           allocate(cosCoefFourBeta(0:nn), stat=ierr)
           if(ierr /= 0) call returnFail("analyzeString", &
                                        "Memory allocation failure for &
                                        &cosCoefFourBeta")

           call readMotionCoef(value, 0_intType, degreeFourBeta, &
                               cosCoefFourBeta)

           gridMotionSpecified = .true.

         case ("fourier sine coefficients beta")
           nn = max(degreeFourBeta,1_intType)
           allocate(sinCoefFourBeta(1:nn), stat=ierr)
           if(ierr /= 0) call returnFail("analyzeString", &
                                        "Memory allocation failure for &
                                        &sinCoefFourBeta")

           call readMotionCoef(value, 1_intType, degreeFourBeta, &
                               sinCoefFourBeta)

           gridMotionSpecified = .true.

  

!
!        ****************************************************************
!        *                                                              *
!        * Parallel or load balance parameters.                         *
!        *                                                              *
!        ****************************************************************
!
         case ("allowable load imbalance")
           read(value,*) loadImbalance

         case ("split blocks for load balance")
           splitBlocks = checkYesNo(value, keyword)
!
!        ****************************************************************
!        *                                                              *
!        * Physics parameters.                                          *
!        *                                                              *
!        ****************************************************************
!
         case ("equations")

           ! Convert value to lower case and check the three options.

           call convertToLowerCase(value)

           select case (value)
             case ("euler")
               equations = EulerEquations
             case ("laminar ns")
               equations = NSEquations
             case ("rans")
               equations = RANSEquations
             case default
               write(errorMessage,*) "Unknown equations, ", &
                                      trim(value), ", specified"
               if(myID == 0) &
                 call returnFail("analyzeString", errorMessage)
               call mpi_barrier(SUmb_comm_world, pos)
           end select

         case ("mode")

           ! Convert value to lower case and check the two options.

           call convertToLowerCase(value)

           select case (value)
             case ("steady")
               equationMode = steady
             case ("unsteady")
               equationMode = unsteady
             case ("time spectral")
               equationMode = timeSpectral
             case default
               write(errorMessage,*) "Unknown mode, ", &
                                      trim(value), ", specified"
               if(myID == 0) &
                 call returnFail("analyzeString", errorMessage)
               call mpi_barrier(SUmb_comm_world, pos)
           end select

         case ("flow type")

           ! Convert value to lower case and check the two options.

           call convertToLowerCase(value)

           select case (value)

             case ("internal flow")
               flowType = internalFlow
             case ("external flow")
               flowType = externalFlow
             case default
               write(errorMessage,*) "Unknown flow type, ", &
                                      trim(value), ", specified"
               if(myID == 0) &
                 call returnFail("analyzeString", errorMessage)
               call mpi_barrier(SUmb_comm_world, pos)
           end select

         case ("cp model")

           ! Convert value to lower case and check the options.

           call convertToLowerCase(value)

           select case (value)

             case ("constant")
               cpModel = cpConstant

             case ("temperature curve fits")
               cpModel = cpTempCurveFits

             case default
               write(errorMessage,*) "Unknown Cp model, ", &
                                      trim(value), ", specified"
               if(myID == 0) &
                 call returnFail("analyzeString", errorMessage)
               call mpi_barrier(SUmb_comm_world, pos)
           end select

         case ("turbulence model")

           ! Convert value to lower case and check the options.

           call convertToLowerCase(value)

           select case (value)
             case ("baldwin lomax")
               turbModel = baldwinLomax
             case ("spalart allmaras")
               turbModel = spalartAllmaras
             case ("spalart allmaras edwards")
               turbModel = spalartAllmarasEdwards
             case ("komega wilcox")
               turbModel = komegaWilcox
             case ("komega modified")
               turbModel = komegaModified
             case ("ktau")
               turbModel = ktau
             case ("menter sst")
               turbModel = menterSST
             case ("v2f")
               turbModel = v2f
             case default
               write(errorMessage,*) "Unknown turbulence model, ", &
                                      trim(value), ", specified"
               if(myID == 0) &
                 call returnFail("analyzeString", errorMessage)
               call mpi_barrier(SUmb_comm_world, pos)
           end select

         case ("v2f version (n1 or n6)")
           read(value,*) rvfN
           if(rvfN /= 1 .and. rvfN /= 6) then
             write(errorMessage,*) "v2f version must be either &
                                    &1 or 6, not ", trim(value)
             if(myID == 0) &
               call returnFail("analyzeString", errorMessage)
             call mpi_barrier(SUmb_comm_world, pos)
           endif

         case ("v2f with upper bound")
           rvfB = checkYesNo(value, keyword)

         case ("turbulence production term")

           ! Convert value to lower case and check the options.

           call convertToLowerCase(value)

           select case (value)
             case ("strain")
               turbProd = strain
             case ("vorticity")
               turbProd = vorticity
             case ("kato-launder")
               turbProd = katoLaunder
             case default
               write(errorMessage,*) "Unknown turbulence production &
                                      &term, ", trim(value), &
                                      ", specified"
               if(myID == 0) &
                 call returnFail("analyzeString", errorMessage)
               call mpi_barrier(SUmb_comm_world, pos)
           end select

         case ("use wall functions")
           wallFunctions = checkYesNo(value, keyword)

         case ("offset from wall in wall functions")
           read(value,*) wallOffset
           wallOffset = max(zero, wallOffset)

         case ("max ratio k-prod/dest")
           read(value,*) pklim
           if(pklim <= zero) pklim = 20.0_realType

         case ("mach")
           read(value,*) Mach

         case ("mach for coefficients")
           read(value,*) MachCoef
        
         case ("mach for mesh velocity")
            read(value,*) MachGrid

         case ("reynolds")
           read(value,*) Reynolds

         case ("free stream velocity direction")
           read(value,*) velDirFreestream(1), velDirFreestream(2), &
                         velDirFreestream(3)

         case ("lift direction")
           read(value,*) liftDirection(1), liftDirection(2), &
                liftDirection(3)
           liftDirSpecified = .true.

         case ("reynolds length (in meter)")
           read(value,*) ReynoldsLength

         case ("free stream temperature (in k)")
           read(value,*) tempFreestream

         case ("constant specific heat ratio")
           read(value,*) gammaConstant

         case ("gas constant (j/(kg k))")
           read(value,*) RGasDim

         case ("prandtl number")
           read(value,*) prandtl

         case ("turbulent prandtl number")
           read(value,*) prandtlTurb

         case ("free stream eddy viscosity ratio")
           read(value,*) eddyVisInfRatio

         case ("free stream turbulent intensity")
           read(value,*) turbIntensityInf
           if(turbIntensityInf < 0.0) turbIntensityInf = 0.001_realType

         case ("reference surface")
           read(value,*) surfaceRef

         case ("reference length")
           read(value,*) lengthRef

         case ("moment reference point x")
           read(value,*) pointRef(1)

         case ("moment reference point y")
           read(value,*) pointRef(2)

         case ("moment reference point z")
           read(value,*) pointRef(3)
!
!        ****************************************************************
!        *                                                              *
!        * Time spectral parameters.                                    *
!        *                                                              *
!        ****************************************************************
!
         case ("number time intervals spectral")
           read(value,*) nTimeIntervalsSpectral

         case ("write file for unsteady restart")
           writeUnsteadyRestartSpectral = checkYesNo(value, keyword)

         case ("time step (in sec) for unsteady restart")
           read(value,*) dtUnsteadyRestartSpectral

         case ("write unsteady volume solution files")
           writeUnsteadyVolSpectral = checkYesNo(value, keyword)

         case ("write unsteady surface solution files")
           writeUnsteadySurfSpectral = checkYesNo(value, keyword)

         case ("number of unsteady solution files")
           read(value,*) nUnsteadySolSpectral
!
!        ****************************************************************
!        *                                                              *
!        * Unsteady parameters.                                         *
!        *                                                              *
!        ****************************************************************
!
         case ("time integration scheme")

           ! Convert value to lower case and check the options.

           call convertToLowerCase(value)

           select case (value)
             case ("bdf")
               timeIntegrationScheme = BDF
             case ("explicit runge-kutta")
               timeIntegrationScheme = explicitRK
             case ("implicit runge-kutta")
               timeIntegrationScheme = implicitRK
             case default
               write(errorMessage,*) "Unknown time integration &
                                     &scheme, ", trim(value),  &
                                     ", specified"
               if(myID == 0) &
                 call returnFail("analyzeString", errorMessage)
               call mpi_barrier(SUmb_comm_world, pos)
           end select

         case ("time accuracy unsteady")

           ! Convert value to lower case and check the options.

           call convertToLowerCase(value)

           select case (value)
             case ("first")
               timeAccuracy = firstOrder
             case ("second")
               timeAccuracy = secondOrder
             case ("third")
               timeAccuracy = thirdOrder
             case ("fourth")
               timeAccuracy = fourthOrder
             case ("fifth")
               timeAccuracy = fifthOrder
             case default
               write(errorMessage,*) "Unknown time accuracy unsteady, ", &
                                      trim(value), ", specified"
               if(myID == 0) &
                 call returnFail("analyzeString", errorMessage)
               call mpi_barrier(SUmb_comm_world, pos)
           end select

         case ("number of unsteady time steps coarse grid")
           read(value,*) nTimeStepsCoarse

         case ("number of unsteady time steps fine grid")
            read(value,*) nTimeStepsFine

        case ("unsteady time step (in sec)")
           read(value,*) deltaT

         case ("update wall distance unsteady mode")
           updateWallDistanceUnsteady = checkYesNo(value, keyword)
!
!        ****************************************************************
!        *                                                              *
!        * Visualization parameters.                                    *
!        *                                                              *
!        ****************************************************************
!
         case ("pv3 visualization only")
           PV3VisOnly = checkYesNo(value, keyword)
!
!        ****************************************************************
!        *                                                              *
!        * Reference state values.                                      *
!        *                                                              *
!        ****************************************************************
!
         case ("reference pressure (in pa)")
           read(value,*) pRef

         case ("reference density (in kg/m^3)")
           read(value,*) rhoRef

         case ("reference temperature (in k)")
           read(value,*) TRef

         case ("conversion factor grid units to meter")
           read(value,*) LRef
           LRefSpecified = .true.
!
!        ****************************************************************
!        *                                                              *
!        * Coupler parameters.                                          *
!        *                                                              *
!        ****************************************************************
!
         case ("code name")
           codeName = value

         case ("get coarse-level sol")
           cplGetCoarseSol = checkYesNo(value, keyword)

         case ("mach for initialization")
           read(value,*) MachIni

         case ("pressure for initialization")
           read(value,*) pIni

         case ("density for initialization")
           read(value,*) rhoIni

         case ("velocity direction for initialization")
           read(value,*) velDirIni(1), velDirIni(2), velDirIni(3)
!
!        ****************************************************************
!        *                                                              *
<<<<<<< HEAD
!        * Overset parameters.                                          *
!        *                                                              *
!        ****************************************************************
!
         case ("input overset donors are guesses")
           oversetDonorsAreGuesses = checkYesNo(value, keyword)

         case ("average restricted residual for blanks")
           avgRestrictResForBlanks = checkYesNo(value, keyword)

         case ("overset interpolation type")

           ! Convert value to lower case and check the options.

           call convertToLowerCase(value)

           select case (value)
             case ("trilinear")
               oversetInterpType = trilinear
             case default
               write(errorMessage,*) "Unknown overset interpolation &
                                     &type, ", &
                                     trim(value), ", specified"
               if(myID == 0) &
                 call returnFail("analyzeString", errorMessage)
               call mpi_barrier(SUmb_comm_world, pos)
           end select

         case ("overset interpolation type coarse grid")

           ! Convert value to lower case and check the options.

           call convertToLowerCase(value)

           select case (value)
             case ("trilinear")
               oversetInterpTypeCoarse = trilinear
             case default
               write(errorMessage,*) "Unknown overset interpolation &
                                     &type coarse grid, ", &
                                     trim(value), ", specified"
               if(myID == 0) &
                 call returnFail("analyzeString", errorMessage)
               call mpi_barrier(SUmb_comm_world, pos)
           end select

         case ("allowable donor quality")
           read(value,*) allowableDonorQuality

!
!        ****************************************************************
!        *                                                              *
=======
>>>>>>> 0e3567c5
!        * TS Stability Derivative parameters.                          *
!        *                                                              *
!        ****************************************************************
!
        case ("compute ts stability derivatives")
           TSStability= checkYesNo(value, keyword)
           !print *,'Tsstability',TSStability
        case ("ts alpha mode")
           TSalphaMode= checkYesNo(value, keyword)
           !print *,'Tsstability',TSStability
        case ("ts p mode")
           TSpMode= checkYesNo(value, keyword)
           !print *,'Tsstability',TSStability
        case ("ts q mode")
           TSqMode= checkYesNo(value, keyword)
           !print *,'Tsstability',TSStability
        case ("ts r mode")
           TSrMode= checkYesNo(value, keyword)
           !print *,'Tsstability',TSStability
        case ("ts beta mode")
           TSBetaMode= checkYesNo(value, keyword)
           !print *,'Tsstability',TSStability
        case ("ts mach number mode")
           TSMachMode= checkYesNo(value, keyword)
           !print *,'Tsstability',TSStability
        case ("ts altitude mode")
           TSAltitudeMode= checkYesNo(value, keyword)
           !print *,'Tsstability',TSStability
        case ("ts following alpha") 
           TSAlphaFollowing= checkYesNo(value, keyword)
        case ("use wind axes")
           useWindAxis = checkYesNo(value, keyword)
           

!
!        ****************************************************************
!        *                                                              *
!        * ADjoint parameters.                                          *
!        *                                                              *
!        ****************************************************************
!
        case ("set monitor")
           setMonitor = checkYesNo(value, keyword)
        case ("use approximate preconditioner")
           ApproxPC = checkYesNo(value, keyword)
        case ("restart adjoint")
           restartADjoint = checkYesNo(value, keyword)
        case("matrix ordering")
           call convertToLowerCase(value)
           matrixOrdering = value
        case("adjoint solver type")
           call convertToLowerCase(value)
           ADjointSolverType = value
        case("preconditioner side")
           call convertToLowerCase(value)
           adjointPCSide = value
        case("adjoint relative tolerance")
           read(value,*) adjRelTol 
        case("adjoint absolute tolerance")
           read(value,*) adjAbsTol
        case("adjoint divergence tolerance")
           read(value,*) adjDivTol
        case("adjoint max iterations")
           read(value,*) adjMaxIter
        case("adjoint restart iteration")
           read(value,*) adjRestart
        case("adjoint monitor step")
           read(value,*) adjMonStep
        case("dissipation lumping parameter")
           read(value,*) sigma 
        case("global preconditioner type")
           call convertToLowerCase(value)
           PreCondType = value
        case("local preconditioner type")
           call convertToLowerCase(value)
           localPCType = value
        case("ilu fill levels")
           read(value,*) fillLevel
        case("asm overlap")
           read(value,*) overlap
!
!        ****************************************************************
!        *                                                              *
!        * Monitoring of the mass flow of the sliding interfaces.       *
!        *                                                              *
!        ****************************************************************
!
         case ("monitor massflow sliding interfaces")
           monMassSliding = checkYesNo(value, keyword)
!
!        ****************************************************************
!        *                                                              *
!        * The keyword does not correspond to one of the keywords for   *
!        * the input parameters. It is possible that this is either a   *
!        * family property, which is overwritten or parameters for the  *
!        * level 0 turbine cooling  model. If the keyword does not      *
!        * belong to the above mentioned category processor 0 prints    *
!        * a warning message.                                           *
!        *                                                              *
!        ****************************************************************
!
         case default

           pos = index(keyword, "family")
           if(pos == 0) pos = index(keyword, "cooling plane")

           if(pos == 0 .and. myID == 0) then
             print "(a)", "#"
             print "(a)", "#*==================== !!! Warning !!! &
                          &======================"
             print "(3a)", "#* Unknown keyword, ", trim(keyword), &
                           ", encountered in the input file"
             print "(a)", "#* Information is ignored."
             print "(a)", "#*=====================================&
                          &======================"
             print "(a)", "#"
           endif

       end select

       end subroutine analyzeString

!      ==================================================================

       logical function checkYesNo(value, keyword)
!
!      ******************************************************************
!      *                                                                *
!      * CheckYesNo checks whether the given first string is either     *
!      * yes (.True.) or no (.False.). If the string is neither of      *
!      * these two options an error message is printed.                 *
!      *                                                                *
!      ******************************************************************
!
       use communication
       use constants
       implicit none
!
!      Function arguments
!
       character (len=*), intent(inout) :: value
       character (len=*), intent(in)    :: keyword
!
!      Local variables
!
       integer :: error

       character (len=2*maxStringLen) :: errorMessage
!
!      ******************************************************************
!      *                                                                *
!      * Begin execution                                                *
!      *                                                                *
!      ******************************************************************
!
       ! Create a lower case version of value

       call convertToLowerCase(value)

       ! Determine the case we are having here.

       select case (value)
         case ("yes")
           checkYesNo = .true.
         case ("no")
           checkYesNo = .false.
         case default
           write(errorMessage,*) trim(keyword), " must be yes or no, &
                                 &not ", trim(value)
           if(myID == 0) &
             call returnFail("checkYesNo", errorMessage)
           call mpi_barrier(SUmb_comm_world, error)
       end select

       end function checkYesNo

!      ==================================================================

       function determineDiscretization(value, keyword)
!
!      ******************************************************************
!      *                                                                *
!      * DetermineDiscretization determines the discretization stored   *
!      * in the string value. If it does not match with one of the      *
!      * keywords stored an error message is printed and the program is *
!      * stopped.                                                       *
!      *                                                                *
!      ******************************************************************
!
       use communication
       use constants
       use inputDiscretization
       implicit none
!
!      Function type
!
       integer(kind=intType) :: determineDiscretization
!
!      Function arguments
!
       character (len=*), intent(inout) :: value
       character (len=*), intent(in)    :: keyword
!
!      Local variables
!
       integer :: error

       character (len=2*maxStringLen) :: errorMessage
!
!      ******************************************************************
!      *                                                                *
!      * Begin execution                                                *
!      *                                                                *
!      ******************************************************************
!
       ! Create a lower case version of value

       call convertToLowerCase(value)

       ! Determine the case we are having here.

       select case (value)
         case ("central plus scalar dissipation")
           determineDiscretization = dissScalar
         case ("central plus matrix dissipation")
           determineDiscretization = dissMatrix
         case ("central plus cusp dissipation")
           determineDiscretization = dissCusp
         case ("upwind")
           determineDiscretization = upwind
         case default
           write(errorMessage,*) "Unknown ", trim(keyword), &
                                 ", ", trim(value), ", specified"
           if(myID == 0) &
             call returnFail("determineDicretization", errorMessage)
           call mpi_barrier(SUmb_comm_world, error)
       end select

       end function determineDiscretization

!      ==================================================================

       function determineFileFormat(value, keyword)
!
!      ******************************************************************
!      *                                                                *
!      * determineFileFormat determines the file format stored in       *
!      * value. If it does not match with one of the expected values an *
!      * error message is printed and the program is stopped.           *
!      *                                                                *
!      ******************************************************************
!
       use communication
       use inputIO
       implicit none
!
!      Function type
!
       integer(kind=intType) :: determineFileFormat
!
!      Function arguments
!
       character (len=*), intent(inout) :: value
       character (len=*), intent(in)    :: keyword
!
!      Local variables
!
       integer :: error

       character (len=2*maxStringLen) :: errorMessage
!
!      ******************************************************************
!      *                                                                *
!      * Begin execution                                                *
!      *                                                                *
!      ******************************************************************
!
       ! Create a lower case version of value and check the options.

       call convertToLowerCase(value)

       select case (value)
         case ("cgns")
           determineFileFormat = cgnsFormat
         case ("plot3d")
           determineFileFormat = plot3DFormat
         case default
           write(errorMessage,*) "Unknown ", trim(keyword), &
                                 ", ", trim(value), ", specified"
           if(myID == 0) &
             call returnFail("determineFileFormat", errorMessage)
           call mpi_barrier(SUmb_comm_world, error)
       end select

       end function determineFileFormat

!      ==================================================================

       function determineRiemann(value, keyword)
!
!      ******************************************************************
!      *                                                                *
!      * DetermineRiemann determines the riemann solver stored in the   *
!      * string value. If it does not match with one of the keywords    *
!      * stored an error message is printed and the program is stopped. *
!      *                                                                *
!      ******************************************************************
!
       use communication
       use constants
       use inputDiscretization
       implicit none
!
!      Function type
!
       integer(kind=intType) :: determineRiemann
!
!      Function arguments
!
       character (len=*), intent(inout) :: value
       character (len=*), intent(in)    :: keyword
!
!      Local variables
!
       integer :: error

       character (len=2*maxStringLen) :: errorMessage
!
!      ******************************************************************
!      *                                                                *
!      * Begin execution                                                *
!      *                                                                *
!      ******************************************************************
!
       ! Create a lower case version of value

       call convertToLowerCase(value)

       ! Determine the case we are having here.

       select case (value)
         case ("roe")
           determineRiemann = Roe
         case ("van leer")
           determineRiemann = vanLeer
         case ("ausmdv")
           determineRiemann = ausmdv
         case default
           write(errorMessage,*) "Unknown ", trim(keyword), &
                                 ", ", trim(value), ", specified"
           if(myID == 0) &
             call returnFail("determineRiemann", errorMessage)
           call mpi_barrier(SUmb_comm_world, error)
       end select

       end function determineRiemann

!      ==================================================================

       subroutine readMotionCoef(string, start, end, coef)
!
!      ******************************************************************
!      *                                                                *
!      * ReadMotionCoef reads the coefficients start to end from the    *
!      * given string. These coefficients correspond to the description *
!      * of the rigid body motion and are either polynomial or a        *
!      * fourier series. In both cases it is assumed that the number of *
!      * coefficients is specified before the actual coefficients are   *
!      * read.                                                          *
!      *                                                                *
!      ******************************************************************
!
       use communication
       use constants
       implicit none
!
!      Subroutine arguments                                             *
!
       integer(kind=intType), intent(in)   :: start, end
       character(len=*),      intent(inout) :: string

       real(kind=realType), dimension(start:*), intent(out) :: coef
!
!      Local variables.
!
       integer :: pos

       integer(kind=intType) :: i
!
!      ******************************************************************
!      *                                                                *
!      * Begin execution                                                *
!      *                                                                *
!      ******************************************************************
!
       !print *,'initial string',string,start,end

       ! Check if end >= 0, i.e. if the order of the polynomial/fourier
       ! series is specified before this subroutine is called.

       if(end < 0) then

         ! Processor 0 prints the error message, while the others
         ! wait to get killed.

         if(myID == 0)                       &
           call returnFail("readMotionCoef", &
                          "Order of motion coefficients not known yet &
                          &when the coefficients are specified")
         call mpi_barrier(SUmb_comm_world, pos)
       endif

       ! Loop over the number of coefficients to be read.

       do i=start,end
          !print *,'i',i,start,end
         ! Check if the string still contains data. If not processor
         ! zero prints and error message, while the others wait to get
         ! killed.

         if(len_trim(string) == 0) then
           if(myID == 0)                       &
             call returnFail("readMotionCoef", &
                            "Not enough coefficients specified")
           call mpi_barrier(SUmb_comm_world, pos)
         endif

         ! Read the i-th coefficient from the string.

         read(string,*) coef(i)
         !print *,'coef',coef(i)
         ! Remove this coefficient from the string.

         pos = index(string, " ")
         if(pos > 0) then
           string = string(pos:)
           string = adjustl(string)
           string = trim(string)
         else
           string = ""
         endif

       enddo

       ! The length of the string should be zero. If not too much data
       ! is specified. Print a warning to indicate this.
       !print *,'string',string
       if(myID == 0 .and. len_trim(string) > 0) then
         print "(a)", "#"
         print "(a)", "#*==================== !!! Warning !!! &
                      &======================"
         print "(a)", "#* Too many coefficients specified for a &
                      &certain rigid body motion"
         print "(a)", "#* Information is ignored."
         print "(a)", "#*=======================================&
                      &===================="
         print "(a)", "#"
       endif

       end subroutine readMotionCoef<|MERGE_RESOLUTION|>--- conflicted
+++ resolved
@@ -1258,61 +1258,6 @@
 !
 !        ****************************************************************
 !        *                                                              *
-<<<<<<< HEAD
-!        * Overset parameters.                                          *
-!        *                                                              *
-!        ****************************************************************
-!
-         case ("input overset donors are guesses")
-           oversetDonorsAreGuesses = checkYesNo(value, keyword)
-
-         case ("average restricted residual for blanks")
-           avgRestrictResForBlanks = checkYesNo(value, keyword)
-
-         case ("overset interpolation type")
-
-           ! Convert value to lower case and check the options.
-
-           call convertToLowerCase(value)
-
-           select case (value)
-             case ("trilinear")
-               oversetInterpType = trilinear
-             case default
-               write(errorMessage,*) "Unknown overset interpolation &
-                                     &type, ", &
-                                     trim(value), ", specified"
-               if(myID == 0) &
-                 call returnFail("analyzeString", errorMessage)
-               call mpi_barrier(SUmb_comm_world, pos)
-           end select
-
-         case ("overset interpolation type coarse grid")
-
-           ! Convert value to lower case and check the options.
-
-           call convertToLowerCase(value)
-
-           select case (value)
-             case ("trilinear")
-               oversetInterpTypeCoarse = trilinear
-             case default
-               write(errorMessage,*) "Unknown overset interpolation &
-                                     &type coarse grid, ", &
-                                     trim(value), ", specified"
-               if(myID == 0) &
-                 call returnFail("analyzeString", errorMessage)
-               call mpi_barrier(SUmb_comm_world, pos)
-           end select
-
-         case ("allowable donor quality")
-           read(value,*) allowableDonorQuality
-
-!
-!        ****************************************************************
-!        *                                                              *
-=======
->>>>>>> 0e3567c5
 !        * TS Stability Derivative parameters.                          *
 !        *                                                              *
 !        ****************************************************************
