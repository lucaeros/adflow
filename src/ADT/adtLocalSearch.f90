!
!     ******************************************************************
!     *                                                                *
!     * File:          adtLocalSearch.f90                              *
!     * Author:        Edwin van der Weide                             *
!     * Starting date: 02-10-2006                                      *
!     * Last modified: 03-17-2006                                      *
!     *                                                                *
!     ******************************************************************
!
      module adtLocalSearch
!
!     ******************************************************************
!     *                                                                *
!     * Module which contains the subroutines to perform the local     *
!     * searches, i.e. the tree traversals.                            *
!     *                                                                *
!     ******************************************************************
!
      use constants
      use adtUtils, only : ADTs, adtLeafType, adtBBoxTargetType, stack, &
           nStack, adtTerminate, reallocbboxtargettypeplus, reallocplus, &
           qsortbboxtargets
      implicit none

      !=================================================================

      contains

        !===============================================================

        subroutine containmentTreeSearch(ADT,       coor,   &
                                         intInfo,   uvw,    &
                                         arrDonor,  nCoor,  &
                                         nInterpol)
!
!       ****************************************************************
!       *                                                              *
!       * This routine performs the actual containment search in the   *
!       * local tree. It is a local routine in the sense that no       *
!       * communication is involved.                                   *
!       *                                                              *
!       * Subroutine intent(in) arguments.                             *
!       * --------------------------------                             *
!       * ADT:       ADT type whose ADT must be searched               *
!       * nCoor:     Number of coordinates for which the element must  *
!       *            be determined.                                    *
!       * coor:      The coordinates of these points.                  *
!       * nInterpol: Number of variables to be interpolated.           *
!       * arrDonor:  Array with the donor data; needed to obtain the   *
!       *            interpolated data.                                *
!       *                                                              *
!       * Subroutine intent(out) arguments.                            *
!       * ---------------------------------                            *
!       * intInfo: 2D integer array, in which the following output     *
!       *          be be stored:                                       *
!       *          intInfo(1,:): processor ID of the processor where   *
!       *                        the element is stored. This of course *
!       *                        is myID. If no element is found this  *
!       *                        value is set to -1.                   *
!       *          intInfo(2,:): The element type of the element.      *
!       *          intInfo(3,:): The element ID of the element in the  *
!       *                        connectivity.                         *
!       * uvw:     2D floating point array to store the parametric     *
!       *          coordinates of the point in the transformed element *
!       *          and the interpolated data:                          *
!       *          uvw(1, :): Parametric u-weight.                     *
!       *          uvw(2, :): Parametric v-weight.                     *
!       *          uvw(3, :): Parametric w-weight.                     *
!       *          uvw(4:,:): Interpolated solution, if desired. It is *
!       *                     possible to call this routine with       *
!       *                     nInterpol == 0.                          *
!       *                                                              *
!       ****************************************************************
!
        implicit none
!
!       Subroutine arguments.
!
        type(adtType), intent(inout) :: ADT
        integer(kind=intType), intent(in) :: nCoor
        integer(kind=intType), intent(in) :: nInterpol

        real(kind=realType), dimension(:,:), intent(in) :: coor
        real(kind=realType), dimension(:,:), intent(in) :: arrDonor

        integer(kind=intType), dimension(:,:), intent(out) :: intInfo
        real(kind=realType),   dimension(:,:), intent(out) :: uvw
!
!       Local variables.
!
        integer(kind=intType), dimension(:), pointer :: BB
        integer(kind=intType), dimension(:), pointer :: frontLeaves
        integer(kind=intType), dimension(:), pointer :: frontLeavesNew
        integer(kind=intType) :: nAllocBB, nAllocFront
        integer(kind=intType) :: ierr, nn
        logical :: failed
!
!       ****************************************************************
!       *                                                              *
!       * Begin execution.                                             *
!       *                                                              *
!       ****************************************************************
!

        ! Initial allocation of the arrays for the tree traversal.

        nAllocBB    = 10
        nAllocFront = 25

        allocate(BB(nAllocBB), frontLeaves(nAllocFront), &
                 frontLeavesNew(nAllocFront), stat=ierr)
        if(ierr /= 0)                                    &
          call adtTerminate(ADT, "containmentTreeSearch", &
                            "Memory allocation failure for BB, &
                            &frontLeaves and frontLeavesNew.")

        ! Loop over the number of coordinates to be treated.
        
        coorLoop: do nn=1, nCoor

           call containmentTreeSearchSinglePoint(ADT, coor(:, nn), &
           intInfo(:, nn), uvw(:, nn), arrDonor, nInterpol, BB,  &
           frontLeaves, frontLeavesNew, failed)

        end do coorLoop

        ! Release the memory allocated in this routine.

        deallocate(BB, frontLeaves, frontLeavesNew, stat=ierr)
        if(ierr /= 0)                                    &
          call adtTerminate(ADT, "containmentTreeSearch", &
                            "Deallocation failure for BB, &
                            &frontLeaves and frontLeavesNew.")

        end subroutine containmentTreeSearch

      subroutine containmentTreeSearchSinglePoint(ADT, coor, &
           intInfo, uvw, arrDonor, nInterpol, BB, &
           frontLeaves, frontLeavesNew, failed)
!
!       ****************************************************************
!       *                                                              *
!       * This routine is replaces the original containment            *
!       * tree search, however, it has been optimized for searching a  *
!       * single query point at a time. Specifically, this means that  *
!       * there are no allocatable arrays inside this routine; they    *
!       * must be supplied exterally. Also since only a single point   *
!       * is searched we can fix some of the dimensions. This routine  *
!       * requires pointers for BB, frontLeaves and frontLeavesNew to  *
!       * be passed to the routine. Since this routine is called a     *
!       * very large number of times, these cannot be allocated        *
!       * dynamically inside for speed purposes.                       *
!       *                                                              *
!       * Subroutine intent(in) arguments.                             *
!       * --------------------------------                             *
!       * ADT:       ADT type whose ADT must be searched               *
!       * coor:      The coordinate of the point to be searched.       *
!       * nInterpol: Number of variables to be interpolated.           *
!       * arrDonor:  Array with the donor data; needed to obtain the   *
!       *            interpolated data.                                *
!       *                                                              *
!       * Subroutine intent(out) arguments.                            *
!       * ---------------------------------                            *
!       * intInfo: 1D integer array of length three , in which the     *
!       *        following output                                      *
!       *          be be stored:                                       *
!       *          intInfo(1): processor ID of the processor where    
!       *                        the element is stored. This of course *
!       *                        is myID. If no element is found this  *
!       *                        value is set to -1.                   *
!       *          intInfo(2): The element type of the element.        
!       *          intInfo(3): The element ID of the element in the   
!       *                        connectivity.                         *
!       * uvw:     1D floating point array to store the parametric     *
!       *          coordinates of the point in the transformed element *
!       *          and the interpolated data:                          *
!       *          uvw(1): Parametric u-weight.                        *
!       *          uvw(2): Parametric v-weight.                        *
!       *          uvw(3): Parametric w-weight.                        *
!       *          uvw(4:): Interpolated solution(s), if desired. It is*
!       *                     possible to call this routine with       *
!       *                     nInterpol == 0.                          *
!       *                                                              *
!       ****************************************************************
!
        use constants
        implicit none
!
!       Subroutine arguments.
!
        type(adtType), intent(inout) :: ADT
        integer(kind=intType), intent(in) :: nInterpol

        real(kind=realType), dimension(3), intent(in) :: coor
        real(kind=realType), dimension(:,:), intent(in) :: arrDonor

        integer(kind=intType), dimension(3), intent(out) :: intInfo
        real(kind=realType),   dimension(:), intent(out) :: uvw
        logical, intent(out) :: failed
        integer(kind=intType), dimension(:), pointer :: BB
        integer(kind=intType), dimension(:), pointer :: frontLeaves
        integer(kind=intType), dimension(:), pointer :: frontLeavesNew

!
!       Local parameters used in the Newton algorithm.
!
        integer(kind=intType), parameter :: iterMax   = 15
        real(kind=realType),   parameter :: adtEps    = 1.e-25_realType
        real(kind=realType),   parameter :: thresConv = 1.e-10_realType
!
!       Local variables.
!
        integer :: ierr

        integer(kind=intType) :: ii, kk, ll, mm, nn
        integer(kind=intType) :: nBB, nFrontLeaves, nFrontLeavesNew
        integer(kind=intType) :: nAllocBB, nAllocFront
        integer(kind=intType) :: i, nNodeElement

        integer(kind=intType), dimension(8) :: n

        real(kind=realType) :: u, v, w, uv, uw, vw, wvu, du, dv, dw
        real(kind=realType) :: oneMinusU, oneMinusV, oneMinusW
        real(kind=realType) :: oneMinusUMinusV
        real(kind=realType) :: a11, a12, a13, a21, a22, a23
        real(kind=realType) :: a31, a32, a33, val

        real(kind=realType), dimension(3)     :: x, f
        real(kind=realType), dimension(8)     :: weight
        real(kind=realType), dimension(3,2:8) :: xn

        real(kind=realType), dimension(:,:), pointer :: xBBox

        logical :: elementFound

        type(adtLeafType), dimension(:), pointer :: ADTree
!
!       ****************************************************************
!       *                                                              *
!       * Begin execution.                                             *
!       *                                                              *
!       ****************************************************************
!
        ! Set some pointers to make the code more readable.

        xBBox  => ADT%xBBox
        ADTree => ADT%ADTree

        ! Determine the sizes from the arrays we have been passed

        nAllocBB    = size(BB)
        nAllocFront = size(frontLeaves)
        
        ! Initialize the processor ID to -1 to indicate that no
        ! corresponding volume element is found.

        intInfo(1) = -1
        failed = .True.
!
!         **************************************************************
!         *                                                            *
!         * Part 1. Traverse the tree and determine the target         *
!         *         bounding boxes, which may contain the element.     *
!         *                                                            *
!         **************************************************************
!
          ! Start at the root, i.e. set the front leaf to the root leaf.
          ! Also initialize the number of possible bounding boxes to 0.

          nBB = 0

          nFrontLeaves   = 1
          frontLeaves(1) = 1

          treeTraversalLoop: do

            ! Initialize the number of leaves for the new front, i.e.
            ! the front of the next round, to 0.

            nFrontLeavesNew = 0

            ! Loop over the leaves of the current front.

            currentFrontLoop: do ii=1,nFrontLeaves

              ! Store the ID of the leaf a bit easier and loop over
              ! its two children.

              ll = frontLeaves(ii)

              childrenLoop: do mm=1,2

                ! Determine whether this child contains a bounding box
                ! or a leaf of the next level.

                kk = ADTree(ll)%children(mm)
               
                terminalTest: if(kk < 0) then

                  ! Child contains a bounding box. Check if the
                  ! coordinate is inside the bounding box.

                  kk = -kk
                  if(coor(1) >= xBBox(1,kk) .and. &
                     coor(1) <= xBBox(4,kk) .and. &
                     coor(2) >= xBBox(2,kk) .and. &
                     coor(2) <= xBBox(5,kk) .and. &
                     coor(3) >= xBBox(3,kk) .and. &
                     coor(3) <= xBBox(6,kk)) then

                    ! Coordinate is inside the bounding box. Store the
                    ! bounding box in the list of possible candidates.

                    if(nBB == nAllocBB) &
                      call reallocPlus(BB, nAllocBB, 10, ADT)

                    nBB     = nBB + 1
                    BB(nBB) = kk
                  endif

                else terminalTest

                  ! Child contains a leaf. Check if the coordinate is
                  ! inside the bounding box of the leaf.

                  if(coor(1) >= ADTree(kk)%xMin(1) .and. &
                     coor(1) <= ADTree(kk)%xMax(4) .and. &
                     coor(2) >= ADTree(kk)%xMin(2) .and. &
                     coor(2) <= ADTree(kk)%xMax(5) .and. &
                     coor(3) >= ADTree(kk)%xMin(3) .and. &
                     coor(3) <= ADTree(kk)%xMax(6)) then

                    ! Coordinate is inside the leaf. Store the leaf in
                    ! the list for the new front.

                    if(nFrontLeavesNew == nAllocFront) then
                      i = nAllocFront
                      call reallocPlus(frontLeavesNew, i, 25, ADT)
                      call reallocPlus(frontLeaves, nAllocFront, 25, ADT)
                    endif

                    nFrontLeavesNew = nFrontLeavesNew + 1
                    frontLeavesNew(nFrontLeavesNew) = kk

                  endif

                endif terminalTest

              enddo childrenLoop

            enddo currentFrontLoop

            ! End of the loop over the current front. If the new front
            ! is empty the entire tree has been traversed and an exit is
            ! made from the corresponding loop.

            if(nFrontLeavesNew == 0) exit treeTraversalLoop

            ! Copy the data of the new front leaves into the current
            ! front for the next round.

            nFrontLeaves = nFrontLeavesNew
            do ll=1,nFrontLeaves
              frontLeaves(ll) = frontLeavesNew(ll)
            enddo

          enddo treeTraversalLoop
!
!         **************************************************************
!         *                                                            *
!         * Part 2: Loop over the selected bounding boxes and check if *
!         *         the corresponding elements contain the point.      *
!         *                                                            *
!         **************************************************************
!
          elementFound = .false.

          BBoxLoop: do mm=1,nBB

            ! Determine the element type stored in this bounding box.

            kk = BB(mm)
            select case (ADT%elementType(kk))

              case (adtTetrahedron)

                ! Element is a tetrahedron.
                ! Compute the coordinates relative to node 1.

                ll   = ADT%elementID(kk)
                n(1) = ADT%tetraConn(1,ll)

                do i=2,4
                  n(i) = ADT%tetraConn(i,ll)

                  xn(1,i) = ADT%coor(1,n(i)) - ADT%coor(1,n(1))
                  xn(2,i) = ADT%coor(2,n(i)) - ADT%coor(2,n(1))
                  xn(3,i) = ADT%coor(3,n(i)) - ADT%coor(3,n(1))
                enddo

                x(1) = coor(1) - ADT%coor(1,n(1))
                x(2) = coor(2) - ADT%coor(2,n(1))
                x(3) = coor(3) - ADT%coor(3,n(1))

                ! Determine the matrix for the linear transformation
                ! from the standard element to the current element.

                a11 = xn(1,2); a12 = xn(1,3); a13 = xn(1,4)
                a21 = xn(2,2); a22 = xn(2,3); a23 = xn(2,4)
                a31 = xn(3,2); a32 = xn(3,3); a33 = xn(3,4)

                ! Compute the determinant. Make sure that it is not zero
                ! and invert the value.

                val = a11*(a22*a33 - a32*a23) + a21*(a13*a32 - a12*a33) &
                    + a31*(a12*a23 - a13*a22)
                val = sign(one,val)/max(abs(val),adtEps)

                ! Compute the u, v, w weights for the given coordinate.

                u = val*((a22*a33 - a23*a32)*x(1) &
                  +      (a13*a32 - a12*a33)*x(2) &
                  +      (a12*a23 - a13*a22)*x(3))
                v = val*((a23*a31 - a21*a33)*x(1) &
                  +      (a11*a33 - a13*a31)*x(2) &
                  +      (a13*a21 - a11*a23)*x(3))
                w = val*((a21*a32 - a22*a31)*x(1) &
                  +      (a12*a31 - a11*a32)*x(2) &
                  +      (a11*a22 - a12*a21)*x(3))

                ! Check if the coordinate is inside the tetrahedron.
                ! If so, set elementFound to .true. and determine the
                ! interpolation weights.

                if(u >= zero .and. v >= zero .and. &
                   w >= zero .and. (u+v+w) <= one) then
                  elementFound = .true.
                  failed = .False. !No iteration for tetrahedrons

                  ! Set the number of interpolation nodes to 4 and
                  ! determine the interpolation weights.

                  nNodeElement = 4

                  weight(1) = one - u - v - w
                  weight(2) = u
                  weight(3) = v
                  weight(4) = w
                endif

              !=========================================================

              case (adtPyramid)

                ! Element is a pyramid.
                ! Compute the coordinates relative to node 1.

                ll   = ADT%elementID(kk)
                n(1) = ADT%pyraConn(1,ll)

                do i=2,5
                  n(i) = ADT%pyraConn(i,ll)

                  xn(1,i) = ADT%coor(1,n(i)) - ADT%coor(1,n(1))
                  xn(2,i) = ADT%coor(2,n(i)) - ADT%coor(2,n(1))
                  xn(3,i) = ADT%coor(3,n(i)) - ADT%coor(3,n(1))
                enddo

                x(1) = coor(1) - ADT%coor(1,n(1))
                x(2) = coor(2) - ADT%coor(2,n(1))
                x(3) = coor(3) - ADT%coor(3,n(1))

                ! Modify the coordinates of node 3, such that it
                ! corresponds to the weights of the u*v term in the
                ! transformation.

                xn(1,3) = xn(1,3) - xn(1,2) - xn(1,4)
                xn(2,3) = xn(2,3) - xn(2,2) - xn(2,4)
                xn(3,3) = xn(3,3) - xn(3,2) - xn(3,4)

                ! Set the starting values of u, v and w such that it is
                ! somewhere in the middle of the element. In this way the
                ! Jacobian matrix is always regular, even if the element
                ! is degenerate.

                u = half; v=half; w=half;

                ! The Newton algorithm to determine the parametric
                ! weights u, v and w for the given coordinate.

                NewtonPyra: do ll=1,iterMax

                  ! Compute the RHS.

                  uv = u*v
                  oneMinusW = one - w

                  f(1) = oneMinusW*(xn(1,2)*u + xn(1,4)*v + xn(1,3)*uv) &
                       + xn(1,5)*w - x(1)
                  f(2) = oneMinusW*(xn(2,2)*u + xn(2,4)*v + xn(2,3)*uv) &
                       + xn(2,5)*w - x(2)
                  f(3) = oneMinusW*(xn(3,2)*u + xn(3,4)*v + xn(3,3)*uv) &
                       + xn(3,5)*w - x(3)

                  ! Compute the Jacobian.

                  a11 = oneMinusW*(xn(1,2) + xn(1,3)*v)
                  a12 = oneMinusW*(xn(1,4) + xn(1,3)*u)
                  a13 = xn(1,5) - xn(1,2)*u - xn(1,4)*v - xn(1,3)*uv

                  a21 = oneMinusW*(xn(2,2) + xn(2,3)*v)
                  a22 = oneMinusW*(xn(2,4) + xn(2,3)*u)
                  a23 = xn(2,5) - xn(2,2)*u - xn(2,4)*v - xn(2,3)*uv

                  a31 = oneMinusW*(xn(3,2) + xn(3,3)*v)
                  a32 = oneMinusW*(xn(3,4) + xn(3,3)*u)
                  a33 = xn(3,5) - xn(3,2)*u - xn(3,4)*v - xn(3,3)*uv

                  ! Compute the determinant. Make sure that it is not zero
                  ! and invert the value. The cut off is needed to be able
                  ! to handle exceptional cases for degenerate elements.

                  val = a11*(a22*a33 - a32*a23) + a21*(a13*a32 - a12*a33) &
                      + a31*(a12*a23 - a13*a22)
                  val = sign(one,val)/max(abs(val),adtEps)

                  ! Compute the new values of u, v and w.

                  du = val*((a22*a33 - a23*a32)*f(1) &
                     +      (a13*a32 - a12*a33)*f(2) &
                     +      (a12*a23 - a13*a22)*f(3))
                  dv = val*((a23*a31 - a21*a33)*f(1) &
                     +      (a11*a33 - a13*a31)*f(2) &
                     +      (a13*a21 - a11*a23)*f(3))
                  dw = val*((a21*a32 - a22*a31)*f(1) &
                     +      (a12*a31 - a11*a32)*f(2) &
                     +      (a11*a22 - a12*a21)*f(3))

                  u = u - du; v = v - dv; w = w - dw

                  ! Exit the loop if the update of the parametric
                  ! weights is below the threshold

                  val = sqrt(du*du + dv*dv + dw*dw)
                  if(val <= thresConv) then 
                     failed = .False.
                     exit NewtonPyra
                  end if
                enddo NewtonPyra

                ! Check if the coordinate is inside the pyramid.
                ! If so, set elementFound to .true. and determine the
                ! interpolation weights.

<<<<<<< HEAD
                if(u     >= adtZero .and. v     >= adtZero .and. &
                   w     >= adtZero .and. (u+w) <= adtOne  .and. &
                   (v+w) <= adtOne .and. .not. failed) then
=======
                if(u     >= zero .and. v     >= zero .and. &
                   w     >= zero .and. (u+w) <= one  .and. &
                   (v+w) <= one) then
>>>>>>> 76b833b9
                  elementFound = .true.

                  ! Set the number of interpolation nodes to 5 and
                  ! determine the interpolation weights.

                  nNodeElement = 5

                  oneMinusU = one - u
                  oneMinusV = one - v
                  oneMinusW = one - w

                  weight(1) = oneMinusU*oneMinusV*oneMinusW
                  weight(2) =         u*oneMinusV*oneMinusW
                  weight(3) =         u*        v*oneMinusW
                  weight(4) = oneMinusU*        v*oneMinusW
                  weight(5) =                             w
                endif

              !=========================================================

              case (adtPrism)

                ! Element is a prism.
                ! Compute the coordinates relative to node 1.

                 ll   = ADT%elementID(kk)
                 n(1) = ADT%prismsConn(1,ll)

                do i=2,6
                  n(i) = ADT%prismsConn(i,ll)

                  xn(1,i) = ADT%coor(1,n(i)) - ADT%coor(1,n(1))
                  xn(2,i) = ADT%coor(2,n(i)) - ADT%coor(2,n(1))
                  xn(3,i) = ADT%coor(3,n(i)) - ADT%coor(3,n(1))
                enddo

                x(1) = coor(1) - ADT%coor(1,n(1))
                x(2) = coor(2) - ADT%coor(2,n(1))
                x(3) = coor(3) - ADT%coor(3,n(1))

                ! Modify the coordinates of node 5 and 6, such that they
                ! correspond to the weights of the u*w and v*w term in the
                ! transformation respectively.

                xn(1,5) = xn(1,5) - xn(1,2) - xn(1,4)
                xn(2,5) = xn(2,5) - xn(2,2) - xn(2,4)
                xn(3,5) = xn(3,5) - xn(3,2) - xn(3,4)

                xn(1,6) = xn(1,6) - xn(1,3) - xn(1,4)
                xn(2,6) = xn(2,6) - xn(2,3) - xn(2,4)
                xn(3,6) = xn(3,6) - xn(3,3) - xn(3,4)

                ! Set the starting values of u, v and w such that it is
                ! somewhere in the middle of the element. In this way the
                ! Jacobian matrix is always regular, even if the element
                ! is degenerate.

                u = fourth; v = fourth; w = half

                ! The Newton algorithm to determine the parametric
                ! weights u, v and w for the given coordinate.

                NewtonPrisms: do ll=1,iterMax

                  ! Compute the RHS.

                  uw = u*w; vw = v*w

                  f(1) = xn(1,2)*u  + xn(1,3)*v  + xn(1,4)*w &
                       + xn(1,5)*uw + xn(1,6)*vw - x(1)
                  f(2) = xn(2,2)*u  + xn(2,3)*v  + xn(2,4)*w &
                       + xn(2,5)*uw + xn(2,6)*vw - x(2)
                  f(3) = xn(3,2)*u  + xn(3,3)*v  + xn(3,4)*w &
                       + xn(3,5)*uw + xn(3,6)*vw - x(3)

                  ! Compute the Jacobian.

                  a11 = xn(1,2) + xn(1,5)*w
                  a12 = xn(1,3) + xn(1,6)*w
                  a13 = xn(1,4) + xn(1,5)*u + xn(1,6)*v

                  a21 = xn(2,2) + xn(2,5)*w
                  a22 = xn(2,3) + xn(2,6)*w
                  a23 = xn(2,4) + xn(2,5)*u + xn(2,6)*v

                  a31 = xn(3,2) + xn(3,5)*w
                  a32 = xn(3,3) + xn(3,6)*w
                  a33 = xn(3,4) + xn(3,5)*u + xn(3,6)*v

                  ! Compute the determinant. Make sure that it is not zero
                  ! and invert the value. The cut off is needed to be able
                  ! to handle exceptional cases for degenerate elements.

                  val = a11*(a22*a33 - a32*a23) + a21*(a13*a32 - a12*a33) &
                      + a31*(a12*a23 - a13*a22)
                  val = sign(one,val)/max(abs(val),adtEps)

                  ! Compute the new values of u, v and w.

                  du = val*((a22*a33 - a23*a32)*f(1) &
                     +      (a13*a32 - a12*a33)*f(2) &
                     +      (a12*a23 - a13*a22)*f(3))
                  dv = val*((a23*a31 - a21*a33)*f(1) &
                     +      (a11*a33 - a13*a31)*f(2) &
                     +      (a13*a21 - a11*a23)*f(3))
                  dw = val*((a21*a32 - a22*a31)*f(1) &
                     +      (a12*a31 - a11*a32)*f(2) &
                     +      (a11*a22 - a12*a21)*f(3))

                  u = u - du; v = v - dv; w = w - dw

                  ! Exit the loop if the update of the parametric
                  ! weights is below the threshold

                  val = sqrt(du*du + dv*dv + dw*dw)
                  if(val <= thresConv) then 
                     failed = .False.
                     exit NewtonPrisms
                  end if

                enddo NewtonPrisms

                ! Check if the coordinate is inside the prism.
                ! If so, set elementFound to .true. and determine the
                ! interpolation weights.

<<<<<<< HEAD
                if(u     >= adtZero .and. v >= adtZero .and. &
                   w     >= adtZero .and. w <= adtOne  .and. &
                   (u+v) <= adtOne .and. .not. failed) then
=======
                if(u     >= zero .and. v >= zero .and. &
                   w     >= zero .and. w <= one  .and. &
                   (u+v) <= one) then
>>>>>>> 76b833b9
                  elementFound = .true.

                  ! Set the number of interpolation nodes to 6 and
                  ! determine the interpolation weights.

                  nNodeElement = 6

                  oneMinusUminusV = one - u - v
                  oneMinusW       = one - w

                  weight(1) = oneMinusUminusV*oneMinusW
                  weight(2) =               u*oneMinusW
                  weight(3) =               v*oneMinusW
                  weight(4) = oneMinusUminusV*        w
                  weight(5) =               u*        w
                  weight(6) =               v*        w
                endif

              !=========================================================

              case (adtHexahedron)

                ! Element is a hexahedron.
                ! Compute the coordinates relative to node 1.

                ll   = ADT%elementID(kk)
                n(1) = ADT%hexaConn(1,ll)

                do i=2,8
                  n(i) = ADT%hexaConn(i,ll)

                  xn(1,i) = ADT%coor(1,n(i)) - ADT%coor(1,n(1))
                  xn(2,i) = ADT%coor(2,n(i)) - ADT%coor(2,n(1))
                  xn(3,i) = ADT%coor(3,n(i)) - ADT%coor(3,n(1))
                enddo

                x(1) = coor(1) - ADT%coor(1,n(1))
                x(2) = coor(2) - ADT%coor(2,n(1))
                x(3) = coor(3) - ADT%coor(3,n(1))

                ! Modify the coordinates of node 3, 6, 8 and 7 such that
                ! they correspond to the weights of the u*v, u*w, v*w and
                ! u*v*w term in the transformation respectively.

                xn(1,7) = xn(1,7) + xn(1,2) + xn(1,4) + xn(1,5) &
                        -           xn(1,3) - xn(1,6) - xn(1,8)
                xn(2,7) = xn(2,7) + xn(2,2) + xn(2,4) + xn(2,5) &
                        -           xn(2,3) - xn(2,6) - xn(2,8)
                xn(3,7) = xn(3,7) + xn(3,2) + xn(3,4) + xn(3,5) &
                        -           xn(3,3) - xn(3,6) - xn(3,8)

                xn(1,3) = xn(1,3) - xn(1,2) - xn(1,4)
                xn(2,3) = xn(2,3) - xn(2,2) - xn(2,4)
                xn(3,3) = xn(3,3) - xn(3,2) - xn(3,4)

                xn(1,6) = xn(1,6) - xn(1,2) - xn(1,5)
                xn(2,6) = xn(2,6) - xn(2,2) - xn(2,5)
                xn(3,6) = xn(3,6) - xn(3,2) - xn(3,5)

                xn(1,8) = xn(1,8) - xn(1,4) - xn(1,5)
                xn(2,8) = xn(2,8) - xn(2,4) - xn(2,5)
                xn(3,8) = xn(3,8) - xn(3,4) - xn(3,5)

                ! Set the starting values of u, v and w such that it is
                ! somewhere in the middle of the element. In this way the
                ! Jacobian matrix is always regular, even if the element
                ! is degenerate.

                u = half; v = half; w = half

                ! The Newton algorithm to determine the parametric
                ! weights u, v and w for the given coordinate.

                NewtonHexa: do ll=1,iterMax

                  ! Compute the RHS.

                  uv = u*v; uw = u*w; vw = v*w; wvu = u*v*w

                  f(1) = xn(1,2)*u   + xn(1,4)*v  + xn(1,5)*w  &
                       + xn(1,3)*uv  + xn(1,6)*uw + xn(1,8)*vw &
                       + xn(1,7)*wvu - x(1)
                  f(2) = xn(2,2)*u   + xn(2,4)*v  + xn(2,5)*w  &
                       + xn(2,3)*uv  + xn(2,6)*uw + xn(2,8)*vw &
                       + xn(2,7)*wvu - x(2)
                  f(3) = xn(3,2)*u   + xn(3,4)*v  + xn(3,5)*w  &
                       + xn(3,3)*uv  + xn(3,6)*uw + xn(3,8)*vw &
                       + xn(3,7)*wvu - x(3)

                  ! Compute the Jacobian.

                  a11 = xn(1,2) + xn(1,3)*v + xn(1,6)*w + xn(1,7)*vw
                  a12 = xn(1,4) + xn(1,3)*u + xn(1,8)*w + xn(1,7)*uw
                  a13 = xn(1,5) + xn(1,6)*u + xn(1,8)*v + xn(1,7)*uv

                  a21 = xn(2,2) + xn(2,3)*v + xn(2,6)*w + xn(2,7)*vw
                  a22 = xn(2,4) + xn(2,3)*u + xn(2,8)*w + xn(2,7)*uw
                  a23 = xn(2,5) + xn(2,6)*u + xn(2,8)*v + xn(2,7)*uv

                  a31 = xn(3,2) + xn(3,3)*v + xn(3,6)*w + xn(3,7)*vw
                  a32 = xn(3,4) + xn(3,3)*u + xn(3,8)*w + xn(3,7)*uw
                  a33 = xn(3,5) + xn(3,6)*u + xn(3,8)*v + xn(3,7)*uv

                  ! Compute the determinant. Make sure that it is not zero
                  ! and invert the value. The cut off is needed to be able
                  ! to handle exceptional cases for degenerate elements.

                  val = a11*(a22*a33 - a32*a23) + a21*(a13*a32 - a12*a33) &
                      + a31*(a12*a23 - a13*a22)
                  val = sign(one,val)/max(abs(val),adtEps)

                  ! Compute the new values of u, v and w.

                  du = val*((a22*a33 - a23*a32)*f(1) &
                     +      (a13*a32 - a12*a33)*f(2) &
                     +      (a12*a23 - a13*a22)*f(3))
                  dv = val*((a23*a31 - a21*a33)*f(1) &
                     +      (a11*a33 - a13*a31)*f(2) &
                     +      (a13*a21 - a11*a23)*f(3))
                  dw = val*((a21*a32 - a22*a31)*f(1) &
                     +      (a12*a31 - a11*a32)*f(2) &
                     +      (a11*a22 - a12*a21)*f(3))

                  u = u - du; v = v - dv; w = w - dw

                  ! Exit the loop if the update of the parametric
                  ! weights is below the threshold

                  val = sqrt(du*du + dv*dv + dw*dw)
                  if(val <= thresConv) then 
                     failed = .False.
                     exit NewtonHexa
                  end if

                enddo NewtonHexa

                ! Check if the coordinate is inside the hexahedron.
                ! If so, set elementFound to .true. and determine the
                ! interpolation weights.

<<<<<<< HEAD
                if(u >= adtZero .and. u <= adtOne .and. &
                   v >= adtZero .and. v <= adtOne .and. &
                   w >= adtZero .and. w <= adtOne .and. .not. failed) then 
=======
                if(u >= zero .and. u <= one .and. &
                   v >= zero .and. v <= one .and. &
                   w >= zero .and. w <= one) then
>>>>>>> 76b833b9
                  elementFound = .true.

                  ! Set the number of interpolation nodes to 8 and
                  ! determine the interpolation weights.

                  nNodeElement = 8

                  oneMinusU = one - u
                  oneMinusV = one - v
                  oneMinusW = one - w

                  weight(1) = oneMinusU*oneMinusV*oneMinusW
                  weight(2) =         u*oneMinusV*oneMinusW
                  weight(3) =         u*        v*oneMinusW
                  weight(4) = oneMinusU*        v*oneMinusW
                  weight(5) = oneMinusU*oneMinusV*        w
                  weight(6) =         u*oneMinusV*        w
                  weight(7) =         u*        v*        w
                  weight(8) = oneMinusU*        v*        w
                endif

            end select

            ! If the coordinate is inside the element store all the
            ! necessary information and exit the loop over the target
            ! bounding boxes.

            if( elementFound ) then

              ! The processor, element type and local element ID.

              intInfo(1) = ADT%myID
              intInfo(2) = ADT%elementType(kk)
              intInfo(3) = ADT%elementID(kk)

              ! The parametric weights.

              uvw(1) = u
              uvw(2) = v
              uvw(3) = w

              ! The interpolated solution.

              do ll=1,nInterpol
                ii = 3+ll
                uvw(ii) = weight(1)*arrDonor(ll,n(1))
                do i=2,nNodeElement
                  uvw(ii) = uvw(ii) + weight(i)*arrDonor(ll,n(i))
                enddo
              enddo

              ! And exit the loop over the bounding boxes.

              exit BBoxLoop
            endif

          enddo BBoxLoop
          
        end subroutine containmentTreeSearchSinglePoint

        !***************************************************************
        !***************************************************************

        subroutine minDistanceTreeSearch(ADT,       coor,   &
                                         intInfo,   uvw,    &
                                         arrDonor,  nCoor,  &
                                         nInterpol)
!
!       ****************************************************************
!       *                                                              *
!       * This routine performs the actual minimum distance search in  *
!       * the local tree. It is a local routine in the sense that no   *
!       * communication is involved.                                   *
!       *                                                              *
!       * Subroutine intent(in) arguments.                             *
!       * --------------------------------                             *
!       * ADT:       ADT type whose ADT must be searched               *
!       * nCoor:     Number of coordinates for which the element must  *
!       *            be determined.                                    *
!       * coor:      The coordinates and the currently stored minimum  *
!       *            distance squared of these points:                 *
!       *            coor(1,;): Coordinate 1.                          *
!       *            coor(2,;): Coordinate 2.                          *
!       *            coor(3,;): Coordinate 3.                          *
!       *            coor(4,;): The currently stored minimum distance  *
!       *            squared.                                          *
!       * nInterpol: Number of variables to be interpolated.           *
!       * arrDonor:  Array with the donor data; needed to obtain the   *
!       *            interpolated data.                                *
!       *                                                              *
!       * Subroutine intent(out) arguments.                            *
!       * ---------------------------------                            *
!       * intInfo: 2D integer array, in which the following output     *
!       *          will be stored:                                     *
!       *          intInfo(1,:): processor ID of the processor where   *
!       *                        the element is stored. This of course *
!       *                        is myID. If no element is found this  *
!       *                        value is set to -1.                   *
!       *          intInfo(2,:): The element type of the element.      *
!       *          intInfo(3,:): The element ID of the element in the  *
!       *                        the connectivity.                     *
!       * uvw:     2D floating point array to store the parametric     *
!       *          coordinates of the point in the transformed element *
!       *          as well as the new distance squared and the         *
!       *          interpolated solution:                              *
!       *          uvw(1, :): Parametric u-weight.                     *
!       *          uvw(2, :): Parametric v-weight.                     *
!       *          uvw(3, :): Parametric w-weight.                     *
!       *          uvw(4, :): The new distance squared.                *
!       *          uvw(5:,:): Interpolated solution, if desired. It is *
!       *                     possible to call this routine with       *
!       *                     nInterpol == 0.                          *
!       *                                                              *
!       ****************************************************************
!
        implicit none
!
!       Subroutine arguments.
!
        type(adtType), intent(inout) :: ADT
        integer(kind=intType), intent(in) :: nCoor
        integer(kind=intType), intent(in) :: nInterpol

        real(kind=realType), dimension(:,:), intent(in) :: coor
        real(kind=realType), dimension(:,:), intent(in) :: arrDonor

        integer(kind=intType), dimension(:,:), intent(out) :: intInfo
        real(kind=realType),   dimension(:,:), intent(out) :: uvw
!
!       Local parameters used in the Newton algorithm.
!
        integer(kind=intType), parameter :: iterMax   = 15
        real(kind=realType),   parameter :: adtEps    = 1.e-25_realType
        real(kind=realType),   parameter :: thresConv = 1.e-10_realType
!
!       Local variables.
!
        integer :: ierr, nn
        integer(kind=intType) :: nAllocBB, nAllocFront, nStack
        integer(kind=intType), dimension(:), pointer :: frontLeaves
        integer(kind=intType), dimension(:), pointer :: frontLeavesNew
        type(adtBBoxTargetType), dimension(:), pointer :: BB
!
!       ****************************************************************
!       *                                                              *
!       * Begin execution.                                             *
!       *                                                              *
!       ****************************************************************
!
   
        ! Initial allocation of the arrays for the tree traversal as well
        ! as the stack array used in the qsort routine. The latter is
        ! done, because the qsort routine is called for every coordinate
        ! and therefore it is more efficient to allocate the stack once
        ! rather than over and over again. The disadvantage of course is
        ! that an essentially local variable, stack, is now stored in
        ! adtData.

        nAllocBB    =  10
        nAllocFront =  25
        nStack      = 100

        allocate(stack(nStack), BB(nAllocBB), frontLeaves(nAllocFront), &
                 frontLeavesNew(nAllocFront), stat=ierr)
        if(ierr /= 0)                                    &
          call adtTerminate(ADT, "minDistanceTreeSearch", &
                            "Memory allocation failure for stack, BB, &
                            &etc.")

        ! Loop over the number of coordinates to be treated.

        coorLoop: do nn=1,nCoor

           call minDistanceTreeSearchSinglePoint(ADT, coor(:, nn), &
                intInfo(:, nn), uvw(:, nn), arrDonor, nInterpol, BB, &
                frontLeaves, frontLeavesNew)

        enddo coorLoop

        ! Release the memory allocated in this routine.

        deallocate(stack, BB, frontLeaves, frontLeavesNew, stat=ierr)
        if(ierr /= 0)                                    &
          call adtTerminate(ADT, "minDistanceTreeSearch", &
                            "Deallocation failure for stack, BB, etc.")

        end subroutine minDistanceTreeSearch


      subroutine minDistanceTreeSearchSinglePoint(ADT, coor, intInfo, &
           uvw, arrDonor, nInterpol, BB, frontLeaves, frontLeavesNew)
!
!       ****************************************************************
!       *                                                              *
!       * This routine performs the actual minimum distance search for *
!       * a single point on the local tree. It is local in the sens    *
!       * that no communication is involved. This routine does the     *
!       * actual search. The minDistanceTreeSearch is just a wrapper   *
!       * around this routine. The reason for the split is that the    *
!       * overset mesh connectivity requires efficient calling with    *
!       * a single coordinate. Therefore, this rouine does not         *
!       * allocate/deallocate any variables.                           *
!       *                                                              *
!       *                                                              *
!       * Subroutine intent(in) arguments.                             *
!       * --------------------------------                             *
!       * ADT:       ADT type whose ADT must be searched               *
!       * coor:      The coordinates and the currently stored minimum  *
!       *            distance squared of these points:                 *
!       *            coor(1): Coordinate 1.                            *
!       *            coor(2): Coordinate 2.                            *
!       *            coor(3): Coordinate 3.                            *
!       *            coor(4): The currently stored minimum distance    *
!       *            squared.                                          *
!       * nInterpol: Number of variables to be interpolated.           *
!       * arrDonor:  Array with the donor data; needed to obtain the   *
!       *            interpolated data.                                *
!       *                                                              *
!       * Subroutine intent(out) arguments.                            *
!       * ---------------------------------                            *
!       * intInfo: 1D integer array, in which the following output     *
!       *          will be stored:                                     *
!       *          intInfo(1): processor ID of the processor where   *
!       *                        the element is stored. This of course *
!       *                        is myID. If no element is found this  *
!       *                        value is set to -1.                   *
!       *          intInfo(2): The element type of the element.        *
!       *          intInfo(3): The element ID of the element in the    *
!       *                        the connectivity.                     *
!       * uvw:     2D floating point array to store the parametric     *
!       *          coordinates of the point in the transformed element *
!       *          as well as the new distance squared and the         *
!       *          interpolated solution:                              *
!       *          uvw(1): Parametric u-weight.                        *
!       *          uvw(2): Parametric v-weight.                        *
!       *          uvw(3): Parametric w-weight.                        *
!       *          uvw(4): The new distance squared.                   *
!       *          uvw(5): Interpolated solution, if desired. It is    *
!       *                     possible to call this routine with       *
!       *                     nInterpol == 0.                          *
!       *                                                              *
!       ****************************************************************
!
        implicit none
!
!       Subroutine arguments.
!
        type(adtType), intent(inout) :: ADT
        integer(kind=intType), intent(in) :: nInterpol

        real(kind=realType), dimension(4), intent(in) :: coor
        real(kind=realType), dimension(:,:), intent(in) :: arrDonor

        integer(kind=intType), dimension(3), intent(out) :: intInfo
        real(kind=realType),   dimension(5), intent(out) :: uvw
        integer(kind=intType), dimension(:), pointer :: frontLeaves
        integer(kind=intType), dimension(:), pointer :: frontLeavesNew
        type(adtBBoxTargetType), dimension(:), pointer :: BB
!
!       Local parameters used in the Newton algorithm.
!
        integer(kind=intType), parameter :: iterMax   = 15
        real(kind=realType),   parameter :: adtEps    = 1.e-25_realType
        real(kind=realType),   parameter :: thresConv = 1.e-10_realType
!
!       Local variables.
!
        integer :: ierr

        integer(kind=intType) :: ii, kk, ll, mm, nn, activeLeaf
        integer(kind=intType) :: nBB, nFrontLeaves, nFrontLeavesNew
        integer(kind=intType) :: nAllocBB, nAllocFront, nNodeElement
        integer(kind=intType) :: i, kkk

        integer(kind=intType), dimension(8) :: n, m

        real(kind=realType) :: dx, dy, dz, d1, d2, invLen, val
        real(kind=realType) :: u, v, w, uv, uold, vold, vn, du, dv
        real(kind=realType) :: uu, vv, ww

        real(kind=realType), dimension(2) :: dd
        real(kind=realType), dimension(3) :: x1, x21, x41, x3142, xf
        real(kind=realType), dimension(3) :: vf, vt, a, b, norm, an, bn
        real(kind=realType), dimension(3) :: chi
        real(kind=realType), dimension(8) :: weight

        real(kind=realType), dimension(:,:), pointer :: xBBox

        logical :: elementFound
        type(adtLeafType),       dimension(:), pointer :: ADTree
!
!       ****************************************************************
!       *                                                              *
!       * Begin execution.                                             *
!       *                                                              *
!       ****************************************************************
!
        ! Set some pointers to make the code more readable.

        xBBox  => ADT%xBBox
        ADTree => ADT%ADTree

        ! Initial allocation of the arrays for the tree traversal as well
        ! as the stack array used in the qsort routine. The latter is
        ! done, because the qsort routine is called for every coordinate
        ! and therefore it is more efficient to allocate the stack once
        ! rather than over and over again. The disadvantage of course is
        ! that an essentially local variable, stack, is now stored in
        ! adtData.

        nAllocBB    =  size(BB)
        nAllocFront =  size(frontLeaves)
        nStack      =  size(stack)

        ! Initialize the processor ID to -1 to indicate that no
        ! corresponding volume element is found and the new minimum
        ! distance squared to the old value.
        
        intInfo(1)     = -1
        uvw(4) = coor(4)
        !
!         **************************************************************
!         *                                                            *
!         * Part 1. Determine the possible minimum distance squared to *
!         *         the root leaf. If larger than the current distance *
!         *         there is no need to search this tree.              *
!         *                                                            *
!         **************************************************************
!
          if(     coor(1) < ADTree(1)%xMin(1)) then
            dx =  coor(1) - ADTree(1)%xMin(1)
          else if(coor(1) > ADTree(1)%xMax(4)) then
            dx =  coor(1) - ADTree(1)%xMax(4)
          else
            dx = zero
          endif

          if(     coor(2) < ADTree(1)%xMin(2)) then
            dy =  coor(2) - ADTree(1)%xMin(2)
          else if(coor(2) > ADTree(1)%xMax(5)) then
            dy =  coor(2) - ADTree(1)%xMax(5)
          else
            dy = zero
          endif

          if(     coor(3) < ADTree(1)%xMin(3)) then
            dz =  coor(3) - ADTree(1)%xMin(3)
          else if(coor(3) > ADTree(1)%xMax(6)) then
            dz =  coor(3) - ADTree(1)%xMax(6)
          else
            dz = zero
          endif

          ! Continue with the next coordinate if the possible distance
          ! squared to the root leaf is larger than the currently stored
          ! value.

          if((dx*dx + dy*dy + dz*dz) >= uvw(4)) return
!
!         **************************************************************
!         *                                                            *
!         * Part 2. Find a likely bounding box, which minimizes the    *
!         *         guaranteed distance.                               *
!         *                                                            *
!         **************************************************************
!
          activeLeaf = 1

          ! Traverse the tree until a terminal leaf is found.

          treeTraversal1: do

            ! Exit the loop when a terminal leaf has been found.
            ! This is indicated by a negative value of activeLeaf.

            if(activeLeaf < 0) exit treeTraversal1

            ! Determine the guaranteed distance squared for both children.

            do mm=1,2

              ! Determine whether the child contains a bounding box or
              ! another leaf of the tree.

              ll = ADTree(activeLeaf)%children(mm)
              if(ll > 0) then

                ! Child contains a leaf. Determine the guaranteed distance
                ! vector to the leaf.

                d1 = abs(coor(1) - ADTree(ll)%xMin(1))
                d2 = abs(coor(1) - ADTree(ll)%xMax(4))
                dx = max(d1,d2)

                d1 = abs(coor(2) - ADTree(ll)%xMin(2))
                d2 = abs(coor(2) - ADTree(ll)%xMax(5))
                dy = max(d1,d2)

                d1 = abs(coor(3) - ADTree(ll)%xMin(3))
                d2 = abs(coor(3) - ADTree(ll)%xMax(6))
                dz = max(d1,d2)

              else

                ! Child contains a bounding box. Determine the guaranteed
                ! distance vector to it.

                ll = -ll

                d1 = abs(coor(1) - xBBox(1,ll))
                d2 = abs(coor(1) - xBBox(4,ll))
                dx = max(d1,d2)

                d1 = abs(coor(2) - xBBox(2,ll))
                d2 = abs(coor(2) - xBBox(5,ll))
                dy = max(d1,d2)

                d1 = abs(coor(3) - xBBox(3,ll))
                d2 = abs(coor(3) - xBBox(6,ll))
                dz = max(d1,d2)

              endif

              ! Compute the guaranteed distance squared for this child.

              dd(mm) = dx*dx + dy*dy + dz*dz

            enddo

            ! Determine which will be the next leaf in the tree traversal.
            ! This will be the leaf which has the minimum guaranteed
            ! distance. In case of ties take the left leaf, because this
            ! leaf may have more children.

            if(dd(1) <= dd(2)) then
              activeLeaf = ADTree(activeLeaf)%children(1)
            else
              activeLeaf = ADTree(activeLeaf)%children(2)
            endif

          enddo treeTraversal1

          ! Store the minimum of the just computed guaranteed distance
          ! squared and the currently stored value in uvw.

          uvw(4) = min(uvw(4),dd(1),dd(2))
!
!         **************************************************************
!         *                                                            *
!         * Part 3. Find the bounding boxes whose possible minimum     *
!         *         distance is less than the currently stored value.  *
!         *                                                            *
!         **************************************************************
!
          ! In part 1 it was already tested that the possible distance
          ! squared of the root leaf was less than the current value.
          ! Therefore initialize the current front to the root leaf and
          ! set the number of bounding boxes to 0.

          nBB = 0

          nFrontLeaves   = 1
          frontLeaves(1) = 1

          ! Second tree traversal. Now to find all possible bounding
          ! box candidates.

          treeTraversal2: do

            ! Initialize the number of leaves for the new front, i.e.
            ! the front of the next round, to 0.

            nFrontLeavesNew = 0

            ! Loop over the leaves of the current front.

            currentFrontLoop: do ii=1,nFrontLeaves

              ! Store the ID of the leaf a bit easier and loop over
              ! its two children.

              ll = frontLeaves(ii)

              childrenLoop: do mm=1,2

                ! Determine whether this child contains a bounding box
                ! or a leaf of the next level.

                kk = ADTree(ll)%children(mm)
                terminalTest: if(kk < 0) then

                  ! Child contains a bounding box. Determine the possible
                  ! minimum distance squared to this bounding box.

                  kk = -kk

                  if(     coor(1) < xBBox(1,kk)) then
                    dx =  coor(1) - xBBox(1,kk)
                  else if(coor(1) > xBBox(4,kk)) then
                    dx =  coor(1) - xBBox(4,kk)
                  else
                    dx = zero
                  endif

                  if(     coor(2) < xBBox(2,kk)) then
                    dy =  coor(2) - xBBox(2,kk)
                  else if(coor(2) > xBBox(5,kk)) then
                    dy =  coor(2) - xBBox(5,kk)
                  else
                    dy = zero
                  endif

                  if(     coor(3) < xBBox(3,kk)) then
                    dz =  coor(3) - xBBox(3,kk)
                  else if(coor(3) > xBBox(6,kk)) then
                    dz =  coor(3) - xBBox(6,kk)
                  else
                    dz = zero
                  endif

                  d2 = dx*dx + dy*dy + dz*dz

                  ! If this distance squared is less than the current
                  ! value, store this bounding box as a target.

                  testStoreBBox: if(d2 < uvw(4)) then

                    ! Check if the memory must be reallocated.

                    if(nBB == nAllocBB) &
                      call reallocBBoxTargetTypePlus(BB, nAllocBB, &
                                                     10, ADT)

                    ! Update the counter and store the data.

                    nBB              = nBB + 1
                    BB(nBB)%ID       = kk
                    BB(nBB)%posDist2 = d2

                    ! Although in step 2, i.e. the first tree traversal,
                    ! the guaranteed distance squared to a bounding box
                    ! has already been computed, this has been done only
                    ! for a likely candidate and not for all the possible
                    ! candidates. As this test is relatively cheap, do it
                    ! now for this bounding box.
              
                    d1 = abs(coor(1) - xBBox(1,kk))
                    d2 = abs(coor(1) - xBBox(4,kk))
                    dx = max(d1,d2)

                    d1 = abs(coor(2) - xBBox(2,kk))
                    d2 = abs(coor(2) - xBBox(5,kk))
                    dy = max(d1,d2)

                    d1 = abs(coor(3) - xBBox(3,kk))
                    d2 = abs(coor(3) - xBBox(6,kk))
                    dz = max(d1,d2)

                    d2 = dx*dx + dy*dy + dz*dz
                    uvw(4) = min(uvw(4),d2)

                  endif testStoreBBox

                else terminalTest

                  ! Child contains a leaf. Compute the possible minimum
                  ! distance squared to the current coordinate.

                  if(     coor(1) < ADTree(kk)%xMin(1)) then
                    dx =  coor(1) - ADTree(kk)%xMin(1)
                  else if(coor(1) > ADTree(kk)%xMax(4)) then
                    dx =  coor(1) - ADTree(kk)%xMax(4)
                  else
                    dx = zero
                  endif

                  if(     coor(2) < ADTree(kk)%xMin(2)) then
                    dy =  coor(2) - ADTree(kk)%xMin(2)
                  else if(coor(2) > ADTree(kk)%xMax(5)) then
                    dy =  coor(2) - ADTree(kk)%xMax(5)
                  else
                    dy = zero
                  endif

                  if(     coor(3) < ADTree(kk)%xMin(3)) then
                    dz =  coor(3) - ADTree(kk)%xMin(3)
                  else if(coor(3) > ADTree(kk)%xMax(6)) then
                    dz =  coor(3) - ADTree(kk)%xMax(6)
                  else
                    dz = zero
                  endif

                  d2 = dx*dx + dy*dy + dz*dz

                  ! If this distance squared is less than the current
                  ! value, store this leaf in the new front.

                  testStoreLeave: if(d2 < uvw(4)) then

                    ! Check if enough memory has been allocated and
                    ! store the leaf.

                    if(nFrontLeavesNew == nAllocFront) then
                      i = nAllocFront
                      call reallocPlus(frontLeavesNew, i, 25, ADT)
                      call reallocPlus(frontLeaves, nAllocFront, 25, ADT)
                    endif

                    nFrontLeavesNew = nFrontLeavesNew + 1
                    frontLeavesNew(nFrontLeavesNew) = kk

                    ! Compute the guaranteed distance squared to this leaf.
                    ! It may be less than the currently stored value.

                    d1 = abs(coor(1) - ADTree(kk)%xMin(1))
                    d2 = abs(coor(1) - ADTree(kk)%xMax(4))
                    dx = max(d1,d2)

                    d1 = abs(coor(2) - ADTree(kk)%xMin(2))
                    d2 = abs(coor(2) - ADTree(kk)%xMax(5))
                    dy = max(d1,d2)

                    d1 = abs(coor(3) - ADTree(kk)%xMin(3))
                    d2 = abs(coor(3) - ADTree(kk)%xMax(6))
                    dz = max(d1,d2)

                    d2 = dx*dx + dy*dy + dz*dz
                    uvw(4) = min(uvw(4),d2)

                  endif testStoreLeave

                endif terminalTest
              enddo childrenLoop
            enddo currentFrontLoop

            ! End of the loop over the current front. If the new front
            ! is empty the entire tree has been traversed and an exit is
            ! made from the corresponding loop.

            if(nFrontLeavesNew == 0) exit treeTraversal2

            ! Copy the data of the new front leaves into the current
            ! front for the next round.

            nFrontLeaves = nFrontLeavesNew
            do ll=1,nFrontLeaves
              frontLeaves(ll) = frontLeavesNew(ll)
            enddo

          enddo treeTraversal2

          ! Sort the target bounding boxes in increasing order such that
          ! the one with the smallest possible distance is first.

          call qsortBBoxTargets(BB, nBB, ADT)
!
!         **************************************************************
!         *                                                            *
!         * Part 4: Loop over the selected bounding boxes and check if *
!         *         the corresponding element minimizes the distance.  *
!         *                                                            *
!         **************************************************************
!
          elementFound = .false.

          BBoxLoop: do mm=1,nBB

            ! Exit the loop if the possible minimum distance of this
            ! bounding box is not smaller than the current value.
            ! Remember that BB has been sorted in increasing order.

            if(uvw(4) <= BB(mm)%posDist2) exit BBoxLoop

            ! Determine the element type stored in this bounding box.

            kk = BB(mm)%ID
            select case (ADT%elementType(kk))

              case (adtTriangle)
                call adtTerminate(ADT, "minDistanceTreeSearch", &
                                  "Minimum distance search for &
                                  &triangles not implemented yet")

              !=========================================================

              case (adtQuadrilateral)

                ! Temporary implementation. I'm waiting for Juan to come
                ! up with his more sophisticated algorithm.

                ! This is a surface element, so set the parametric weight
                ! w to zero.

                w = zero

                ! Determine the 4 vectors which completely describe
                ! the quadrilateral face

                ll   = ADT%elementID(kk)
                n(1) = ADT%quadsConn(1,ll)
                n(2) = ADT%quadsConn(2,ll)
                n(3) = ADT%quadsConn(3,ll)
                n(4) = ADT%quadsConn(4,ll)

                x1(1) = ADT%coor(1,n(1))
                x1(2) = ADT%coor(2,n(1))
                x1(3) = ADT%coor(3,n(1))

                x21(1) = ADT%coor(1,n(2)) - x1(1)
                x21(2) = ADT%coor(2,n(2)) - x1(2)
                x21(3) = ADT%coor(3,n(2)) - x1(3)

                x41(1) = ADT%coor(1,n(4)) - x1(1)
                x41(2) = ADT%coor(2,n(4)) - x1(2)
                x41(3) = ADT%coor(3,n(4)) - x1(3)

                x3142(1) = ADT%coor(1,n(3)) - x1(1) - x21(1) - x41(1)
                x3142(2) = ADT%coor(2,n(3)) - x1(2) - x21(2) - x41(2)
                x3142(3) = ADT%coor(3,n(3)) - x1(3) - x21(3) - x41(3)

                ! Initialize u and v to 0.5 and determine the
                ! corresponding coordinates on the face, which is the
                ! centroid.

                u  = half
                v  = half
                uv = u*v

                xf(1) = x1(1) + u*x21(1) + v*x41(1) + uv*x3142(1)
                xf(2) = x1(2) + u*x21(2) + v*x41(2) + uv*x3142(2)
                xf(3) = x1(3) + u*x21(3) + v*x41(3) + uv*x3142(3)

                ! Newton loop to determine the point on the surface,
                ! which minimizes the distance to the given coordinate.

                NewtonQuads: do ll=1,iterMax

                  ! Store the current values of u and v for a stop
                  ! criterion later on.

                  uold = u
                  vold = v

                  ! Determine the vector vf from xf to given coordinate.

                  vf(1) = coor(1) - xf(1)
                  vf(2) = coor(2) - xf(2)
                  vf(3) = coor(3) - xf(3)

                  ! Determine the tangent vectors in u- and v-direction.
                  ! Store these in a and b respectively.

                  a(1) = x21(1) + v*x3142(1)
                  a(2) = x21(2) + v*x3142(2)
                  a(3) = x21(3) + v*x3142(3)

                  b(1) = x41(1) + u*x3142(1)
                  b(2) = x41(2) + u*x3142(2)
                  b(3) = x41(3) + u*x3142(3)

                  ! Determine the normal vector of the face by taking the
                  ! cross product of a and b. Afterwards this vector will
                  ! be scaled to a unit vector.

                  norm(1) = a(2)*b(3) - a(3)*b(2)
                  norm(2) = a(3)*b(1) - a(1)*b(3)
                  norm(3) = a(1)*b(2) - a(2)*b(1)

                  invLen = one/max(adtEps,sqrt(norm(1)*norm(1) &
                         +                        norm(2)*norm(2) &
                         +                        norm(3)*norm(3)))

                  norm(1) = norm(1)*invLen
                  norm(2) = norm(2)*invLen
                  norm(3) = norm(3)*invLen

                  ! Determine the projection of the vector vf onto
                  ! the face.

                  vn = vf(1)*norm(1) + vf(2)*norm(2) + vf(3)*norm(3)
                  vt(1) = vf(1) - vn*norm(1)
                  vt(2) = vf(2) - vn*norm(2)
                  vt(3) = vf(3) - vn*norm(3)

                  ! The vector vt points from the current point on the
                  ! face to the new point. However this new point lies on
                  ! the plane determined by the vectors a and b, but not
                  ! necessarily on the face itself. The new point on the
                  ! face is obtained by projecting the point in the a-b
                  ! plane onto the face. this can be done by determining
                  ! the coefficients du and dv, such that vt = du*a + dv*b.
                  ! To solve du and dv the vectors normal to a and b
                  ! inside the plane ab are needed.

                  an(1) = a(2)*norm(3) - a(3)*norm(2)
                  an(2) = a(3)*norm(1) - a(1)*norm(3)
                  an(3) = a(1)*norm(2) - a(2)*norm(1)

                  bn(1) = b(2)*norm(3) - b(3)*norm(2)
                  bn(2) = b(3)*norm(1) - b(1)*norm(3)
                  bn(3) = b(1)*norm(2) - b(2)*norm(1)

                  ! Solve du and dv. the clipping of vn should not be
                  ! active, as this would mean that the vectors a and b
                  ! are parallel. This corresponds to a quad degenerated
                  ! to a line, which should not occur in the surface mesh.

                  vn = a(1)*bn(1) + a(2)*bn(2) + a(3)*bn(3)
                  vn = sign(max(adtEps,abs(vn)),vn)
                  du = (vt(1)*bn(1) + vt(2)*bn(2) + vt(3)*bn(3))/vn

                  vn = b(1)*an(1) + b(2)*an(2) + b(3)*an(3)
                  vn = sign(max(adtEps,abs(vn)),vn)
                  dv = (vt(1)*an(1) + vt(2)*an(2) + vt(3)*an(3))/vn

                  ! Determine the new parameter values uu and vv. These
                  ! are limited to 0 <= (uu,vv) <= 1.

                  u = u + du; u = min(one,max(zero,u))
                  v = v + dv; v = min(one,max(zero,v))

                  ! Determine the final values of the corrections.

                  du = abs(u-uold)
                  dv = abs(v-vold)

                  ! Determine the new coordinates of the point xf.

                  uv  = u*v
                  xf(1) = x1(1) + u*x21(1) + v*x41(1) + uv*x3142(1)
                  xf(2) = x1(2) + u*x21(2) + v*x41(2) + uv*x3142(2)
                  xf(3) = x1(3) + u*x21(3) + v*x41(3) + uv*x3142(3)

                  ! Exit the loop if the update of the parametric
                  ! weights is below the threshold

                  val = sqrt(du*du + dv*dv)
                  if(val <= thresConv) exit NewtonQuads

                enddo NewtonQuads

                ! Compute the distance squared between the given
                ! coordinate and the point xf.

                dx = coor(1) - xf(1)
                dy = coor(2) - xf(2)
                dz = coor(3) - xf(3)

                val = dx*dx + dy*dy + dz*dz

                ! If the distance squared is less than the current value
                ! store the wall distance and interpolation info and
                ! indicate that an element was found.

                if(val < uvw(4)) then
                  uvw(4)    = val
                  nNodeElement = 4
                  elementFound = .true.

                  kkk  = kk;   uu   = u;    vv   = v;    ww   = w
                  m(1) = n(1); m(2) = n(2); m(3) = n(3); m(4) = n(4)

                  weight(1) = (one - u)*(one - v)
                  weight(2) =           u *(one - v)
                  weight(3) =           u *          v
                  weight(4) = (one - u)*          v
                endif

              !=========================================================

              case (adtTetrahedron)
                call adtTerminate(ADT, "minDistanceTreeSearch", &
                                  "Minimum distance search for &
                                  &tetrahedra not implemented yet")

              !===========================================================

              case (adtPyramid)
                call adtTerminate(ADT, "minDistanceTreeSearch", &
                                  "Minimum distance search for &
                                  &pyramids not implemented yet")

              !===========================================================

              case (adtPrism)
                call adtTerminate(ADT, "minDistanceTreeSearch", &
                                  "Minimum distance search for &
                                  &prisms not implemented yet")

              !===========================================================

              case (adtHexahedron)

                ! Determine the element ID and the corresponding
                ! 8 node ID's.

                ll = ADT%elementID(kk)
                n(1) = ADT%hexaConn(1,ll)
                n(2) = ADT%hexaConn(2,ll)
                n(3) = ADT%hexaConn(3,ll)
                n(4) = ADT%hexaConn(4,ll)
                n(5) = ADT%hexaConn(5,ll)
                n(6) = ADT%hexaConn(6,ll)
                n(7) = ADT%hexaConn(7,ll)
                n(8) = ADT%hexaConn(8,ll)

                ! Call the subroutine minD2Hexa to do the work.

                call minD2Hexa(coor(1:3),            &
                               ADT%coor(1:3,n(1)), &
                               ADT%coor(1:3,n(2)), &
                               ADT%coor(1:3,n(3)), &
                               ADT%coor(1:3,n(4)), &
                               ADT%coor(1:3,n(5)), &
                               ADT%coor(1:3,n(6)), &
                               ADT%coor(1:3,n(7)), &
                               ADT%coor(1:3,n(8)), &
                               val, chi, ierr)

                ! If the distance squared is less than the current value
                ! store the wall distance and interpolation info and
                ! indicate that an element was found.

                if(val < uvw(4)) then
                  uvw(4)    = val
                  nNodeElement = 8
                  elementFound = .true.

                  kkk = kk;
                  uu  = chi(1); vv = chi(2); ww = chi(3)

                  m(1) = n(1); m(2) = n(2); m(3) = n(3); m(4) = n(4)
                  m(5) = n(5); m(6) = n(6); m(7) = n(7); m(8) = n(8)

                  weight(1) = (one - uu)*(one - vv)*(one - ww)
                  weight(2) =           uu *(one - vv)*(one - ww)
                  weight(3) =           uu *          vv *(one - ww)
                  weight(4) = (one - uu)*          vv *(one - ww)
                  weight(5) = (one - uu)*(one - vv)*          ww
                  weight(6) =           uu *(one - vv)*          ww
                  weight(7) =           uu *          vv *          ww
                  weight(8) = (one - uu)*          vv *          ww
                endif

            end select

          enddo BBoxLoop

          ! Check if an element was found. As all the minimum distance
          ! searches are initialized by the calling routine (to support
          ! periodic searches) this is not always the case.

          if( elementFound ) then

            ! Store the interpolation information for this point.
            ! First the integer info, i.e. the processor ID, element type
            ! and local element ID.

            intInfo(1) = ADT%myID
            intInfo(2) = ADT%elementType(kkk)
            intInfo(3) = ADT%elementID(kkk)

            ! The parametric weights. Note that the wall distance
            ! squared, stored in the 4th position of uvw, already
            ! contains the correct value.

            uvw(1) = uu
            uvw(2) = vv
            uvw(3) = ww

            ! The interpolated solution, if needed.

            do ll=1,nInterpol
              ii = 4+ll
              uvw(ii) = weight(1)*arrDonor(ll,m(1))
              do i=2, nNodeElement
                uvw(ii) = uvw(ii) + weight(i)*arrDonor(ll,m(i))
              enddo
            enddo

          endif

        end subroutine minDistanceTreeSearchSinglePoint

        subroutine intersectionTreeSearchSinglePoint(ADT, coor, &
             intInfo, BB, frontLeaves, frontLeavesNew)
!
!       ****************************************************************
!       *                                                              *
!       * This routine is used in the ray casting approach to determine*
!       * if a given ray intersects any of the surface elements. The   *
!       * purpose is to determine if a point of interest is inside     *
!       * or outside the (closed) surface defined by the ADT.          *
!       *                                                              *
!       * Subroutine intent(in) arguments.                             *
!       * --------------------------------                             *
!       * ADT:       ADT type whose ADT must be searched               *
!       * coor(3):   The coordinate of the point to be searched.       *
!       *                                                              *
!       * Subroutine intent(out) arguments.                            *
!       * ---------------------------------                            *
!       * intInfo: Intersection info. The number of intersections we   *
!       *          found. 
!       *                                                              *
!       ****************************************************************
!
        implicit none
!
!       Subroutine arguments.
!
        type(adtType), intent(inout) :: ADT

        real(kind=realType), dimension(3), intent(in) :: coor
        integer(kind=intType), intent(out) :: intInfo

        integer(kind=intType), dimension(:), pointer :: BB
        integer(kind=intType), dimension(:), pointer :: frontLeaves
        integer(kind=intType), dimension(:), pointer :: frontLeavesNew
!
!       Local variables.
!
        integer :: ierr

        integer(kind=intType) :: ii, kk, ll, mm, nn
        integer(kind=intType) :: nBB, nFrontLeaves, nFrontLeavesNew
        integer(kind=intType) :: nAllocBB, nAllocFront
        integer(kind=intType) :: i, nNodeElement
        real(kind=realType), dimension(:,:), pointer :: xBBox
        logical :: elementFound
        type(adtLeafType), dimension(:), pointer :: ADTree
!
!       ****************************************************************
!       *                                                              *
!       * Begin execution.                                             *
!       *                                                              *
!       ****************************************************************
!
        ! Set some pointers to make the code more readable.

        xBBox  => ADT%xBBox
        ADTree => ADT%ADTree

        ! Determine the sizes from the arrays we have been passed

        nAllocBB    = size(BB)
        nAllocFront = size(frontLeaves)
        
        ! Initialize the number of possible intersections to 0

        intInfo = 0
!
!         **************************************************************
!         *                                                            *
!         * Part 1. Traverse the tree and determine the target         *
!         *         bounding boxes, which may contain the intersection *
!         *                                                            *
!         **************************************************************
!
          ! Start at the root, i.e. set the front leaf to the root leaf.
          ! Also initialize the number of possible bounding boxes to 0.

          nBB = 0

          nFrontLeaves   = 1
          frontLeaves(1) = 1

          treeTraversalLoop: do

            ! Initialize the number of leaves for the new front, i.e.
            ! the front of the next round, to 0.

            nFrontLeavesNew = 0

            ! Loop over the leaves of the current front.

            currentFrontLoop: do ii=1,nFrontLeaves

              ! Store the ID of the leaf a bit easier and loop over
              ! its two children.

              ll = frontLeaves(ii)

              childrenLoop: do mm=1,2

                ! Determine whether this child contains a bounding box
                ! or a leaf of the next level.

                kk = ADTree(ll)%children(mm)
                terminalTest: if(kk < 0) then

                  ! Child contains a bounding box. Check if the
                  ! ray is inside the bounding box.

                  kk = -kk
                  if(  coor(1) <= xBBox(4,kk) .and. &

                       coor(2) >= xBBox(2,kk) .and. &
                       coor(2) <= xBBox(5,kk) .and. &
                       coor(3) >= xBBox(3,kk) .and. &
                       coor(3) <= xBBox(6,kk)) then

                    ! Ray intersectst he bounding box. That's all we
                    ! wanted to know:
                     intInfo = 1
                     exit treeTraversalLoop
                  end if
                else terminalTest

                  ! Child contains a leaf. Check if the coordinate is
                  ! inside the bounding box of the leaf.

                  if(coor(1) <= ADTree(kk)%xMax(4) .and. &

                     coor(2) >= ADTree(kk)%xMin(2) .and. &
                     coor(2) <= ADTree(kk)%xMax(5) .and. &
                     coor(3) >= ADTree(kk)%xMin(3) .and. &
                     coor(3) <= ADTree(kk)%xMax(6)) then

                    ! Coordinate is inside the leaf. Store the leaf in
                    ! the list for the new front.

                    if(nFrontLeavesNew == nAllocFront) then
                      i = nAllocFront
                      call reallocPlus(frontLeavesNew, i, 25, ADT)
                      call reallocPlus(frontLeaves, nAllocFront, 25, ADT)
                    endif

                    nFrontLeavesNew = nFrontLeavesNew + 1
                    frontLeavesNew(nFrontLeavesNew) = kk
                  end if

                endif terminalTest

              enddo childrenLoop

            enddo currentFrontLoop

            ! End of the loop over the current front. If the new front
            ! is empty the entire tree has been traversed and an exit is
            ! made from the corresponding loop.

            if(nFrontLeavesNew == 0) then 
               exit treeTraversalLoop
            end if
            ! Copy the data of the new front leaves into the current
            ! front for the next round.

            nFrontLeaves = nFrontLeavesNew
            do ll=1,nFrontLeaves
              frontLeaves(ll) = frontLeavesNew(ll)
            enddo

          enddo treeTraversalLoop
!
!         **************************************************************
!         *                                                            *
!         * Part 2: Loop over the selected bounding boxes and check if *
!         *         the corresponding elements contain the point.      *
!         *                                                            *
!         **************************************************************
!
          !intInfo = nBB
          ! elementFound = .false.

          ! BBoxLoop: do mm=1,nBB

          !   ! Determine the element type stored in this bounding box.

          !   kk = BB(mm)
          !   select case (ADT%elementType(kk))

          !     case (adtQuadrilateral)


          !     !=========================================================

          !     case (adtTriangle)

         

          !   end select
     
          ! enddo BBoxLoop

        end subroutine intersectionTreeSearchSinglePoint


      end module adtLocalSearch<|MERGE_RESOLUTION|>--- conflicted
+++ resolved
@@ -29,7 +29,7 @@
 
         !===============================================================
 
-        subroutine containmentTreeSearch(ADT,       coor,   &
+        subroutine containmentTreeSearch(jj,        coor,   &
                                          intInfo,   uvw,    &
                                          arrDonor,  nCoor,  &
                                          nInterpol)
@@ -42,7 +42,8 @@
 !       *                                                              *
 !       * Subroutine intent(in) arguments.                             *
 !       * --------------------------------                             *
-!       * ADT:       ADT type whose ADT must be searched               *
+!       * jj:        Entry in the array ADTs, whose ADT must be        *
+!       *            searched.                                         *
 !       * nCoor:     Number of coordinates for which the element must  *
 !       *            be determined.                                    *
 !       * coor:      The coordinates of these points.                  *
@@ -77,8 +78,7 @@
 !
 !       Subroutine arguments.
 !
-        type(adtType), intent(inout) :: ADT
-        integer(kind=intType), intent(in) :: nCoor
+        integer(kind=intType), intent(in) :: nCoor, jj
         integer(kind=intType), intent(in) :: nInterpol
 
         real(kind=realType), dimension(:,:), intent(in) :: coor
@@ -87,14 +87,42 @@
         integer(kind=intType), dimension(:,:), intent(out) :: intInfo
         real(kind=realType),   dimension(:,:), intent(out) :: uvw
 !
+!       Local parameters used in the Newton algorithm.
+!
+        integer(kind=intType), parameter :: iterMax   = 15
+        real(kind=realType),   parameter :: adtEps    = 1.e-25_realType
+        real(kind=realType),   parameter :: thresConv = 1.e-10_realType
+!
 !       Local variables.
 !
+        integer :: ierr
+
+        integer(kind=intType) :: ii, kk, ll, mm, nn
+        integer(kind=intType) :: nBB, nFrontLeaves, nFrontLeavesNew
+        integer(kind=intType) :: nAllocBB, nAllocFront
+        integer(kind=intType) :: i, nNodeElement
+
+        integer(kind=intType), dimension(8) :: n
+
         integer(kind=intType), dimension(:), pointer :: BB
         integer(kind=intType), dimension(:), pointer :: frontLeaves
         integer(kind=intType), dimension(:), pointer :: frontLeavesNew
-        integer(kind=intType) :: nAllocBB, nAllocFront
-        integer(kind=intType) :: ierr, nn
-        logical :: failed
+
+        real(kind=realType) :: u, v, w, uv, uw, vw, wvu, du, dv, dw
+        real(kind=realType) :: oneMinusU, oneMinusV, oneMinusW
+        real(kind=realType) :: oneMinusUMinusV
+        real(kind=realType) :: a11, a12, a13, a21, a22, a23
+        real(kind=realType) :: a31, a32, a33, val
+
+        real(kind=realType), dimension(3)     :: x, f
+        real(kind=realType), dimension(8)     :: weight
+        real(kind=realType), dimension(3,2:8) :: xn
+
+        real(kind=realType), dimension(:,:), pointer :: xBBox
+
+        logical :: elementFound
+
+        type(adtLeafType), dimension(:), pointer :: ADTree
 !
 !       ****************************************************************
 !       *                                                              *
@@ -102,6 +130,10 @@
 !       *                                                              *
 !       ****************************************************************
 !
+        ! Set some pointers to make the code more readable.
+
+        xBBox  => ADTs(jj)%xBBox
+        ADTree => ADTs(jj)%ADTree
 
         ! Initial allocation of the arrays for the tree traversal.
 
@@ -111,152 +143,18 @@
         allocate(BB(nAllocBB), frontLeaves(nAllocFront), &
                  frontLeavesNew(nAllocFront), stat=ierr)
         if(ierr /= 0)                                    &
-          call adtTerminate(ADT, "containmentTreeSearch", &
+          call adtTerminate(jj, "containmentTreeSearch", &
                             "Memory allocation failure for BB, &
                             &frontLeaves and frontLeavesNew.")
 
         ! Loop over the number of coordinates to be treated.
-        
-        coorLoop: do nn=1, nCoor
-
-           call containmentTreeSearchSinglePoint(ADT, coor(:, nn), &
-           intInfo(:, nn), uvw(:, nn), arrDonor, nInterpol, BB,  &
-           frontLeaves, frontLeavesNew, failed)
-
-        end do coorLoop
-
-        ! Release the memory allocated in this routine.
-
-        deallocate(BB, frontLeaves, frontLeavesNew, stat=ierr)
-        if(ierr /= 0)                                    &
-          call adtTerminate(ADT, "containmentTreeSearch", &
-                            "Deallocation failure for BB, &
-                            &frontLeaves and frontLeavesNew.")
-
-        end subroutine containmentTreeSearch
-
-      subroutine containmentTreeSearchSinglePoint(ADT, coor, &
-           intInfo, uvw, arrDonor, nInterpol, BB, &
-           frontLeaves, frontLeavesNew, failed)
-!
-!       ****************************************************************
-!       *                                                              *
-!       * This routine is replaces the original containment            *
-!       * tree search, however, it has been optimized for searching a  *
-!       * single query point at a time. Specifically, this means that  *
-!       * there are no allocatable arrays inside this routine; they    *
-!       * must be supplied exterally. Also since only a single point   *
-!       * is searched we can fix some of the dimensions. This routine  *
-!       * requires pointers for BB, frontLeaves and frontLeavesNew to  *
-!       * be passed to the routine. Since this routine is called a     *
-!       * very large number of times, these cannot be allocated        *
-!       * dynamically inside for speed purposes.                       *
-!       *                                                              *
-!       * Subroutine intent(in) arguments.                             *
-!       * --------------------------------                             *
-!       * ADT:       ADT type whose ADT must be searched               *
-!       * coor:      The coordinate of the point to be searched.       *
-!       * nInterpol: Number of variables to be interpolated.           *
-!       * arrDonor:  Array with the donor data; needed to obtain the   *
-!       *            interpolated data.                                *
-!       *                                                              *
-!       * Subroutine intent(out) arguments.                            *
-!       * ---------------------------------                            *
-!       * intInfo: 1D integer array of length three , in which the     *
-!       *        following output                                      *
-!       *          be be stored:                                       *
-!       *          intInfo(1): processor ID of the processor where    
-!       *                        the element is stored. This of course *
-!       *                        is myID. If no element is found this  *
-!       *                        value is set to -1.                   *
-!       *          intInfo(2): The element type of the element.        
-!       *          intInfo(3): The element ID of the element in the   
-!       *                        connectivity.                         *
-!       * uvw:     1D floating point array to store the parametric     *
-!       *          coordinates of the point in the transformed element *
-!       *          and the interpolated data:                          *
-!       *          uvw(1): Parametric u-weight.                        *
-!       *          uvw(2): Parametric v-weight.                        *
-!       *          uvw(3): Parametric w-weight.                        *
-!       *          uvw(4:): Interpolated solution(s), if desired. It is*
-!       *                     possible to call this routine with       *
-!       *                     nInterpol == 0.                          *
-!       *                                                              *
-!       ****************************************************************
-!
-        use constants
-        implicit none
-!
-!       Subroutine arguments.
-!
-        type(adtType), intent(inout) :: ADT
-        integer(kind=intType), intent(in) :: nInterpol
-
-        real(kind=realType), dimension(3), intent(in) :: coor
-        real(kind=realType), dimension(:,:), intent(in) :: arrDonor
-
-        integer(kind=intType), dimension(3), intent(out) :: intInfo
-        real(kind=realType),   dimension(:), intent(out) :: uvw
-        logical, intent(out) :: failed
-        integer(kind=intType), dimension(:), pointer :: BB
-        integer(kind=intType), dimension(:), pointer :: frontLeaves
-        integer(kind=intType), dimension(:), pointer :: frontLeavesNew
-
-!
-!       Local parameters used in the Newton algorithm.
-!
-        integer(kind=intType), parameter :: iterMax   = 15
-        real(kind=realType),   parameter :: adtEps    = 1.e-25_realType
-        real(kind=realType),   parameter :: thresConv = 1.e-10_realType
-!
-!       Local variables.
-!
-        integer :: ierr
-
-        integer(kind=intType) :: ii, kk, ll, mm, nn
-        integer(kind=intType) :: nBB, nFrontLeaves, nFrontLeavesNew
-        integer(kind=intType) :: nAllocBB, nAllocFront
-        integer(kind=intType) :: i, nNodeElement
-
-        integer(kind=intType), dimension(8) :: n
-
-        real(kind=realType) :: u, v, w, uv, uw, vw, wvu, du, dv, dw
-        real(kind=realType) :: oneMinusU, oneMinusV, oneMinusW
-        real(kind=realType) :: oneMinusUMinusV
-        real(kind=realType) :: a11, a12, a13, a21, a22, a23
-        real(kind=realType) :: a31, a32, a33, val
-
-        real(kind=realType), dimension(3)     :: x, f
-        real(kind=realType), dimension(8)     :: weight
-        real(kind=realType), dimension(3,2:8) :: xn
-
-        real(kind=realType), dimension(:,:), pointer :: xBBox
-
-        logical :: elementFound
-
-        type(adtLeafType), dimension(:), pointer :: ADTree
-!
-!       ****************************************************************
-!       *                                                              *
-!       * Begin execution.                                             *
-!       *                                                              *
-!       ****************************************************************
-!
-        ! Set some pointers to make the code more readable.
-
-        xBBox  => ADT%xBBox
-        ADTree => ADT%ADTree
-
-        ! Determine the sizes from the arrays we have been passed
-
-        nAllocBB    = size(BB)
-        nAllocFront = size(frontLeaves)
-        
-        ! Initialize the processor ID to -1 to indicate that no
-        ! corresponding volume element is found.
-
-        intInfo(1) = -1
-        failed = .True.
+
+        coorLoop: do nn=1,nCoor
+
+          ! Initialize the processor ID to -1 to indicate that no
+          ! corresponding volume element is found.
+
+          intInfo(1,nn) = -1
 !
 !         **************************************************************
 !         *                                                            *
@@ -295,25 +193,24 @@
                 ! or a leaf of the next level.
 
                 kk = ADTree(ll)%children(mm)
-               
                 terminalTest: if(kk < 0) then
 
                   ! Child contains a bounding box. Check if the
                   ! coordinate is inside the bounding box.
 
                   kk = -kk
-                  if(coor(1) >= xBBox(1,kk) .and. &
-                     coor(1) <= xBBox(4,kk) .and. &
-                     coor(2) >= xBBox(2,kk) .and. &
-                     coor(2) <= xBBox(5,kk) .and. &
-                     coor(3) >= xBBox(3,kk) .and. &
-                     coor(3) <= xBBox(6,kk)) then
+                  if(coor(1,nn) >= xBBox(1,kk) .and. &
+                     coor(1,nn) <= xBBox(4,kk) .and. &
+                     coor(2,nn) >= xBBox(2,kk) .and. &
+                     coor(2,nn) <= xBBox(5,kk) .and. &
+                     coor(3,nn) >= xBBox(3,kk) .and. &
+                     coor(3,nn) <= xBBox(6,kk)) then
 
                     ! Coordinate is inside the bounding box. Store the
                     ! bounding box in the list of possible candidates.
 
                     if(nBB == nAllocBB) &
-                      call reallocPlus(BB, nAllocBB, 10, ADT)
+                      call reallocPlus(BB, nAllocBB, 10, jj)
 
                     nBB     = nBB + 1
                     BB(nBB) = kk
@@ -324,20 +221,20 @@
                   ! Child contains a leaf. Check if the coordinate is
                   ! inside the bounding box of the leaf.
 
-                  if(coor(1) >= ADTree(kk)%xMin(1) .and. &
-                     coor(1) <= ADTree(kk)%xMax(4) .and. &
-                     coor(2) >= ADTree(kk)%xMin(2) .and. &
-                     coor(2) <= ADTree(kk)%xMax(5) .and. &
-                     coor(3) >= ADTree(kk)%xMin(3) .and. &
-                     coor(3) <= ADTree(kk)%xMax(6)) then
+                  if(coor(1,nn) >= ADTree(kk)%xMin(1) .and. &
+                     coor(1,nn) <= ADTree(kk)%xMax(4) .and. &
+                     coor(2,nn) >= ADTree(kk)%xMin(2) .and. &
+                     coor(2,nn) <= ADTree(kk)%xMax(5) .and. &
+                     coor(3,nn) >= ADTree(kk)%xMin(3) .and. &
+                     coor(3,nn) <= ADTree(kk)%xMax(6)) then
 
                     ! Coordinate is inside the leaf. Store the leaf in
                     ! the list for the new front.
 
                     if(nFrontLeavesNew == nAllocFront) then
                       i = nAllocFront
-                      call reallocPlus(frontLeavesNew, i, 25, ADT)
-                      call reallocPlus(frontLeaves, nAllocFront, 25, ADT)
+                      call reallocPlus(frontLeavesNew, i, 25, jj)
+                      call reallocPlus(frontLeaves, nAllocFront, 25, jj)
                     endif
 
                     nFrontLeavesNew = nFrontLeavesNew + 1
@@ -381,27 +278,27 @@
             ! Determine the element type stored in this bounding box.
 
             kk = BB(mm)
-            select case (ADT%elementType(kk))
+            select case (ADTs(jj)%elementType(kk))
 
               case (adtTetrahedron)
 
                 ! Element is a tetrahedron.
                 ! Compute the coordinates relative to node 1.
 
-                ll   = ADT%elementID(kk)
-                n(1) = ADT%tetraConn(1,ll)
+                ll   = ADTs(jj)%elementID(kk)
+                n(1) = ADTs(jj)%tetraConn(1,ll)
 
                 do i=2,4
-                  n(i) = ADT%tetraConn(i,ll)
-
-                  xn(1,i) = ADT%coor(1,n(i)) - ADT%coor(1,n(1))
-                  xn(2,i) = ADT%coor(2,n(i)) - ADT%coor(2,n(1))
-                  xn(3,i) = ADT%coor(3,n(i)) - ADT%coor(3,n(1))
+                  n(i) = ADTs(jj)%tetraConn(i,ll)
+
+                  xn(1,i) = ADTs(jj)%coor(1,n(i)) - ADTs(jj)%coor(1,n(1))
+                  xn(2,i) = ADTs(jj)%coor(2,n(i)) - ADTs(jj)%coor(2,n(1))
+                  xn(3,i) = ADTs(jj)%coor(3,n(i)) - ADTs(jj)%coor(3,n(1))
                 enddo
 
-                x(1) = coor(1) - ADT%coor(1,n(1))
-                x(2) = coor(2) - ADT%coor(2,n(1))
-                x(3) = coor(3) - ADT%coor(3,n(1))
+                x(1) = coor(1,nn) - ADTs(jj)%coor(1,n(1))
+                x(2) = coor(2,nn) - ADTs(jj)%coor(2,n(1))
+                x(3) = coor(3,nn) - ADTs(jj)%coor(3,n(1))
 
                 ! Determine the matrix for the linear transformation
                 ! from the standard element to the current element.
@@ -436,7 +333,6 @@
                 if(u >= zero .and. v >= zero .and. &
                    w >= zero .and. (u+v+w) <= one) then
                   elementFound = .true.
-                  failed = .False. !No iteration for tetrahedrons
 
                   ! Set the number of interpolation nodes to 4 and
                   ! determine the interpolation weights.
@@ -456,20 +352,20 @@
                 ! Element is a pyramid.
                 ! Compute the coordinates relative to node 1.
 
-                ll   = ADT%elementID(kk)
-                n(1) = ADT%pyraConn(1,ll)
+                ll   = ADTs(jj)%elementID(kk)
+                n(1) = ADTs(jj)%pyraConn(1,ll)
 
                 do i=2,5
-                  n(i) = ADT%pyraConn(i,ll)
-
-                  xn(1,i) = ADT%coor(1,n(i)) - ADT%coor(1,n(1))
-                  xn(2,i) = ADT%coor(2,n(i)) - ADT%coor(2,n(1))
-                  xn(3,i) = ADT%coor(3,n(i)) - ADT%coor(3,n(1))
+                  n(i) = ADTs(jj)%pyraConn(i,ll)
+
+                  xn(1,i) = ADTs(jj)%coor(1,n(i)) - ADTs(jj)%coor(1,n(1))
+                  xn(2,i) = ADTs(jj)%coor(2,n(i)) - ADTs(jj)%coor(2,n(1))
+                  xn(3,i) = ADTs(jj)%coor(3,n(i)) - ADTs(jj)%coor(3,n(1))
                 enddo
 
-                x(1) = coor(1) - ADT%coor(1,n(1))
-                x(2) = coor(2) - ADT%coor(2,n(1))
-                x(3) = coor(3) - ADT%coor(3,n(1))
+                x(1) = coor(1,nn) - ADTs(jj)%coor(1,n(1))
+                x(2) = coor(2,nn) - ADTs(jj)%coor(2,n(1))
+                x(3) = coor(3,nn) - ADTs(jj)%coor(3,n(1))
 
                 ! Modify the coordinates of node 3, such that it
                 ! corresponds to the weights of the u*v term in the
@@ -543,25 +439,16 @@
                   ! weights is below the threshold
 
                   val = sqrt(du*du + dv*dv + dw*dw)
-                  if(val <= thresConv) then 
-                     failed = .False.
-                     exit NewtonPyra
-                  end if
+                  if(val <= thresConv) exit NewtonPyra
                 enddo NewtonPyra
 
                 ! Check if the coordinate is inside the pyramid.
                 ! If so, set elementFound to .true. and determine the
                 ! interpolation weights.
 
-<<<<<<< HEAD
-                if(u     >= adtZero .and. v     >= adtZero .and. &
-                   w     >= adtZero .and. (u+w) <= adtOne  .and. &
-                   (v+w) <= adtOne .and. .not. failed) then
-=======
                 if(u     >= zero .and. v     >= zero .and. &
                    w     >= zero .and. (u+w) <= one  .and. &
                    (v+w) <= one) then
->>>>>>> 76b833b9
                   elementFound = .true.
 
                   ! Set the number of interpolation nodes to 5 and
@@ -587,20 +474,20 @@
                 ! Element is a prism.
                 ! Compute the coordinates relative to node 1.
 
-                 ll   = ADT%elementID(kk)
-                 n(1) = ADT%prismsConn(1,ll)
+                 ll   = ADTs(jj)%elementID(kk)
+                 n(1) = ADTs(jj)%prismsConn(1,ll)
 
                 do i=2,6
-                  n(i) = ADT%prismsConn(i,ll)
-
-                  xn(1,i) = ADT%coor(1,n(i)) - ADT%coor(1,n(1))
-                  xn(2,i) = ADT%coor(2,n(i)) - ADT%coor(2,n(1))
-                  xn(3,i) = ADT%coor(3,n(i)) - ADT%coor(3,n(1))
+                  n(i) = ADTs(jj)%prismsConn(i,ll)
+
+                  xn(1,i) = ADTs(jj)%coor(1,n(i)) - ADTs(jj)%coor(1,n(1))
+                  xn(2,i) = ADTs(jj)%coor(2,n(i)) - ADTs(jj)%coor(2,n(1))
+                  xn(3,i) = ADTs(jj)%coor(3,n(i)) - ADTs(jj)%coor(3,n(1))
                 enddo
 
-                x(1) = coor(1) - ADT%coor(1,n(1))
-                x(2) = coor(2) - ADT%coor(2,n(1))
-                x(3) = coor(3) - ADT%coor(3,n(1))
+                x(1) = coor(1,nn) - ADTs(jj)%coor(1,n(1))
+                x(2) = coor(2,nn) - ADTs(jj)%coor(2,n(1))
+                x(3) = coor(3,nn) - ADTs(jj)%coor(3,n(1))
 
                 ! Modify the coordinates of node 5 and 6, such that they
                 ! correspond to the weights of the u*w and v*w term in the
@@ -677,26 +564,16 @@
                   ! weights is below the threshold
 
                   val = sqrt(du*du + dv*dv + dw*dw)
-                  if(val <= thresConv) then 
-                     failed = .False.
-                     exit NewtonPrisms
-                  end if
-
+                  if(val <= thresConv) exit NewtonPrisms
                 enddo NewtonPrisms
 
                 ! Check if the coordinate is inside the prism.
                 ! If so, set elementFound to .true. and determine the
                 ! interpolation weights.
 
-<<<<<<< HEAD
-                if(u     >= adtZero .and. v >= adtZero .and. &
-                   w     >= adtZero .and. w <= adtOne  .and. &
-                   (u+v) <= adtOne .and. .not. failed) then
-=======
                 if(u     >= zero .and. v >= zero .and. &
                    w     >= zero .and. w <= one  .and. &
                    (u+v) <= one) then
->>>>>>> 76b833b9
                   elementFound = .true.
 
                   ! Set the number of interpolation nodes to 6 and
@@ -722,20 +599,20 @@
                 ! Element is a hexahedron.
                 ! Compute the coordinates relative to node 1.
 
-                ll   = ADT%elementID(kk)
-                n(1) = ADT%hexaConn(1,ll)
+                ll   = ADTs(jj)%elementID(kk)
+                n(1) = ADTs(jj)%hexaConn(1,ll)
 
                 do i=2,8
-                  n(i) = ADT%hexaConn(i,ll)
-
-                  xn(1,i) = ADT%coor(1,n(i)) - ADT%coor(1,n(1))
-                  xn(2,i) = ADT%coor(2,n(i)) - ADT%coor(2,n(1))
-                  xn(3,i) = ADT%coor(3,n(i)) - ADT%coor(3,n(1))
+                  n(i) = ADTs(jj)%hexaConn(i,ll)
+
+                  xn(1,i) = ADTs(jj)%coor(1,n(i)) - ADTs(jj)%coor(1,n(1))
+                  xn(2,i) = ADTs(jj)%coor(2,n(i)) - ADTs(jj)%coor(2,n(1))
+                  xn(3,i) = ADTs(jj)%coor(3,n(i)) - ADTs(jj)%coor(3,n(1))
                 enddo
 
-                x(1) = coor(1) - ADT%coor(1,n(1))
-                x(2) = coor(2) - ADT%coor(2,n(1))
-                x(3) = coor(3) - ADT%coor(3,n(1))
+                x(1) = coor(1,nn) - ADTs(jj)%coor(1,n(1))
+                x(2) = coor(2,nn) - ADTs(jj)%coor(2,n(1))
+                x(3) = coor(3,nn) - ADTs(jj)%coor(3,n(1))
 
                 ! Modify the coordinates of node 3, 6, 8 and 7 such that
                 ! they correspond to the weights of the u*v, u*w, v*w and
@@ -826,26 +703,16 @@
                   ! weights is below the threshold
 
                   val = sqrt(du*du + dv*dv + dw*dw)
-                  if(val <= thresConv) then 
-                     failed = .False.
-                     exit NewtonHexa
-                  end if
-
+                  if(val <= thresConv) exit NewtonHexa
                 enddo NewtonHexa
 
                 ! Check if the coordinate is inside the hexahedron.
                 ! If so, set elementFound to .true. and determine the
                 ! interpolation weights.
 
-<<<<<<< HEAD
-                if(u >= adtZero .and. u <= adtOne .and. &
-                   v >= adtZero .and. v <= adtOne .and. &
-                   w >= adtZero .and. w <= adtOne .and. .not. failed) then 
-=======
                 if(u >= zero .and. u <= one .and. &
                    v >= zero .and. v <= one .and. &
                    w >= zero .and. w <= one) then
->>>>>>> 76b833b9
                   elementFound = .true.
 
                   ! Set the number of interpolation nodes to 8 and
@@ -877,23 +744,23 @@
 
               ! The processor, element type and local element ID.
 
-              intInfo(1) = ADT%myID
-              intInfo(2) = ADT%elementType(kk)
-              intInfo(3) = ADT%elementID(kk)
+              intInfo(1,nn) = ADTs(jj)%myID
+              intInfo(2,nn) = ADTs(jj)%elementType(kk)
+              intInfo(3,nn) = ADTs(jj)%elementID(kk)
 
               ! The parametric weights.
 
-              uvw(1) = u
-              uvw(2) = v
-              uvw(3) = w
+              uvw(1,nn) = u
+              uvw(2,nn) = v
+              uvw(3,nn) = w
 
               ! The interpolated solution.
 
               do ll=1,nInterpol
                 ii = 3+ll
-                uvw(ii) = weight(1)*arrDonor(ll,n(1))
+                uvw(ii,nn) = weight(1)*arrDonor(ll,n(1))
                 do i=2,nNodeElement
-                  uvw(ii) = uvw(ii) + weight(i)*arrDonor(ll,n(i))
+                  uvw(ii,nn) = uvw(ii,nn) + weight(i)*arrDonor(ll,n(i))
                 enddo
               enddo
 
@@ -903,13 +770,23 @@
             endif
 
           enddo BBoxLoop
-          
-        end subroutine containmentTreeSearchSinglePoint
+
+        enddo coorLoop
+
+        ! Release the memory allocated in this routine.
+
+        deallocate(BB, frontLeaves, frontLeavesNew, stat=ierr)
+        if(ierr /= 0)                                    &
+          call adtTerminate(jj, "containmentTreeSearch", &
+                            "Deallocation failure for BB, &
+                            &frontLeaves and frontLeavesNew.")
+
+        end subroutine containmentTreeSearch
 
         !***************************************************************
         !***************************************************************
 
-        subroutine minDistanceTreeSearch(ADT,       coor,   &
+        subroutine minDistanceTreeSearch(jj,        coor,   &
                                          intInfo,   uvw,    &
                                          arrDonor,  nCoor,  &
                                          nInterpol)
@@ -922,7 +799,8 @@
 !       *                                                              *
 !       * Subroutine intent(in) arguments.                             *
 !       * --------------------------------                             *
-!       * ADT:       ADT type whose ADT must be searched               *
+!       * jj:        Entry in the array ADTs, whose ADT must be        *
+!       *            searched.                                         *
 !       * nCoor:     Number of coordinates for which the element must  *
 !       *            be determined.                                    *
 !       * coor:      The coordinates and the currently stored minimum  *
@@ -965,8 +843,7 @@
 !
 !       Subroutine arguments.
 !
-        type(adtType), intent(inout) :: ADT
-        integer(kind=intType), intent(in) :: nCoor
+        integer(kind=intType), intent(in) :: nCoor, jj
         integer(kind=intType), intent(in) :: nInterpol
 
         real(kind=realType), dimension(:,:), intent(in) :: coor
@@ -983,11 +860,34 @@
 !
 !       Local variables.
 !
-        integer :: ierr, nn
-        integer(kind=intType) :: nAllocBB, nAllocFront, nStack
+        integer :: ierr
+
+        integer(kind=intType) :: ii, kk, ll, mm, nn, activeLeaf
+        integer(kind=intType) :: nBB, nFrontLeaves, nFrontLeavesNew
+        integer(kind=intType) :: nAllocBB, nAllocFront, nNodeElement
+        integer(kind=intType) :: i, kkk
+
+        integer(kind=intType), dimension(8) :: n, m
+
         integer(kind=intType), dimension(:), pointer :: frontLeaves
         integer(kind=intType), dimension(:), pointer :: frontLeavesNew
+
+        real(kind=realType) :: dx, dy, dz, d1, d2, invLen, val
+        real(kind=realType) :: u, v, w, uv, uold, vold, vn, du, dv
+        real(kind=realType) :: uu, vv, ww
+
+        real(kind=realType), dimension(2) :: dd
+        real(kind=realType), dimension(3) :: x1, x21, x41, x3142, xf
+        real(kind=realType), dimension(3) :: vf, vt, a, b, norm, an, bn
+        real(kind=realType), dimension(3) :: chi
+        real(kind=realType), dimension(8) :: weight
+
+        real(kind=realType), dimension(:,:), pointer :: xBBox
+
+        logical :: elementFound
+
         type(adtBBoxTargetType), dimension(:), pointer :: BB
+        type(adtLeafType),       dimension(:), pointer :: ADTree
 !
 !       ****************************************************************
 !       *                                                              *
@@ -995,7 +895,11 @@
 !       *                                                              *
 !       ****************************************************************
 !
-   
+        ! Set some pointers to make the code more readable.
+
+        xBBox  => ADTs(jj)%xBBox
+        ADTree => ADTs(jj)%ADTree
+
         ! Initial allocation of the arrays for the tree traversal as well
         ! as the stack array used in the qsort routine. The latter is
         ! done, because the qsort routine is called for every coordinate
@@ -1011,7 +915,7 @@
         allocate(stack(nStack), BB(nAllocBB), frontLeaves(nAllocFront), &
                  frontLeavesNew(nAllocFront), stat=ierr)
         if(ierr /= 0)                                    &
-          call adtTerminate(ADT, "minDistanceTreeSearch", &
+          call adtTerminate(jj, "minDistanceTreeSearch", &
                             "Memory allocation failure for stack, BB, &
                             &etc.")
 
@@ -1019,154 +923,13 @@
 
         coorLoop: do nn=1,nCoor
 
-           call minDistanceTreeSearchSinglePoint(ADT, coor(:, nn), &
-                intInfo(:, nn), uvw(:, nn), arrDonor, nInterpol, BB, &
-                frontLeaves, frontLeavesNew)
-
-        enddo coorLoop
-
-        ! Release the memory allocated in this routine.
-
-        deallocate(stack, BB, frontLeaves, frontLeavesNew, stat=ierr)
-        if(ierr /= 0)                                    &
-          call adtTerminate(ADT, "minDistanceTreeSearch", &
-                            "Deallocation failure for stack, BB, etc.")
-
-        end subroutine minDistanceTreeSearch
-
-
-      subroutine minDistanceTreeSearchSinglePoint(ADT, coor, intInfo, &
-           uvw, arrDonor, nInterpol, BB, frontLeaves, frontLeavesNew)
-!
-!       ****************************************************************
-!       *                                                              *
-!       * This routine performs the actual minimum distance search for *
-!       * a single point on the local tree. It is local in the sens    *
-!       * that no communication is involved. This routine does the     *
-!       * actual search. The minDistanceTreeSearch is just a wrapper   *
-!       * around this routine. The reason for the split is that the    *
-!       * overset mesh connectivity requires efficient calling with    *
-!       * a single coordinate. Therefore, this rouine does not         *
-!       * allocate/deallocate any variables.                           *
-!       *                                                              *
-!       *                                                              *
-!       * Subroutine intent(in) arguments.                             *
-!       * --------------------------------                             *
-!       * ADT:       ADT type whose ADT must be searched               *
-!       * coor:      The coordinates and the currently stored minimum  *
-!       *            distance squared of these points:                 *
-!       *            coor(1): Coordinate 1.                            *
-!       *            coor(2): Coordinate 2.                            *
-!       *            coor(3): Coordinate 3.                            *
-!       *            coor(4): The currently stored minimum distance    *
-!       *            squared.                                          *
-!       * nInterpol: Number of variables to be interpolated.           *
-!       * arrDonor:  Array with the donor data; needed to obtain the   *
-!       *            interpolated data.                                *
-!       *                                                              *
-!       * Subroutine intent(out) arguments.                            *
-!       * ---------------------------------                            *
-!       * intInfo: 1D integer array, in which the following output     *
-!       *          will be stored:                                     *
-!       *          intInfo(1): processor ID of the processor where   *
-!       *                        the element is stored. This of course *
-!       *                        is myID. If no element is found this  *
-!       *                        value is set to -1.                   *
-!       *          intInfo(2): The element type of the element.        *
-!       *          intInfo(3): The element ID of the element in the    *
-!       *                        the connectivity.                     *
-!       * uvw:     2D floating point array to store the parametric     *
-!       *          coordinates of the point in the transformed element *
-!       *          as well as the new distance squared and the         *
-!       *          interpolated solution:                              *
-!       *          uvw(1): Parametric u-weight.                        *
-!       *          uvw(2): Parametric v-weight.                        *
-!       *          uvw(3): Parametric w-weight.                        *
-!       *          uvw(4): The new distance squared.                   *
-!       *          uvw(5): Interpolated solution, if desired. It is    *
-!       *                     possible to call this routine with       *
-!       *                     nInterpol == 0.                          *
-!       *                                                              *
-!       ****************************************************************
-!
-        implicit none
-!
-!       Subroutine arguments.
-!
-        type(adtType), intent(inout) :: ADT
-        integer(kind=intType), intent(in) :: nInterpol
-
-        real(kind=realType), dimension(4), intent(in) :: coor
-        real(kind=realType), dimension(:,:), intent(in) :: arrDonor
-
-        integer(kind=intType), dimension(3), intent(out) :: intInfo
-        real(kind=realType),   dimension(5), intent(out) :: uvw
-        integer(kind=intType), dimension(:), pointer :: frontLeaves
-        integer(kind=intType), dimension(:), pointer :: frontLeavesNew
-        type(adtBBoxTargetType), dimension(:), pointer :: BB
-!
-!       Local parameters used in the Newton algorithm.
-!
-        integer(kind=intType), parameter :: iterMax   = 15
-        real(kind=realType),   parameter :: adtEps    = 1.e-25_realType
-        real(kind=realType),   parameter :: thresConv = 1.e-10_realType
-!
-!       Local variables.
-!
-        integer :: ierr
-
-        integer(kind=intType) :: ii, kk, ll, mm, nn, activeLeaf
-        integer(kind=intType) :: nBB, nFrontLeaves, nFrontLeavesNew
-        integer(kind=intType) :: nAllocBB, nAllocFront, nNodeElement
-        integer(kind=intType) :: i, kkk
-
-        integer(kind=intType), dimension(8) :: n, m
-
-        real(kind=realType) :: dx, dy, dz, d1, d2, invLen, val
-        real(kind=realType) :: u, v, w, uv, uold, vold, vn, du, dv
-        real(kind=realType) :: uu, vv, ww
-
-        real(kind=realType), dimension(2) :: dd
-        real(kind=realType), dimension(3) :: x1, x21, x41, x3142, xf
-        real(kind=realType), dimension(3) :: vf, vt, a, b, norm, an, bn
-        real(kind=realType), dimension(3) :: chi
-        real(kind=realType), dimension(8) :: weight
-
-        real(kind=realType), dimension(:,:), pointer :: xBBox
-
-        logical :: elementFound
-        type(adtLeafType),       dimension(:), pointer :: ADTree
-!
-!       ****************************************************************
-!       *                                                              *
-!       * Begin execution.                                             *
-!       *                                                              *
-!       ****************************************************************
-!
-        ! Set some pointers to make the code more readable.
-
-        xBBox  => ADT%xBBox
-        ADTree => ADT%ADTree
-
-        ! Initial allocation of the arrays for the tree traversal as well
-        ! as the stack array used in the qsort routine. The latter is
-        ! done, because the qsort routine is called for every coordinate
-        ! and therefore it is more efficient to allocate the stack once
-        ! rather than over and over again. The disadvantage of course is
-        ! that an essentially local variable, stack, is now stored in
-        ! adtData.
-
-        nAllocBB    =  size(BB)
-        nAllocFront =  size(frontLeaves)
-        nStack      =  size(stack)
-
-        ! Initialize the processor ID to -1 to indicate that no
-        ! corresponding volume element is found and the new minimum
-        ! distance squared to the old value.
-        
-        intInfo(1)     = -1
-        uvw(4) = coor(4)
-        !
+          ! Initialize the processor ID to -1 to indicate that no
+          ! corresponding volume element is found and the new minimum
+          ! distance squared to the old value.
+
+          intInfo(1,nn)     = -1
+          uvw(4,nn) = coor(4,nn)
+!
 !         **************************************************************
 !         *                                                            *
 !         * Part 1. Determine the possible minimum distance squared to *
@@ -1175,26 +938,26 @@
 !         *                                                            *
 !         **************************************************************
 !
-          if(     coor(1) < ADTree(1)%xMin(1)) then
-            dx =  coor(1) - ADTree(1)%xMin(1)
-          else if(coor(1) > ADTree(1)%xMax(4)) then
-            dx =  coor(1) - ADTree(1)%xMax(4)
+          if(     coor(1,nn) < ADTree(1)%xMin(1)) then
+            dx =  coor(1,nn) - ADTree(1)%xMin(1)
+          else if(coor(1,nn) > ADTree(1)%xMax(4)) then
+            dx =  coor(1,nn) - ADTree(1)%xMax(4)
           else
             dx = zero
           endif
 
-          if(     coor(2) < ADTree(1)%xMin(2)) then
-            dy =  coor(2) - ADTree(1)%xMin(2)
-          else if(coor(2) > ADTree(1)%xMax(5)) then
-            dy =  coor(2) - ADTree(1)%xMax(5)
+          if(     coor(2,nn) < ADTree(1)%xMin(2)) then
+            dy =  coor(2,nn) - ADTree(1)%xMin(2)
+          else if(coor(2,nn) > ADTree(1)%xMax(5)) then
+            dy =  coor(2,nn) - ADTree(1)%xMax(5)
           else
             dy = zero
           endif
 
-          if(     coor(3) < ADTree(1)%xMin(3)) then
-            dz =  coor(3) - ADTree(1)%xMin(3)
-          else if(coor(3) > ADTree(1)%xMax(6)) then
-            dz =  coor(3) - ADTree(1)%xMax(6)
+          if(     coor(3,nn) < ADTree(1)%xMin(3)) then
+            dz =  coor(3,nn) - ADTree(1)%xMin(3)
+          else if(coor(3,nn) > ADTree(1)%xMax(6)) then
+            dz =  coor(3,nn) - ADTree(1)%xMax(6)
           else
             dz = zero
           endif
@@ -1203,7 +966,7 @@
           ! squared to the root leaf is larger than the currently stored
           ! value.
 
-          if((dx*dx + dy*dy + dz*dz) >= uvw(4)) return
+          if((dx*dx + dy*dy + dz*dz) >= uvw(4,nn)) cycle
 !
 !         **************************************************************
 !         *                                                            *
@@ -1236,16 +999,16 @@
                 ! Child contains a leaf. Determine the guaranteed distance
                 ! vector to the leaf.
 
-                d1 = abs(coor(1) - ADTree(ll)%xMin(1))
-                d2 = abs(coor(1) - ADTree(ll)%xMax(4))
+                d1 = abs(coor(1,nn) - ADTree(ll)%xMin(1))
+                d2 = abs(coor(1,nn) - ADTree(ll)%xMax(4))
                 dx = max(d1,d2)
 
-                d1 = abs(coor(2) - ADTree(ll)%xMin(2))
-                d2 = abs(coor(2) - ADTree(ll)%xMax(5))
+                d1 = abs(coor(2,nn) - ADTree(ll)%xMin(2))
+                d2 = abs(coor(2,nn) - ADTree(ll)%xMax(5))
                 dy = max(d1,d2)
 
-                d1 = abs(coor(3) - ADTree(ll)%xMin(3))
-                d2 = abs(coor(3) - ADTree(ll)%xMax(6))
+                d1 = abs(coor(3,nn) - ADTree(ll)%xMin(3))
+                d2 = abs(coor(3,nn) - ADTree(ll)%xMax(6))
                 dz = max(d1,d2)
 
               else
@@ -1255,16 +1018,16 @@
 
                 ll = -ll
 
-                d1 = abs(coor(1) - xBBox(1,ll))
-                d2 = abs(coor(1) - xBBox(4,ll))
+                d1 = abs(coor(1,nn) - xBBox(1,ll))
+                d2 = abs(coor(1,nn) - xBBox(4,ll))
                 dx = max(d1,d2)
 
-                d1 = abs(coor(2) - xBBox(2,ll))
-                d2 = abs(coor(2) - xBBox(5,ll))
+                d1 = abs(coor(2,nn) - xBBox(2,ll))
+                d2 = abs(coor(2,nn) - xBBox(5,ll))
                 dy = max(d1,d2)
 
-                d1 = abs(coor(3) - xBBox(3,ll))
-                d2 = abs(coor(3) - xBBox(6,ll))
+                d1 = abs(coor(3,nn) - xBBox(3,ll))
+                d2 = abs(coor(3,nn) - xBBox(6,ll))
                 dz = max(d1,d2)
 
               endif
@@ -1291,7 +1054,7 @@
           ! Store the minimum of the just computed guaranteed distance
           ! squared and the currently stored value in uvw.
 
-          uvw(4) = min(uvw(4),dd(1),dd(2))
+          uvw(4,nn) = min(uvw(4,nn),dd(1),dd(2))
 !
 !         **************************************************************
 !         *                                                            *
@@ -1342,26 +1105,26 @@
 
                   kk = -kk
 
-                  if(     coor(1) < xBBox(1,kk)) then
-                    dx =  coor(1) - xBBox(1,kk)
-                  else if(coor(1) > xBBox(4,kk)) then
-                    dx =  coor(1) - xBBox(4,kk)
+                  if(     coor(1,nn) < xBBox(1,kk)) then
+                    dx =  coor(1,nn) - xBBox(1,kk)
+                  else if(coor(1,nn) > xBBox(4,kk)) then
+                    dx =  coor(1,nn) - xBBox(4,kk)
                   else
                     dx = zero
                   endif
 
-                  if(     coor(2) < xBBox(2,kk)) then
-                    dy =  coor(2) - xBBox(2,kk)
-                  else if(coor(2) > xBBox(5,kk)) then
-                    dy =  coor(2) - xBBox(5,kk)
+                  if(     coor(2,nn) < xBBox(2,kk)) then
+                    dy =  coor(2,nn) - xBBox(2,kk)
+                  else if(coor(2,nn) > xBBox(5,kk)) then
+                    dy =  coor(2,nn) - xBBox(5,kk)
                   else
                     dy = zero
                   endif
 
-                  if(     coor(3) < xBBox(3,kk)) then
-                    dz =  coor(3) - xBBox(3,kk)
-                  else if(coor(3) > xBBox(6,kk)) then
-                    dz =  coor(3) - xBBox(6,kk)
+                  if(     coor(3,nn) < xBBox(3,kk)) then
+                    dz =  coor(3,nn) - xBBox(3,kk)
+                  else if(coor(3,nn) > xBBox(6,kk)) then
+                    dz =  coor(3,nn) - xBBox(6,kk)
                   else
                     dz = zero
                   endif
@@ -1371,13 +1134,13 @@
                   ! If this distance squared is less than the current
                   ! value, store this bounding box as a target.
 
-                  testStoreBBox: if(d2 < uvw(4)) then
+                  testStoreBBox: if(d2 < uvw(4,nn)) then
 
                     ! Check if the memory must be reallocated.
 
                     if(nBB == nAllocBB) &
                       call reallocBBoxTargetTypePlus(BB, nAllocBB, &
-                                                     10, ADT)
+                                                     10, jj)
 
                     ! Update the counter and store the data.
 
@@ -1392,20 +1155,20 @@
                     ! candidates. As this test is relatively cheap, do it
                     ! now for this bounding box.
               
-                    d1 = abs(coor(1) - xBBox(1,kk))
-                    d2 = abs(coor(1) - xBBox(4,kk))
+                    d1 = abs(coor(1,nn) - xBBox(1,kk))
+                    d2 = abs(coor(1,nn) - xBBox(4,kk))
                     dx = max(d1,d2)
 
-                    d1 = abs(coor(2) - xBBox(2,kk))
-                    d2 = abs(coor(2) - xBBox(5,kk))
+                    d1 = abs(coor(2,nn) - xBBox(2,kk))
+                    d2 = abs(coor(2,nn) - xBBox(5,kk))
                     dy = max(d1,d2)
 
-                    d1 = abs(coor(3) - xBBox(3,kk))
-                    d2 = abs(coor(3) - xBBox(6,kk))
+                    d1 = abs(coor(3,nn) - xBBox(3,kk))
+                    d2 = abs(coor(3,nn) - xBBox(6,kk))
                     dz = max(d1,d2)
 
                     d2 = dx*dx + dy*dy + dz*dz
-                    uvw(4) = min(uvw(4),d2)
+                    uvw(4,nn) = min(uvw(4,nn),d2)
 
                   endif testStoreBBox
 
@@ -1414,26 +1177,26 @@
                   ! Child contains a leaf. Compute the possible minimum
                   ! distance squared to the current coordinate.
 
-                  if(     coor(1) < ADTree(kk)%xMin(1)) then
-                    dx =  coor(1) - ADTree(kk)%xMin(1)
-                  else if(coor(1) > ADTree(kk)%xMax(4)) then
-                    dx =  coor(1) - ADTree(kk)%xMax(4)
+                  if(     coor(1,nn) < ADTree(kk)%xMin(1)) then
+                    dx =  coor(1,nn) - ADTree(kk)%xMin(1)
+                  else if(coor(1,nn) > ADTree(kk)%xMax(4)) then
+                    dx =  coor(1,nn) - ADTree(kk)%xMax(4)
                   else
                     dx = zero
                   endif
 
-                  if(     coor(2) < ADTree(kk)%xMin(2)) then
-                    dy =  coor(2) - ADTree(kk)%xMin(2)
-                  else if(coor(2) > ADTree(kk)%xMax(5)) then
-                    dy =  coor(2) - ADTree(kk)%xMax(5)
+                  if(     coor(2,nn) < ADTree(kk)%xMin(2)) then
+                    dy =  coor(2,nn) - ADTree(kk)%xMin(2)
+                  else if(coor(2,nn) > ADTree(kk)%xMax(5)) then
+                    dy =  coor(2,nn) - ADTree(kk)%xMax(5)
                   else
                     dy = zero
                   endif
 
-                  if(     coor(3) < ADTree(kk)%xMin(3)) then
-                    dz =  coor(3) - ADTree(kk)%xMin(3)
-                  else if(coor(3) > ADTree(kk)%xMax(6)) then
-                    dz =  coor(3) - ADTree(kk)%xMax(6)
+                  if(     coor(3,nn) < ADTree(kk)%xMin(3)) then
+                    dz =  coor(3,nn) - ADTree(kk)%xMin(3)
+                  else if(coor(3,nn) > ADTree(kk)%xMax(6)) then
+                    dz =  coor(3,nn) - ADTree(kk)%xMax(6)
                   else
                     dz = zero
                   endif
@@ -1443,15 +1206,15 @@
                   ! If this distance squared is less than the current
                   ! value, store this leaf in the new front.
 
-                  testStoreLeave: if(d2 < uvw(4)) then
+                  testStoreLeave: if(d2 < uvw(4,nn)) then
 
                     ! Check if enough memory has been allocated and
                     ! store the leaf.
 
                     if(nFrontLeavesNew == nAllocFront) then
                       i = nAllocFront
-                      call reallocPlus(frontLeavesNew, i, 25, ADT)
-                      call reallocPlus(frontLeaves, nAllocFront, 25, ADT)
+                      call reallocPlus(frontLeavesNew, i, 25, jj)
+                      call reallocPlus(frontLeaves, nAllocFront, 25, jj)
                     endif
 
                     nFrontLeavesNew = nFrontLeavesNew + 1
@@ -1460,20 +1223,20 @@
                     ! Compute the guaranteed distance squared to this leaf.
                     ! It may be less than the currently stored value.
 
-                    d1 = abs(coor(1) - ADTree(kk)%xMin(1))
-                    d2 = abs(coor(1) - ADTree(kk)%xMax(4))
+                    d1 = abs(coor(1,nn) - ADTree(kk)%xMin(1))
+                    d2 = abs(coor(1,nn) - ADTree(kk)%xMax(4))
                     dx = max(d1,d2)
 
-                    d1 = abs(coor(2) - ADTree(kk)%xMin(2))
-                    d2 = abs(coor(2) - ADTree(kk)%xMax(5))
+                    d1 = abs(coor(2,nn) - ADTree(kk)%xMin(2))
+                    d2 = abs(coor(2,nn) - ADTree(kk)%xMax(5))
                     dy = max(d1,d2)
 
-                    d1 = abs(coor(3) - ADTree(kk)%xMin(3))
-                    d2 = abs(coor(3) - ADTree(kk)%xMax(6))
+                    d1 = abs(coor(3,nn) - ADTree(kk)%xMin(3))
+                    d2 = abs(coor(3,nn) - ADTree(kk)%xMax(6))
                     dz = max(d1,d2)
 
                     d2 = dx*dx + dy*dy + dz*dz
-                    uvw(4) = min(uvw(4),d2)
+                    uvw(4,nn) = min(uvw(4,nn),d2)
 
                   endif testStoreLeave
 
@@ -1500,7 +1263,7 @@
           ! Sort the target bounding boxes in increasing order such that
           ! the one with the smallest possible distance is first.
 
-          call qsortBBoxTargets(BB, nBB, ADT)
+          call qsortBBoxTargets(BB, nBB, jj)
 !
 !         **************************************************************
 !         *                                                            *
@@ -1517,15 +1280,15 @@
             ! bounding box is not smaller than the current value.
             ! Remember that BB has been sorted in increasing order.
 
-            if(uvw(4) <= BB(mm)%posDist2) exit BBoxLoop
+            if(uvw(4,nn) <= BB(mm)%posDist2) exit BBoxLoop
 
             ! Determine the element type stored in this bounding box.
 
             kk = BB(mm)%ID
-            select case (ADT%elementType(kk))
+            select case (ADTs(jj)%elementType(kk))
 
               case (adtTriangle)
-                call adtTerminate(ADT, "minDistanceTreeSearch", &
+                call adtTerminate(jj, "minDistanceTreeSearch", &
                                   "Minimum distance search for &
                                   &triangles not implemented yet")
 
@@ -1544,27 +1307,27 @@
                 ! Determine the 4 vectors which completely describe
                 ! the quadrilateral face
 
-                ll   = ADT%elementID(kk)
-                n(1) = ADT%quadsConn(1,ll)
-                n(2) = ADT%quadsConn(2,ll)
-                n(3) = ADT%quadsConn(3,ll)
-                n(4) = ADT%quadsConn(4,ll)
-
-                x1(1) = ADT%coor(1,n(1))
-                x1(2) = ADT%coor(2,n(1))
-                x1(3) = ADT%coor(3,n(1))
-
-                x21(1) = ADT%coor(1,n(2)) - x1(1)
-                x21(2) = ADT%coor(2,n(2)) - x1(2)
-                x21(3) = ADT%coor(3,n(2)) - x1(3)
-
-                x41(1) = ADT%coor(1,n(4)) - x1(1)
-                x41(2) = ADT%coor(2,n(4)) - x1(2)
-                x41(3) = ADT%coor(3,n(4)) - x1(3)
-
-                x3142(1) = ADT%coor(1,n(3)) - x1(1) - x21(1) - x41(1)
-                x3142(2) = ADT%coor(2,n(3)) - x1(2) - x21(2) - x41(2)
-                x3142(3) = ADT%coor(3,n(3)) - x1(3) - x21(3) - x41(3)
+                ll   = ADTs(jj)%elementID(kk)
+                n(1) = ADTs(jj)%quadsConn(1,ll)
+                n(2) = ADTs(jj)%quadsConn(2,ll)
+                n(3) = ADTs(jj)%quadsConn(3,ll)
+                n(4) = ADTs(jj)%quadsConn(4,ll)
+
+                x1(1) = ADTs(jj)%coor(1,n(1))
+                x1(2) = ADTs(jj)%coor(2,n(1))
+                x1(3) = ADTs(jj)%coor(3,n(1))
+
+                x21(1) = ADTs(jj)%coor(1,n(2)) - x1(1)
+                x21(2) = ADTs(jj)%coor(2,n(2)) - x1(2)
+                x21(3) = ADTs(jj)%coor(3,n(2)) - x1(3)
+
+                x41(1) = ADTs(jj)%coor(1,n(4)) - x1(1)
+                x41(2) = ADTs(jj)%coor(2,n(4)) - x1(2)
+                x41(3) = ADTs(jj)%coor(3,n(4)) - x1(3)
+
+                x3142(1) = ADTs(jj)%coor(1,n(3)) - x1(1) - x21(1) - x41(1)
+                x3142(2) = ADTs(jj)%coor(2,n(3)) - x1(2) - x21(2) - x41(2)
+                x3142(3) = ADTs(jj)%coor(3,n(3)) - x1(3) - x21(3) - x41(3)
 
                 ! Initialize u and v to 0.5 and determine the
                 ! corresponding coordinates on the face, which is the
@@ -1591,9 +1354,9 @@
 
                   ! Determine the vector vf from xf to given coordinate.
 
-                  vf(1) = coor(1) - xf(1)
-                  vf(2) = coor(2) - xf(2)
-                  vf(3) = coor(3) - xf(3)
+                  vf(1) = coor(1,nn) - xf(1)
+                  vf(2) = coor(2,nn) - xf(2)
+                  vf(3) = coor(3,nn) - xf(3)
 
                   ! Determine the tangent vectors in u- and v-direction.
                   ! Store these in a and b respectively.
@@ -1690,9 +1453,9 @@
                 ! Compute the distance squared between the given
                 ! coordinate and the point xf.
 
-                dx = coor(1) - xf(1)
-                dy = coor(2) - xf(2)
-                dz = coor(3) - xf(3)
+                dx = coor(1,nn) - xf(1)
+                dy = coor(2,nn) - xf(2)
+                dz = coor(3,nn) - xf(3)
 
                 val = dx*dx + dy*dy + dz*dz
 
@@ -1700,8 +1463,8 @@
                 ! store the wall distance and interpolation info and
                 ! indicate that an element was found.
 
-                if(val < uvw(4)) then
-                  uvw(4)    = val
+                if(val < uvw(4,nn)) then
+                  uvw(4,nn)    = val
                   nNodeElement = 4
                   elementFound = .true.
 
@@ -1717,21 +1480,21 @@
               !=========================================================
 
               case (adtTetrahedron)
-                call adtTerminate(ADT, "minDistanceTreeSearch", &
+                call adtTerminate(jj, "minDistanceTreeSearch", &
                                   "Minimum distance search for &
                                   &tetrahedra not implemented yet")
 
               !===========================================================
 
               case (adtPyramid)
-                call adtTerminate(ADT, "minDistanceTreeSearch", &
+                call adtTerminate(jj, "minDistanceTreeSearch", &
                                   "Minimum distance search for &
                                   &pyramids not implemented yet")
 
               !===========================================================
 
               case (adtPrism)
-                call adtTerminate(ADT, "minDistanceTreeSearch", &
+                call adtTerminate(jj, "minDistanceTreeSearch", &
                                   "Minimum distance search for &
                                   &prisms not implemented yet")
 
@@ -1742,35 +1505,35 @@
                 ! Determine the element ID and the corresponding
                 ! 8 node ID's.
 
-                ll = ADT%elementID(kk)
-                n(1) = ADT%hexaConn(1,ll)
-                n(2) = ADT%hexaConn(2,ll)
-                n(3) = ADT%hexaConn(3,ll)
-                n(4) = ADT%hexaConn(4,ll)
-                n(5) = ADT%hexaConn(5,ll)
-                n(6) = ADT%hexaConn(6,ll)
-                n(7) = ADT%hexaConn(7,ll)
-                n(8) = ADT%hexaConn(8,ll)
+                ll = ADTs(jj)%elementID(kk)
+                n(1) = ADTs(jj)%hexaConn(1,ll)
+                n(2) = ADTs(jj)%hexaConn(2,ll)
+                n(3) = ADTs(jj)%hexaConn(3,ll)
+                n(4) = ADTs(jj)%hexaConn(4,ll)
+                n(5) = ADTs(jj)%hexaConn(5,ll)
+                n(6) = ADTs(jj)%hexaConn(6,ll)
+                n(7) = ADTs(jj)%hexaConn(7,ll)
+                n(8) = ADTs(jj)%hexaConn(8,ll)
 
                 ! Call the subroutine minD2Hexa to do the work.
 
-                call minD2Hexa(coor(1:3),            &
-                               ADT%coor(1:3,n(1)), &
-                               ADT%coor(1:3,n(2)), &
-                               ADT%coor(1:3,n(3)), &
-                               ADT%coor(1:3,n(4)), &
-                               ADT%coor(1:3,n(5)), &
-                               ADT%coor(1:3,n(6)), &
-                               ADT%coor(1:3,n(7)), &
-                               ADT%coor(1:3,n(8)), &
+                call minD2Hexa(coor(1:3,nn),            &
+                               ADTs(jj)%coor(1:3,n(1)), &
+                               ADTs(jj)%coor(1:3,n(2)), &
+                               ADTs(jj)%coor(1:3,n(3)), &
+                               ADTs(jj)%coor(1:3,n(4)), &
+                               ADTs(jj)%coor(1:3,n(5)), &
+                               ADTs(jj)%coor(1:3,n(6)), &
+                               ADTs(jj)%coor(1:3,n(7)), &
+                               ADTs(jj)%coor(1:3,n(8)), &
                                val, chi, ierr)
 
                 ! If the distance squared is less than the current value
                 ! store the wall distance and interpolation info and
                 ! indicate that an element was found.
 
-                if(val < uvw(4)) then
-                  uvw(4)    = val
+                if(val < uvw(4,nn)) then
+                  uvw(4,nn)    = val
                   nNodeElement = 8
                   elementFound = .true.
 
@@ -1804,233 +1567,39 @@
             ! First the integer info, i.e. the processor ID, element type
             ! and local element ID.
 
-            intInfo(1) = ADT%myID
-            intInfo(2) = ADT%elementType(kkk)
-            intInfo(3) = ADT%elementID(kkk)
+            intInfo(1,nn) = ADTs(jj)%myID
+            intInfo(2,nn) = ADTs(jj)%elementType(kkk)
+            intInfo(3,nn) = ADTs(jj)%elementID(kkk)
 
             ! The parametric weights. Note that the wall distance
             ! squared, stored in the 4th position of uvw, already
             ! contains the correct value.
 
-            uvw(1) = uu
-            uvw(2) = vv
-            uvw(3) = ww
+            uvw(1,nn) = uu
+            uvw(2,nn) = vv
+            uvw(3,nn) = ww
 
             ! The interpolated solution, if needed.
 
             do ll=1,nInterpol
               ii = 4+ll
-              uvw(ii) = weight(1)*arrDonor(ll,m(1))
-              do i=2, nNodeElement
-                uvw(ii) = uvw(ii) + weight(i)*arrDonor(ll,m(i))
+              uvw(ii,nn) = weight(1)*arrDonor(ll,m(1))
+              do i=2,nNodeElement
+                uvw(ii,nn) = uvw(ii,nn) + weight(i)*arrDonor(ll,m(i))
               enddo
             enddo
 
           endif
 
-        end subroutine minDistanceTreeSearchSinglePoint
-
-        subroutine intersectionTreeSearchSinglePoint(ADT, coor, &
-             intInfo, BB, frontLeaves, frontLeavesNew)
-!
-!       ****************************************************************
-!       *                                                              *
-!       * This routine is used in the ray casting approach to determine*
-!       * if a given ray intersects any of the surface elements. The   *
-!       * purpose is to determine if a point of interest is inside     *
-!       * or outside the (closed) surface defined by the ADT.          *
-!       *                                                              *
-!       * Subroutine intent(in) arguments.                             *
-!       * --------------------------------                             *
-!       * ADT:       ADT type whose ADT must be searched               *
-!       * coor(3):   The coordinate of the point to be searched.       *
-!       *                                                              *
-!       * Subroutine intent(out) arguments.                            *
-!       * ---------------------------------                            *
-!       * intInfo: Intersection info. The number of intersections we   *
-!       *          found. 
-!       *                                                              *
-!       ****************************************************************
-!
-        implicit none
-!
-!       Subroutine arguments.
-!
-        type(adtType), intent(inout) :: ADT
-
-        real(kind=realType), dimension(3), intent(in) :: coor
-        integer(kind=intType), intent(out) :: intInfo
-
-        integer(kind=intType), dimension(:), pointer :: BB
-        integer(kind=intType), dimension(:), pointer :: frontLeaves
-        integer(kind=intType), dimension(:), pointer :: frontLeavesNew
-!
-!       Local variables.
-!
-        integer :: ierr
-
-        integer(kind=intType) :: ii, kk, ll, mm, nn
-        integer(kind=intType) :: nBB, nFrontLeaves, nFrontLeavesNew
-        integer(kind=intType) :: nAllocBB, nAllocFront
-        integer(kind=intType) :: i, nNodeElement
-        real(kind=realType), dimension(:,:), pointer :: xBBox
-        logical :: elementFound
-        type(adtLeafType), dimension(:), pointer :: ADTree
-!
-!       ****************************************************************
-!       *                                                              *
-!       * Begin execution.                                             *
-!       *                                                              *
-!       ****************************************************************
-!
-        ! Set some pointers to make the code more readable.
-
-        xBBox  => ADT%xBBox
-        ADTree => ADT%ADTree
-
-        ! Determine the sizes from the arrays we have been passed
-
-        nAllocBB    = size(BB)
-        nAllocFront = size(frontLeaves)
-        
-        ! Initialize the number of possible intersections to 0
-
-        intInfo = 0
-!
-!         **************************************************************
-!         *                                                            *
-!         * Part 1. Traverse the tree and determine the target         *
-!         *         bounding boxes, which may contain the intersection *
-!         *                                                            *
-!         **************************************************************
-!
-          ! Start at the root, i.e. set the front leaf to the root leaf.
-          ! Also initialize the number of possible bounding boxes to 0.
-
-          nBB = 0
-
-          nFrontLeaves   = 1
-          frontLeaves(1) = 1
-
-          treeTraversalLoop: do
-
-            ! Initialize the number of leaves for the new front, i.e.
-            ! the front of the next round, to 0.
-
-            nFrontLeavesNew = 0
-
-            ! Loop over the leaves of the current front.
-
-            currentFrontLoop: do ii=1,nFrontLeaves
-
-              ! Store the ID of the leaf a bit easier and loop over
-              ! its two children.
-
-              ll = frontLeaves(ii)
-
-              childrenLoop: do mm=1,2
-
-                ! Determine whether this child contains a bounding box
-                ! or a leaf of the next level.
-
-                kk = ADTree(ll)%children(mm)
-                terminalTest: if(kk < 0) then
-
-                  ! Child contains a bounding box. Check if the
-                  ! ray is inside the bounding box.
-
-                  kk = -kk
-                  if(  coor(1) <= xBBox(4,kk) .and. &
-
-                       coor(2) >= xBBox(2,kk) .and. &
-                       coor(2) <= xBBox(5,kk) .and. &
-                       coor(3) >= xBBox(3,kk) .and. &
-                       coor(3) <= xBBox(6,kk)) then
-
-                    ! Ray intersectst he bounding box. That's all we
-                    ! wanted to know:
-                     intInfo = 1
-                     exit treeTraversalLoop
-                  end if
-                else terminalTest
-
-                  ! Child contains a leaf. Check if the coordinate is
-                  ! inside the bounding box of the leaf.
-
-                  if(coor(1) <= ADTree(kk)%xMax(4) .and. &
-
-                     coor(2) >= ADTree(kk)%xMin(2) .and. &
-                     coor(2) <= ADTree(kk)%xMax(5) .and. &
-                     coor(3) >= ADTree(kk)%xMin(3) .and. &
-                     coor(3) <= ADTree(kk)%xMax(6)) then
-
-                    ! Coordinate is inside the leaf. Store the leaf in
-                    ! the list for the new front.
-
-                    if(nFrontLeavesNew == nAllocFront) then
-                      i = nAllocFront
-                      call reallocPlus(frontLeavesNew, i, 25, ADT)
-                      call reallocPlus(frontLeaves, nAllocFront, 25, ADT)
-                    endif
-
-                    nFrontLeavesNew = nFrontLeavesNew + 1
-                    frontLeavesNew(nFrontLeavesNew) = kk
-                  end if
-
-                endif terminalTest
-
-              enddo childrenLoop
-
-            enddo currentFrontLoop
-
-            ! End of the loop over the current front. If the new front
-            ! is empty the entire tree has been traversed and an exit is
-            ! made from the corresponding loop.
-
-            if(nFrontLeavesNew == 0) then 
-               exit treeTraversalLoop
-            end if
-            ! Copy the data of the new front leaves into the current
-            ! front for the next round.
-
-            nFrontLeaves = nFrontLeavesNew
-            do ll=1,nFrontLeaves
-              frontLeaves(ll) = frontLeavesNew(ll)
-            enddo
-
-          enddo treeTraversalLoop
-!
-!         **************************************************************
-!         *                                                            *
-!         * Part 2: Loop over the selected bounding boxes and check if *
-!         *         the corresponding elements contain the point.      *
-!         *                                                            *
-!         **************************************************************
-!
-          !intInfo = nBB
-          ! elementFound = .false.
-
-          ! BBoxLoop: do mm=1,nBB
-
-          !   ! Determine the element type stored in this bounding box.
-
-          !   kk = BB(mm)
-          !   select case (ADT%elementType(kk))
-
-          !     case (adtQuadrilateral)
-
-
-          !     !=========================================================
-
-          !     case (adtTriangle)
-
-         
-
-          !   end select
-     
-          ! enddo BBoxLoop
-
-        end subroutine intersectionTreeSearchSinglePoint
-
+        enddo coorLoop
+
+        ! Release the memory allocated in this routine.
+
+        deallocate(stack, BB, frontLeaves, frontLeavesNew, stat=ierr)
+        if(ierr /= 0)                                    &
+          call adtTerminate(jj, "minDistanceTreeSearch", &
+                            "Deallocation failure for stack, BB, etc.")
+
+        end subroutine minDistanceTreeSearch
 
       end module adtLocalSearch