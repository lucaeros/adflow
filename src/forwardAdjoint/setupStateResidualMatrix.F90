subroutine setupStateResidualMatrix(matrix,useAD,usePC,useTranspose)

  !     ******************************************************************
  !     *                                                                *
  !     * Compute the state derivative matrix using a forward mode calc  *
  !     * There are three different flags that determine how this        *
  !     * routine is run:                                                *
  !     * useAD: if True, AD is used for derivative calculation, if      *
  !     *        False, FD is used.                                      *
  !     * usePC: if True, the reduced 1st order stencil with dissipation *
  !     *        lumping is assembled instead of the actual exact        *
  !     *        full stencil jacobian                                   *
  !     * useTranspose: If true, the transpose of dRdw is assembled.     *
  !     *               For use with the adjoint this must be true.      *
  !     ******************************************************************
  !
  use ADjointVars
  use ADjointPETSc , only:localInfo
  use blockPointers       ! i/j/kl/b/e, i/j/k/Min/MaxBoundaryStencil
  use communication       ! procHalo(currentLevel)%nProcSend
  use inputDiscretization ! spaceDiscr
  USE inputTimeSpectral   ! nTimeIntervalsSpectral
  use iteration           ! overset, currentLevel
  use flowVarRefState     ! nw
  use inputTimeSpectral   ! spaceDiscr
  use inputDiscretization
  use inputPhysics 
  use stencils

  implicit none
#define PETSC_AVOID_MPIF_H
#include "include/finclude/petsc.h"

  ! PETSc Matrix Variable
  Mat matrix
  Mat mat_copy

  ! Input Variables
  logical :: useAD,usePC,useTranspose

  !     Local variables.
  integer(kind=intType) :: ierr,nn,sps,sps2,i,j,k,l,ll,ii,jj,kk
  integer(kind=intType) :: irow,icol,ilow,ihigh,assembled
  real(kind=realType) :: delta_x,one_over_dx

  real(kind=realType), dimension(2) :: time
  real(kind=realType)               ::setupTime,trace
  integer(kind=intType) :: n_stencil,i_stencil
  integer(kind=intType), dimension(:,:), pointer :: stencil
  integer(kind=intType) :: nColor,iColor
  logical :: secondHalo

  rkStage = 0
  currentLevel =1 
  groundLevel = 1
  ! Start Timer
  time(1) = mpi_wtime()

!!$   if (useAD) then
!!$      open (UNIT=18,File="fad.out",status='replace',action='write',iostat=ierr) 
!!$      print *,'openfile error',ierr
!!$      call EChk(ierr,__FILE__,__LINE__)
!!$   else 
!!$      open (UNIT=16,File="fd.out",status='replace',action='write',iostat=ierr) 
!!$      print *,'openfile error',ierr
!!$      call EChk(ierr,__FILE__,__LINE__)
!!$   end if
!!$
!!$   if (useAD) then
!!$      open (UNIT=13,File="fadtrial.out",status='replace',action='write',iostat=ierr) 
!!$      print *,'openfile error',ierr
!!$      call EChk(ierr,__FILE__,__LINE__)
!!$   else 
!!$      open (UNIT=14,File="fdtrial.out",status='replace',action='write',iostat=ierr) 
!!$      print *,'openfile error',ierr
!!$      call EChk(ierr,__FILE__,__LINE__)
!!$   end if

   call MatAssembled(matrix,assembled,ierr)
   call EChk(ierr,__FILE__,__LINE__)
   !print *,'assembled =',assembled
  
!!$   open (UNIT=17,File="ad.out",status='replace',action='write',iostat=ierr)
!!$   print*,'openfile error 2',ierr
!!$   call EChk(ierr,__FILE__,__LINE__)

   if (assembled) then
   call MatConvert(matrix,MATSAME,MAT_INITIAL_MATRIX,mat_copy,ierr)
   call EChk(ierr,__FILE__,__LINE__)
   end if

   
  ! Zero out the matrix before we start
  call MatZeroEntries(matrix,ierr)
  call EChk(ierr,__FILE__,__LINE__)

  ! Run the  initialize_stencils routine just in case
  call initialize_stencils

  ! Set a pointer to the correct set of stencil depending on if we are
  ! using the first order stencil or the full jacobian

  if (usePC) then

     if (not(viscous)) then
        stencil => euler_pc_stencil
        n_stencil = N_euler_pc
     else
        stencil => euler_pc_stencil
        n_stencil = N_euler_pc
     end if
     ! Very important to use only second Order dissipation for PC 
     lumpedDiss=.True.
  else
     stencil => euler_drdw_stencil
     n_stencil = N_euler_drdw
  end if

  ! Call the residual to make sure its up to date withe current w
  call computeResidualNK ! This is the easiest way to do this

  ! Set delta_x
  delta_x = 1e-6
  one_over_dx = 1.0/delta_x
  rkStage = 0
  secondHalo = .True. 
  ! Master Domain Loop
  domainLoopAD: do nn=1,nDom

     ! Set pointers to the first timeInstance...just to getSizes
     call setPointers(nn,1,1)

     ! Allocate the memory we need for this block to do the forward
     ! mode derivatives and copy reference values
     call alloc_derivative_values(nn)

     ! Setup the coloring for this block depending on if its
     ! drdw or a PC
     
     ! List of all Coloring Routines:
     !   Debugging Colorings Below:
     !       call setup_3x3x3_coloring(nn,nColor)
     !       call setup_5x5x5_coloring(nn,nColor)
     !       call setup_BF_coloring(nn,nColor)
     !   Regular:
     !       call setup_PC_coloring(nn,nColor)
     !       call setup_dRdw_euler_coloring(nn,nColor)
     !       call setup_dRdw_visc_coloring(nn,nColor)
     
     if (usePC) then
        ! Note: The lumped dissipation doesn't quite result in a
        !3-cell stencil in each direction but we will still use PC
        !coloring. Not really a big deal.
     
        if (not (viscous)) then
           call setup_PC_coloring(nn,nColor) ! Euler Colorings
        else
           !call setup_PC_coloring(nn,nColor) ! Euler Colorings
           call setup_3x3x3_coloring(nn,nColor) ! dense 3x3x3 coloring
        end if

     else
        if( .not. viscous ) then
           call setup_dRdw_euler_coloring(nn,nColor) ! Euler Colorings
           !call setup_5x5x5_coloring(nn,nColor)
           !call setup_BF_coloring(nn,nColor)
        else 
           call setup_dRdw_visc_coloring(nn,nColor)! Viscous/RANS
        end if
     end if
     
     spectralLoop: do sps=1,nTimeIntervalsSpectral

        ! Do Coloring and perturb states
        do iColor = 1,nColor
           !print *,'icolor',icolor
           do sps2 = 1,nTimeIntervalsSpectral
              flowDomsd(sps2)%dw_deriv(:,:,:,:,:) = 0.0
           end do

           ! Master State Loop
           do l = 1,nw

              call setPointersAdj(nn,1,sps)
              ! Reset All States and possibe AD seeds
              do sps2 = 1,nTimeIntervalsSpectral
                 flowDoms(nn,1,sps2)%w(:,:,:,:) =  flowDomsd(sps2)%wtmp
                 if (useAD) then
                    flowdomsd(sps2)%w = 0.0 ! This is actually w seed
                 end if
              end do

              ! Peturb w or set AD Seed
              do k=0,kb
                 do j=0,jb
                    do i=0,ib
                       if (flowdomsd(1)%color(i,j,k) == icolor) then
                          if (useAD) then
                             flowdomsd(sps)%w(i,j,k,l) = 1.0
                             !write(13,*),flowdomsd(sps)%w(i,j,k,l)
                          else
                             w(i,j,k,l) = w(i,j,k,l) + delta_x
                             !write(14,*),w(i,j,k,l)
                          end if
                       end if
                    end do
                 end do
              end do
              !print *, 'perturbation done'

              
              ! Block-based residual
              if (useAD) then
                 call block_res_d(nn,sps)
                 !print *,'AD Not Implmented Yet'
                 !stop
              else
                 call block_res(nn,sps)
              end if
              
              !print *, 'called block_res_d'


              
              ! Set the computed residual in dw_deriv. If using FD,
              ! actually do the FD calculation if AD, just copy out dw
              ! in flowdomsd

              ! Take all Derivatives
              do sps2 = 1,nTimeIntervalsSpectral
                 do ll=1,nw
                    do k=2,kl 
                       do j=2,jl
                          do i=2,il
                             if (useAD) then
                                !write (13, *), i,j,k, flowDomsd(sps2)%w(i,j,k,ivx)
                                flowDomsd(sps2)%dw_deriv(i,j,k,ll,l) = &
                                     flowdomsd(sps2)%dw(i,j,k,ll)
!!$                                if (l == 1) then
!!$                                if (ll == 1) then
!!$                                   if (flowDomsd(sps2)%dw_deriv(i,j,k,ll,l) > 0.0001) then
!!$                                      write(13,40),i,j,k,flowDomsd(sps2)%dw_deriv(i,j,k,ll,l)
!!$                                   end if
!!$                                end if
!!$                                end if 
                         
                             else
                                if (sps2 == sps) then
                                   ! If the peturbation is on this
                                   ! instance, we've computed the spatial
                                   ! contribution so subtrace dwtmp

                                   flowDomsd(sps2)%dw_deriv(i,j,k,ll,l) = &
                                        one_over_dx*(flowDoms(nn,1,sps2)%dw(i,j,k,ll) - &
                                        flowDomsd(sps2)%dwtmp(i,j,k,ll))
!!$                                   if (l == 1) then
!!$                                   if (ll == 1) then
!!$                                      if (flowDomsd(sps2)%dw_deriv(i,j,k,ll,l) > 0.0001) then
!!$                                         write(14,40),i,j,k,flowDomsd(sps2)%dw_deriv(i,j,k,ll,l)
!!$                                      end if
!!$                                   end if
!!$                                   end if
                                   
                                else

                                   ! If the peturbation is on an off
                                   ! instance, only subtract dwtmp2
                                   ! which is the reference result
                                   ! after initres

                                   flowDomsd(sps2)%dw_deriv(i,j,k,ll,l) = &
                                        one_over_dx*(flowDoms(nn,1,sps2)%dw(i,j,k,ll) - &
                                        flowDomsd(sps2)%dwtmp2(i,j,k,ll))
                                end if

                             end if
                          end do
                       end do
                    end do
                 end do
              end do
           end do ! State Loop

           ! Set derivatives by block in "matrix" after we've peturbed
           ! all states in "color"

           call setPointersAdj(nn,1,sps)

           do k=0,kb
              do j=0,jb
                 do i=0,ib
                    icol = flowDoms(nn,1,sps)%globalCell(i,j,k)
                    if (flowdomsd(1)%color(i,j,k) == icolor .and. icol >= 0) then

                       ! i,j,k are now the "Center" cell that we
                       ! actually petrubed. From knowledge of the
                       ! stencil, we can simply take this cell and
                       ! using the stencil, set the values around it
                       ! in PETSc

                       do i_stencil=1,n_stencil
                          ii = stencil(i_stencil,1)
                          jj = stencil(i_stencil,2)
                          kk = stencil(i_stencil,3)

                          ! Check to see if the cell in this
                          ! sentcil is on a physical cell, not a
                          ! halo
                          if ( i+ii >= 2 .and. i+ii <= il .and. &
                               j+jj >= 2 .and. j+jj <= jl .and. &
                               k+kk >= 2 .and. k+kk <= kl) then 

                             ! Center Stencil Cell has off time-instance dependancies
                             if (ii == 0 .and. jj == 0 .and. kk == 0) then

                                do sps2=1,nTimeIntervalsSpectral
                                   irow = flowDoms(nn,1,sps2)%globalCell(i+ii,j+jj,k+kk)
                                   call setBlock(flowDomsd(sps2)%dw_deriv(i+ii,j+jj,k+kk,:,:))
                                   !write (13,*),i,j,k,flowDomsd(sps2)%dw_deriv(i,j,k,:,:)
                                end do

                             else
                                irow = flowDoms(nn,1,sps)%globalCell(i+ii,j+jj,k+kk)
                                call setBlock(flowDomsd(sps)%dw_deriv(i+ii,j+jj,k+kk,:,:))

                             end if ! Center Cell Check
                          end if ! On block Check
                       end do ! Stencil Loop
                    end if ! Color If check
                 end do ! i loop
              end do ! j loop
           end do ! k loop
        end do ! Color Loop
     end do spectralLoop

     ! Deallocate and reset Values
     call dealloc_derivative_values(nn)

  end do domainLoopAD

  ! Redo the complete residual to make sure all the halos/pressures
  ! are up to date
  call computeResidualNK()


  !Return dissipation Parameters to normal -> VERY VERY IMPORTANT
  if (usePC) then
     lumpedDiss = .False.
  end if

  ! PETSc Matrix Assembly and Options Set
  call MatAssemblyBegin(matrix,MAT_FINAL_ASSEMBLY,ierr)
  call EChk(ierr,__FILE__,__LINE__)
  call MatAssemblyEnd  (matrix,MAT_FINAL_ASSEMBLY,ierr)
  call EChk(ierr,__FILE__,__LINE__)


#ifdef USE_PETSC_3
  call MatSetOption(matrix,MAT_NEW_NONZERO_LOCATIONS,PETSC_FALSE,ierr)
  call EChk(ierr,__FILE__,__LINE__)
#else
  call MatSetOption(matrix,MAT_NO_NEW_NONZERO_LOCATIONS,ierr)
  call EChk(ierr,__FILE__,__LINE__)
#endif

<<<<<<< HEAD
  !if (.not. usePC .and. useTranspose) then
     time(2) = mpi_wtime()
     call mpi_reduce(time(2)-time(1),setupTime,1,sumb_real,mpi_max,0,&
          SUmb_comm_world, ierr)
     
     if (myid == 0) then
=======
  time(2) = mpi_wtime()
  call mpi_reduce(time(2)-time(1),setupTime,1,sumb_real,mpi_max,0,&
       SUmb_comm_world, ierr)

  if (myid == 0) then
     if (usePC == .False. .or. useTranspose == .True.) then
>>>>>>> afcd56eb
        print *,'Assembly time:',setupTime
     end if
 ! end if
  ! Debugging ONLY!
  !call writeOutMatrix()


contains

  subroutine setBlock(blk)
    ! Sets a block at irow,icol, if useTranspose is False
    ! Sets a block at icol,irow with transpose of blk if useTranspose is True

    implicit none
    real(kind=realType), dimension(nw,nw) :: blk

    if (useTranspose) then
       call MatSetValuesBlocked(matrix,1,icol,1,irow,transpose(blk),ADD_VALUES,ierr)
       call EChk(ierr,__FILE__,__LINE__)
    else
       call MatSetValuesBlocked(matrix,1,irow,1,icol,blk,ADD_VALUES,ierr)
       call EChk(ierr,__FILE__,__LINE__)
    end if

  end subroutine setBlock


  subroutine writeOutMatrix()

    integer(kind=intType) :: nrows,ncols,icell,jcell,kcell
    real(kind=realType) :: val1(nw,nw),val2(nw,nw),err,avgval

    call MatGetOwnershipRange(matrix,nrows,ncols,ierr)
    call EChk(ierr,__FILE__,__LINE__)

    do nn=1,nDom
       call setPointersAdj(nn,1,1)
      
     
       do kcell=2,kl
          do jcell=2,jl
             do icell=2,il
                
                irow = globalCell(icell,jcell,kcell)
               
                do i_stencil=1,n_stencil
                   ii = stencil(i_stencil,1)
                   jj = stencil(i_stencil,2)
                   kk = stencil(i_stencil,3)

                   
                   if ( icell+ii >= 2 .and. icell+ii <= il .and. &
                        jcell+jj >= 2 .and. jcell+jj <= jl .and. &
                        kcell+kk >= 2 .and. kcell+kk <= kl) then 

                      icol = globalCell(icell+ii,jcell+jj,kcell+kk)

                      do i=1,nw
                         do j=1,nw

                            call MatGetValues(matrix  ,1,icol*nw+j-1,1,irow*nw+i-1,val1(i,j),ierr)
                            call EChk(ierr,__FILE__,__LINE__)
                            call MatGetValues(mat_copy,1,irow*nw+i-1,1,icol*nw+j-1,val2(i,j),ierr)
                            call EChk(ierr,__FILE__,__LINE__)

                            if (useAD) then
                               write(18,30),nn,icell,jcell,kcell,icell+ii,jcell+jj,kcell+kk,i,j,val1(i,j)
                            else 
!!$                               if (val1(i,j) > 0.00001) then
                               write(16,30),nn,icell,jcell,kcell,icell+ii,jcell+jj,kcell+kk,i,j,val1(i,j)
!!$                               end if
                            end if
!!$                            if (val2(i,j) > 0.00001) then
                            write(17,30),nn,icell,jcell,kcell,icell+ii,jcell+jj,kcell+kk,i,j,val2(i,j)
!!$                            end if

                         end do
                      end do
                   end if
                end do
             end do
          end do
       end do
    end do

30  format(1x,I4,' | ', I4,' ',I4,'  ',I4,' | ',I4,' ',I4,' ',I4,' | ',I4,'  ',I4,' ',f20.6)
  end subroutine writeOutMatrix

!   subroutine checkBlock(blk)
!     use flowvarrefstate
!     use communication
!     implicit none

!     real(kind=realType) :: blk(nw,nw)
!     logical :: is_zero,has_nan
!     integer(kind=intType) :: iii,jjj
!     ! Just check to see if any of the diags on blk are zero

!     is_zero = .True.
!     has_nan  = .True.
!     do iii=1,nw
!        do jjj=1,nw
!           if (abs(blk(iii,jjj)) > 1e-10) then
!              is_zero = .False.
!           end if
!           if(.not. isNan(blk(iii,jjj))) then
!              has_nan = .False.
!           end if

!        end do
!     end do

!     if (is_zero) then

!        print *,'Setting a zero block at cell:'
!        print *,i,j,k
!        print *,'Offset is:'
!        print *,ii,jj,kk
!        print *,'offending block is:'
!        print *,blk
!        print *,'icolor is:',icolor
!        print *,'color of this cell:',flowdomsd(1)%color(i,j,k)
!        print *,'dw at this block is:'
!        print *,flowDoms(nn,1,sps)%dw(i,j,k,:)/flowdoms(nn,1,sps)%vol(i,j,k)
!        print *,flowDomsd(sps2)%dwtmp(i,j,k,:)
!        print *,'Peturbed w:'
!        print *,w(i,j,k,:)
!        print *,flowDomsd(sps2)%wtmp(i,j,k,:)
!        stop
!     end if

!     if (has_nan) then
!        print *,'Block has a nan'
!        print *,ii,jj,kk
!        stop
!     end if
!   end subroutine checkBlock



end subroutine setupStateResidualMatrix<|MERGE_RESOLUTION|>--- conflicted
+++ resolved
@@ -342,7 +342,6 @@
   ! are up to date
   call computeResidualNK()
 
-
   !Return dissipation Parameters to normal -> VERY VERY IMPORTANT
   if (usePC) then
      lumpedDiss = .False.
@@ -363,21 +362,12 @@
   call EChk(ierr,__FILE__,__LINE__)
 #endif
 
-<<<<<<< HEAD
   !if (.not. usePC .and. useTranspose) then
      time(2) = mpi_wtime()
      call mpi_reduce(time(2)-time(1),setupTime,1,sumb_real,mpi_max,0,&
           SUmb_comm_world, ierr)
      
      if (myid == 0) then
-=======
-  time(2) = mpi_wtime()
-  call mpi_reduce(time(2)-time(1),setupTime,1,sumb_real,mpi_max,0,&
-       SUmb_comm_world, ierr)
-
-  if (myid == 0) then
-     if (usePC == .False. .or. useTranspose == .True.) then
->>>>>>> afcd56eb
         print *,'Assembly time:',setupTime
      end if
  ! end if
