--- conflicted
+++ resolved
@@ -138,11 +138,8 @@
   ! starting point. 
 
   snes_stol = 1e-10
-<<<<<<< HEAD
-  snes_max_its = 1250_intType
-=======
   snes_max_its = 2000_intType
->>>>>>> d7896e1e
+
   snes_max_funcs = snes_max_its * 2
 
   ! Determine the current level of convergence of the solution
