!
!      ******************************************************************
!      *                                                                *
!      * File:          solveState.F90                                  *
!      * Author:        Edwin van der Weide                             *
!      * Starting date: 01-29-2004                                      *
!      * Last modified: 10-31-2007                                      *
!      *                                                                *
!      ******************************************************************
!
subroutine solveState
  !
  !      ******************************************************************
  !      *                                                                *
  !      * solveState computes either the steady or unsteady state        *
  !      * vector for the multigrid level groundLevel, which can be       *
  !      * found in the module iteration.                                 *
  !      *                                                                *
  !      ******************************************************************
  !
  use communication
  use constants
  use NKSolverVars
  use flowVarRefState
  use inputio
  use inputIteration
  use inputPhysics
  use iteration
  use killSignals
  use monitor
  use blockPointers
  use nksolvervars, only : NK_switchTol, useNKSolver, NK_CFL, rkREset
  use anksolvervars, only : ANK_switchTol, useANKSolver, ANK_CFL
  implicit none
  !
  !      Local parameter
  !
  integer(kind=intType), parameter :: nWriteConvHeader = 50
  !
  !      Local variables.
  !
  integer :: ierr
<<<<<<< HEAD
  integer(kind=intType) :: nMGCycles
=======
  integer(kind=intType) ::  nMGCycles
>>>>>>> bffbdfc8
  character (len=7) :: numberString
  logical :: absConv, relConv, firstNK, firstANK

  !
  !      ******************************************************************
  !      *                                                                *
  !      * Begin execution                                                *
  !      *                                                                *
  !      ******************************************************************
  !
  ! Allocate the memory for cycling.
  if (allocated(cycling)) then 
     deallocate(cycling)
  end if
  allocate(cycling(nMGSteps), stat=ierr)

  ! Some initializations.
  
  writeVolume  = .false.
  writeSurface = .false.
  converged    = .false.
  globalSignal = noSignal
  localSignal  = noSignal
  iterTot      = 0

  ! Determine the cycling strategy for this level.

  call setCycleStrategy

  ! Determine the number of multigrid cycles, which depends
  ! on the current multigrid level.

  nMGCycles = nCycles
  if(groundLevel > 1) nMGCycles = nCyclesCoarse

  ! Allocate (or reallocate) the convergence arry for this solveState.
  call allocConvArrays(nMGCycles)

  ! Allocate space for storing hisotry of function evaluations for NK
  ! solver with non-monotone line search if necessary
  if (currentLevel == 1 .and. useNKSolver .and. NK_LS==nonMonotoneLineSearch) then 
     allocate(NKLSFuncEvals(nMGCycles))
  end if

  ! Write a message. Only done by processor 0.

  if(myID == 0) then

     ! Write a message about the number of multigrid iterations
     ! to be performed.
     
     write(numberString,"(i6)") nMGCycles		
     numberString = adjustl(numberString)
     numberString = trim(numberString)
     if (printIterations) then
        print "(a)", "#"
        print 102, groundLevel, trim(numberString)
        print "(a)", "#"
     end if
102  format("# Grid",1X,I1,": Performing",1X,A,1X, &
          "iterations, unless converged earlier")

     if (printIterations)  then
        call convergenceHeader
     end if
  end if

  ! Only compute the free stream resisudal once for efficiency on the
  ! fine grid only. 
  if (groundLevel == 1)  then
     if (.not. freeStreamResSet)  then
        call getFreeStreamResidual(rhoRes0, totalR0)
        freeStreamResSet = .True.
     end if
  end if

  ! Initialize the approxiate iteration count. We won't count this
  ! first residual evaluation. This way on the first convergence info
  ! call, "Iter" and "Iter Total" will both display 0. 
  approxTotalIts = 0
 
  ! Evaluate the initial residual
  call computeResidualNK

  ! Extract the rhoResStart and totalRStart
  call getCurrentResidual(rhoResStart, totalRStart)
     
  ! No iteration type for first residual evaluation
  iterType = "  None"

  ! Determine and write the initial convergence info.
  call convergenceInfo

  ! Loop over the maximum number of nonlinear iterations
  firstANK = .True.
  firstNK = .True. 

  nonlinearIteration: do while (approxTotalIts < nMGCycles)

     ! Update iterTot 
     iterTot = iterTot + 1

     if(mod(iterTot, nWriteConvHeader) == 0 .and. &
          myID == 0 .and. printIterations) then
        call convergenceHeader
     endif

     ! Determine what type of update to do:
      if (currentLevel > 1) then 

         ! Coarse grids do RK/DADI always
         call executeMGCycle
         CFLMonitor = CFLCoarse
     else
        if (.not. useANKSolver .and. .not. useNKSolver .or. (iterTot <= minIterNum .and. rkreset)) then

           ! Always RK/DADI or a RK startup. Run the MG Cycle
           
           call executeMGCycle
           CFLMonitor = CFL
           
        else if (useANKSolver .and. .not. useNKSolver) then 

           ! Approx solver, no NKSolver
           
           if (totalR > ANK_switchTol * totalR0) then 
                
              call executeMGCycle
              CFLMonitor = CFL

           else
              call ANKStep(firstANK)
              firstANK = .False.
              iterType = "   ANK"
              CFLMonitor = ANK_CFL
           end if

        else if (.not. useANKSolver .and. useNKSolver) then 

           ! NK Solver no approx solver

           if (totalR > NK_switchTol * totalR0) then 
                
              call executeMGCycle
              CFLMonitor = CFL
           else
              
              call NKStep(firstNK)
              firstNK = .False.
              iterType = "    NK"
              CFLMonitor = NK_CFL
           end if

        else if (useANKSolver .and. useNKSolver) then 

           ! Both approximate and NK solver. 

           if (totalR > ANK_switchTol*totalR0) then 

              call executeMGCycle
              CFLMonitor = CFL

           else if (totalR <= ANK_switchTol*totalR0 .and. &
                totalR > NK_switchTol*totalR0) then 

              iterType = "   ANK"
              call ANKStep(firstANK)
              firstANK = .False.
              firstNK = .True.
              CFLMonitor = ANK_CFL

           else

              iterType = "    NK"
              call NKStep(firstNK)
              firstNK = .False.
              firstANK = .True.
              CFLMonitor = NK_CFL

           end if
        end if
     end if

     ! Determine and write the convergence info.
     call convergenceInfo

     totalRFinal = totalR

     ! Check for divergence or nan here
     if(routineFailed) then
        exit NonLinearIteration
     endif   

     ! Exit the loop if we are converged
     if (converged) then 
        exit nonLinearIteration
     end if

     ! Check if the bleed boundary conditions must be updated and
     ! do so if needed.
     
<<<<<<< HEAD
     if(mod(iterTot, nUpdateBleeds) == 0) &
=======
     if(mod(approxTotalIts, nUpdateBleeds) == 0) &
>>>>>>> bffbdfc8
          call BCDataMassBleedOutflow(.false., .false.)
     
     ! Check if we've received a signal:
#ifndef USE_NO_SIGNALS
     call mpi_allreduce(localSignal, globalSignal, 1,         &
          sumb_integer, mpi_max, SUmb_comm_world, &
          ierr)
#endif

     if (globalSignal == signalWrite) then 

        ! We have been told to write the solution
       
        writeGrid = .True.
        writeVolume = .True. 
        writeSurface = .True. 
        
        surfaceSolFile = forcedSurfaceFile
        newGridFile = forcedVolumeFile
        solFile = forcedVolumeFile
        
        call writeSol()

        ! Also write potential tecplot files
        call writeTecplot(forcedSliceFile, .True., forcedLiftFile, .True., "", .False.)
        
        ! Reset the signal 
        localSignal = noSignal
     end if

     if (globalSignal == signalWriteQuit) then 
        exit nonLinearIteration
     end if


  enddo nonLinearIteration

  ! deallocate space for storing hisotry of function evaluations for NK
  ! solver with non-monotone line search if necessary
  if (currentLevel == 1 .and. useNKSolver .and. NK_LS==nonMonotoneLineSearch) then 
     deallocate(NKLSFuncEvals)
  end if

end subroutine solveState
<|MERGE_RESOLUTION|>--- conflicted
+++ resolved
@@ -40,11 +40,7 @@
   !      Local variables.
   !
   integer :: ierr
-<<<<<<< HEAD
-  integer(kind=intType) :: nMGCycles
-=======
   integer(kind=intType) ::  nMGCycles
->>>>>>> bffbdfc8
   character (len=7) :: numberString
   logical :: absConv, relConv, firstNK, firstANK
 
@@ -159,7 +155,7 @@
          call executeMGCycle
          CFLMonitor = CFLCoarse
      else
-        if (.not. useANKSolver .and. .not. useNKSolver .or. (iterTot <= minIterNum .and. rkreset)) then
+        if (.not. useANKSolver .and. .not. useNKSolver .or. (iterTot < minIterNum .and. rkreset)) then 
 
            ! Always RK/DADI or a RK startup. Run the MG Cycle
            
@@ -246,11 +242,7 @@
      ! Check if the bleed boundary conditions must be updated and
      ! do so if needed.
      
-<<<<<<< HEAD
-     if(mod(iterTot, nUpdateBleeds) == 0) &
-=======
      if(mod(approxTotalIts, nUpdateBleeds) == 0) &
->>>>>>> bffbdfc8
           call BCDataMassBleedOutflow(.false., .false.)
      
      ! Check if we've received a signal:
