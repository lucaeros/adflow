!
!      ******************************************************************
!      *                                                                *
!      * File:          preprocessing.f90                               *
!      * Author:        Edwin van der Weide, Steve Repsher              *
!      * Starting date: 01-20-2003                                      *
!      * Last modified: 11-30-2007                                      *
!      *                                                                *
!      ******************************************************************
!
subroutine preprocessing
  !
  !      ******************************************************************
  !      *                                                                *
  !      * preprocessing determines the communication patterns between    *
  !      * the processors for all the mg levels, computes the wall        *
  !      * distances and the metrics.                                     *
  !      *                                                                *
  !      ******************************************************************
  !
  use block
  use blockPointers
  use cgnsGrid
  use commMixing
  use BCTypes
  use commSliding
  use communication
  use inputPhysics
  use inputTimeSpectral
  use interfaceGroups
  use section
  use wallDistanceData
  use overset
  implicit none
  !
  !      Local variables.
  !
  integer :: ierr

  integer(kind=intType) :: nLevels, level, nn, mm, nsMin, nsMax, i, iProc
  logical :: local
  !
  !      ******************************************************************
  !      *                                                                *
  !      * Begin execution                                                *
  !      *                                                                *
  !      ******************************************************************
  !
  ! Check that for the unsteady modes the number of periodic slices
  ! is identical for all sections.

  nsMin = sections(1)%nSlices
  nsMax = sections(1)%nSlices

  do nn=2,nSections
     nsMin = min(nsMin,sections(nn)%nSlices)
     nsMax = max(nsMax,sections(nn)%nSlices)
  enddo

  if((equationMode == unsteady .or. &
       equationMode == timeSpectral) .and. nsMin < nsMax) then

     if(myID == 0)                     &
          call returnFail("preprocessing", &
          "Different rotational periodicity encountered &
          &for time accurate computation")
     call mpi_barrier(SUmb_comm_world, ierr)

  endif

  ! Determine the number of multigrid levels needed in the
  ! computation, and allocate the memory for the node and cell
  ! communication patterns, including the memory copies for internal
  ! communication, and the global number of cells on each level.
  ! Note that this communication pattern does not change in time.

  nLevels = ubound(flowDoms,2)
  nn      = nLevels
  allocate(commPatternCell_1st(nn), commPatternCell_2nd(nn), &
       commPatternNode_1st(nn), internalCell_1st(nn),    &
       internalCell_2nd(nn),    internalNode_1st(nn),    &
       nCellGlobal(nn),         stat=ierr)
  if(ierr /= 0)                     &
       call returnFail("preprocessing", &
       "Memory allocation failure for commPatterns")

  ! Set the sizes here so that we know how to dealloc the stuff
  ! later on
  do i=1,nLevels
     commPatternCell_1st(i)%nPeriodic = 0
     commPatternCell_1st(i)%nProcSend = 0
     commPatternCell_1st(i)%nProcRecv = 0

     commPatternCell_2nd(i)%nPeriodic = 0
     commPatternCell_2nd(i)%nProcSend = 0
     commPatternCell_2nd(i)%nProcRecv = 0

     commPatternNode_1st(i)%nPeriodic = 0
     commPatternNode_1st(i)%nProcSend = 0
     commPatternNode_1st(i)%nProcRecv = 0

     internalCell_1st(i)%nPeriodic = 0
     internalCell_2nd(i)%nPeriodic = 0
     internalNode_1st(i)%nPeriodic = 0
  end do

  ! Allocate the memory for the sliding mesh communication pattern.
  ! This pattern changes in time and therefore each spectral time
  ! value has its own sliding mesh communication pattern.

  mm = nTimeIntervalsSpectral

  allocate(commSlidingCell_1st(nn,mm), &
       commSlidingCell_2nd(nn,mm), &
       intSlidingCell_1st(nn,mm),  &
       intSlidingCell_2nd(nn,mm),  stat=ierr)
  if(ierr /= 0)                     &
       call returnFail("preprocessing", &
       "Memory allocation failure for &
       &slidingCommPatterns")

  ! Allocate the memory for the communication of the mixing plane
  ! halo cells. As this type of "boundary condition" can only
  ! be applied for steady state computations, there is no
  ! dependency on the number of time spectral solutions.

  mm = nInterfaceGroups
  allocate(commPatternMixing(nn,mm,2), stat=ierr)
  if(ierr /= 0)                     &
       call returnFail("preprocessing", &
       "Memory allocation failure for &
       &commPatternMixing")

  ! Allocate the memory for the overset mesh communication pattern.
  ! This pattern changes in time and therefore each spectral time
  ! value has its own sliding mesh communication pattern.

  mm = nTimeIntervalsSpectral
  allocate(commPatternOverset(nn,mm), internalOverset(nn,mm), &
       overlapMatrix(nn, mm), stat=ierr)
  if(ierr /= 0)                     &
       call returnFail("preprocessing", &
       "Memory allocation failure for commOverset")

  ! Determine the fine grid 1 to 1 matching communication pattern.

  call determineCommPattern(1_intType)

  ! Initialize the send and receive buffer sizes to 0 and determine
  ! its size for the finest grid for the 1 to 1 communication.

  sendBufferSize_1to1  = 0
  recvBufferSize_1to1  = 0
  sendBufferSizeSlide  = 0
  recvBufferSizeSlide  = 0
  sendBufferSizeOver   = 0
  recvBufferSizeOver   = 0

  call setBufferSizes(1_intType, 1_intType, .true., .false., .false.)

  ! Loop to create the coarse grid levels.

  do level=2,nLevels

     ! Create the coarse grid blocks, its communication pattern, the
     ! coarse grid level 0 cooling parameters and check the
     ! communication buffer sizes.

     call createCoarseBlocks(level)
     call determineCommPattern(level)
     call coarseLevel0CoolingParameters(level)
     call setBufferSizes(level, 1_intType, .true., .false., .false.)

  enddo

  ! Synchronize the processors, just to be sure.

  call mpi_barrier(SUmb_comm_world, ierr)

  ! Allocate memory for the nonblocking point to point communication.

  allocate(sendBuffer(sendBufferSize), &
       recvBuffer(recvBufferSize), stat=ierr)
  if(ierr /= 0)                     &
       call returnFail("preprocessing", &
       "Memory allocation failure for sendBuffer &
       &and recvBuffer")

  ! Determine the cell range for the subfaces and initialize the
  ! arrays for the boundary condition data.
  ! Done for all grid levels.

  call cellRangeSubface
  call initBcdata

  ! Allocate some data of size nLevels for the fast wall distance calc
  allocate(xVolumeVec(nLevels), xSurfVec(nLevels, mm), wallScatter(nLevels, mm), &
       wallDistanceDataAllocated(nLevels), updateWallAssociation(nLevels))
  wallDistanceDataAllocated = .False.
  updateWallAssociation = .True. 

  ! Nullify the wallFringe poiter as initialization
  nullify(wallFringes, localWallFringes)

<<<<<<< HEAD
  ! Allocate nDomProc: the number of domains on each processor
  ! and a cumulative form. 
  allocate(nDomProc(0:nProc-1), cumDomProc(0:nProc))

  ! Gather the dimensions of all blocks to everyone
  call mpi_allreduce(nDom, nDomTotal, 1, sumb_integer, MPI_SUM, &
       sumb_comm_world, ierr)

  ! Receive the number of domains from each proc using an allgather.
  call mpi_allgather(nDom, 1, sumb_integer, nDomProc, 1, sumb_integer, &
       sumb_comm_world, ierr)

  ! Compute the cumulative format:
  cumDomProc(0) = 0
  do iProc=1, nProc
     cumDomProc(iProc) = cumDomProc(iProc-1) + nDomProc(iProc-1)
  end do

  ! Determine the number of grid clusters
  call determineClusters()

  ! Determine if we have overset mesh present:
  local = .False.
  do nn=1,nDom
     call setPointers(nn, 1_intType, 1_intType)

     do mm=1, nBocos
        if (BCType(mm) == OversetOuterBound) then
           local = .True.
        end if
     end do
  end do

  call mpi_allreduce(local, oversetPresent, 1, MPI_LOGICAL, MPI_LOR, SUmb_comm_world, ierr)

  ! Loop over the number of levels and perform a lot of tasks.
  ! See the corresponding subroutine header, although the
  ! names are pretty self-explaining


  do level=1,nLevels
     call xhalo(level)
     call slidingComm(level, .true.)
     call allocateMetric(level)
     call metric(level)
     call setPorosities(level)
     call setFamilyInfoFaces(level)
     call faceRotationMatrices(level, .true.)
     call checkSymmetry(level)
     call viscSubfaceInfo(level)
     call determineAreaLevel0Cooling(level)
     call determineNcellGlobal(level)
     call setGlobalCellsAndNodes(level)
     call wallDistance(level, .True.)
  end do

  ! BC Data must be alloaced (for surface iblank) before we can do
  ! the overset computation.
  call allocMemBCData

  ! Family info must be setup before doing oversetcomm
  call setSurfaceFamilyInfo

  do level=1,nLevels
     if (level == 1) then
        call oversetComm(level, .true., .false.)

     else
        call oversetComm(level, .true., .true.)
     end if
  end do


  nLevels = ubound(flowDoms,2)

  do level=1,nLevels
     call wallDistance(level, .True.)
  end do

  call initializeLiftDistributionData

end subroutine preprocessing
=======
!      ******************************************************************
!      *                                                                *
!      * Begin execution                                                *
!      *                                                                *
!      ******************************************************************
!
       ! Check that for the unsteady modes the number of periodic slices
       ! is identical for all sections.

       nsMin = sections(1)%nSlices
       nsMax = sections(1)%nSlices

       do nn=2,nSections
         nsMin = min(nsMin,sections(nn)%nSlices)
         nsMax = max(nsMax,sections(nn)%nSlices)
       enddo

       if((equationMode == unsteady .or. &
           equationMode == timeSpectral) .and. nsMin < nsMax) then

         if(myID == 0)                     &
           call returnFail("preprocessing", &
                          "Different rotational periodicity encountered &
                          &for time accurate computation")
         call mpi_barrier(SUmb_comm_world, ierr)

       endif

       ! Determine the number of multigrid levels needed in the
       ! computation, and allocate the memory for the node and cell
       ! communication patterns, including the memory copies for internal
       ! communication, and the global number of cells on each level.
       ! Note that this communication pattern does not change in time.

       nLevels = ubound(flowDoms,2)
       nn      = nLevels
       allocate(commPatternCell_1st(nn), commPatternCell_2nd(nn), &
                commPatternNode_1st(nn), internalCell_1st(nn),    &
                internalCell_2nd(nn),    internalNode_1st(nn),    &
                nCellGlobal(nn),         stat=ierr)
       if(ierr /= 0)                     &
         call returnFail("preprocessing", &
                        "Memory allocation failure for commPatterns")

       ! Set the sizes here so that we know how to dealloc the stuff
       ! later on
       do i=1,nLevels
          commPatternCell_1st(i)%nPeriodic = 0
          commPatternCell_1st(i)%nProcSend = 0
          commPatternCell_1st(i)%nProcRecv = 0

          commPatternCell_2nd(i)%nPeriodic = 0
          commPatternCell_2nd(i)%nProcSend = 0
          commPatternCell_2nd(i)%nProcRecv = 0

          commPatternNode_1st(i)%nPeriodic = 0
          commPatternNode_1st(i)%nProcSend = 0
          commPatternNode_1st(i)%nProcRecv = 0

          internalCell_1st(i)%nPeriodic = 0
          internalCell_2nd(i)%nPeriodic = 0
          internalNode_1st(i)%nPeriodic = 0
       end do

       ! Allocate the memory for the sliding mesh communication pattern.
       ! This pattern changes in time and therefore each spectral time
       ! value has its own sliding mesh communication pattern.

       mm = nTimeIntervalsSpectral

       allocate(commSlidingCell_1st(nn,mm), &
                commSlidingCell_2nd(nn,mm), &
                intSlidingCell_1st(nn,mm),  &
                intSlidingCell_2nd(nn,mm),  stat=ierr)
       if(ierr /= 0)                     &
         call returnFail("preprocessing", &
                        "Memory allocation failure for &
                        &slidingCommPatterns")

       ! Allocate the memory for the communication of the mixing plane
       ! halo cells. As this type of "boundary condition" can only
       ! be applied for steady state computations, there is no
       ! dependency on the number of time spectral solutions.

       mm = nInterfaceGroups
       allocate(commPatternMixing(nn,mm,2), stat=ierr)
       if(ierr /= 0)                     &
         call returnFail("preprocessing", &
                        "Memory allocation failure for &
                        &commPatternMixing")

       ! Allocate the memory for the overset mesh communication pattern.
       ! This pattern changes in time and therefore each spectral time
       ! value has its own sliding mesh communication pattern.

       mm = nTimeIntervalsSpectral
       allocate(commPatternOverset(nn,mm), internalOverset(nn,mm), &
                stat=ierr)
       if(ierr /= 0)                     &
         call returnFail("preprocessing", &
                        "Memory allocation failure for commOverset")

       ! Determine the fine grid 1 to 1 matching communication pattern.

       call determineCommPattern(1_intType)

       ! Initialize the send and receive buffer sizes to 0 and determine
       ! its size for the finest grid for the 1 to 1 communication.

       sendBufferSize_1to1  = 0
       recvBufferSize_1to1  = 0
       sendBufferSizeSlide  = 0
       recvBufferSizeSlide  = 0
       sendBufferSizeOver   = 0
       recvBufferSizeOver   = 0

       call setBufferSizes(1_intType, 1_intType, .true., .false., .false.)

       ! Loop to create the coarse grid levels.

       do level=2,nLevels

         ! Create the coarse grid blocks, its communication pattern, the
         ! coarse grid level 0 cooling parameters and check the
         ! communication buffer sizes.

         call createCoarseBlocks(level)
         call determineCommPattern(level)
         call coarseLevel0CoolingParameters(level)
         call setBufferSizes(level, 1_intType, .true., .false., .false.)

       enddo

       ! Synchronize the processors, just to be sure.

       call mpi_barrier(SUmb_comm_world, ierr)

       ! Allocate memory for the nonblocking point to point communication.

       allocate(sendBuffer(sendBufferSize), &
                recvBuffer(recvBufferSize), stat=ierr)
       if(ierr /= 0)                     &
         call returnFail("preprocessing", &
                        "Memory allocation failure for sendBuffer &
                        &and recvBuffer")

       ! Determine the cell range for the subfaces and initialize the
       ! arrays for the boundary condition data.
       ! Done for all grid levels.

       call cellRangeSubface
       call initBcdata

       ! Allocate some data of size nLevels for the fast wall distance calc
       allocate(xVolumeVec(nLevels), xSurfVec(nLevels), wallScatter(nLevels), &
            wallDistanceDataAllocated(nLevels), updateWallAssociation(nLevels))
       wallDistanceDataAllocated = .False.
       updateWallAssociation = .True. 
       

       ! Loop over the number of levels and perform a lot of tasks.
       ! See the corresponding subroutine header, although the
       ! names are pretty self-explaining

       do level=1,nLevels
         call xhalo(level)
         if (level == 1) then
           call oversetComm(level, .true., .false.)
         else
           call oversetComm(level, .true., .true.)
         end if
         call slidingComm(level, .true.)
         call allocateMetric(level)
         call metric(level)
         call setPorosities(level)
         call setFamilyInfoFaces(level)
         call faceRotationMatrices(level, .true.)
         call checkSymmetry(level)
         call viscSubfaceInfo(level)
         call determineAreaLevel0Cooling(level)
         call determineNcellGlobal(level)
         call setReferenceVolume(level)
       enddo

       ! Before heading to the solver, set all the boundary iblanks
       ! for the levels just updated to 0.

       do mm=1,nTimeIntervalsSpectral
         do level=1,nLevels
           do nn=1,nDom
             call setPointers(nn, level, mm)
             call changeIblanks(.false., 0_intType)
           end do
         end do
       end do

       ! Compute global cells and Nodes
       do level=1,nLevels
          call setGlobalCellsAndNodes(level)
       end do

       nLevels = ubound(flowDoms,2)

       do level=1,nLevels
          call wallDistance(level, .True.)
       end do

       call setSurfaceFamilyInfo
       call initializeLiftDistributionData

     end subroutine preprocessing
>>>>>>> 76b833b9
<|MERGE_RESOLUTION|>--- conflicted
+++ resolved
@@ -8,284 +8,36 @@
 !      *                                                                *
 !      ******************************************************************
 !
-subroutine preprocessing
-  !
-  !      ******************************************************************
-  !      *                                                                *
-  !      * preprocessing determines the communication patterns between    *
-  !      * the processors for all the mg levels, computes the wall        *
-  !      * distances and the metrics.                                     *
-  !      *                                                                *
-  !      ******************************************************************
-  !
-  use block
-  use blockPointers
-  use cgnsGrid
-  use commMixing
-  use BCTypes
-  use commSliding
-  use communication
-  use inputPhysics
-  use inputTimeSpectral
-  use interfaceGroups
-  use section
-  use wallDistanceData
-  use overset
-  implicit none
-  !
-  !      Local variables.
-  !
-  integer :: ierr
-
-  integer(kind=intType) :: nLevels, level, nn, mm, nsMin, nsMax, i, iProc
-  logical :: local
-  !
-  !      ******************************************************************
-  !      *                                                                *
-  !      * Begin execution                                                *
-  !      *                                                                *
-  !      ******************************************************************
-  !
-  ! Check that for the unsteady modes the number of periodic slices
-  ! is identical for all sections.
-
-  nsMin = sections(1)%nSlices
-  nsMax = sections(1)%nSlices
-
-  do nn=2,nSections
-     nsMin = min(nsMin,sections(nn)%nSlices)
-     nsMax = max(nsMax,sections(nn)%nSlices)
-  enddo
-
-  if((equationMode == unsteady .or. &
-       equationMode == timeSpectral) .and. nsMin < nsMax) then
-
-     if(myID == 0)                     &
-          call returnFail("preprocessing", &
-          "Different rotational periodicity encountered &
-          &for time accurate computation")
-     call mpi_barrier(SUmb_comm_world, ierr)
-
-  endif
-
-  ! Determine the number of multigrid levels needed in the
-  ! computation, and allocate the memory for the node and cell
-  ! communication patterns, including the memory copies for internal
-  ! communication, and the global number of cells on each level.
-  ! Note that this communication pattern does not change in time.
-
-  nLevels = ubound(flowDoms,2)
-  nn      = nLevels
-  allocate(commPatternCell_1st(nn), commPatternCell_2nd(nn), &
-       commPatternNode_1st(nn), internalCell_1st(nn),    &
-       internalCell_2nd(nn),    internalNode_1st(nn),    &
-       nCellGlobal(nn),         stat=ierr)
-  if(ierr /= 0)                     &
-       call returnFail("preprocessing", &
-       "Memory allocation failure for commPatterns")
-
-  ! Set the sizes here so that we know how to dealloc the stuff
-  ! later on
-  do i=1,nLevels
-     commPatternCell_1st(i)%nPeriodic = 0
-     commPatternCell_1st(i)%nProcSend = 0
-     commPatternCell_1st(i)%nProcRecv = 0
-
-     commPatternCell_2nd(i)%nPeriodic = 0
-     commPatternCell_2nd(i)%nProcSend = 0
-     commPatternCell_2nd(i)%nProcRecv = 0
-
-     commPatternNode_1st(i)%nPeriodic = 0
-     commPatternNode_1st(i)%nProcSend = 0
-     commPatternNode_1st(i)%nProcRecv = 0
-
-     internalCell_1st(i)%nPeriodic = 0
-     internalCell_2nd(i)%nPeriodic = 0
-     internalNode_1st(i)%nPeriodic = 0
-  end do
-
-  ! Allocate the memory for the sliding mesh communication pattern.
-  ! This pattern changes in time and therefore each spectral time
-  ! value has its own sliding mesh communication pattern.
-
-  mm = nTimeIntervalsSpectral
-
-  allocate(commSlidingCell_1st(nn,mm), &
-       commSlidingCell_2nd(nn,mm), &
-       intSlidingCell_1st(nn,mm),  &
-       intSlidingCell_2nd(nn,mm),  stat=ierr)
-  if(ierr /= 0)                     &
-       call returnFail("preprocessing", &
-       "Memory allocation failure for &
-       &slidingCommPatterns")
-
-  ! Allocate the memory for the communication of the mixing plane
-  ! halo cells. As this type of "boundary condition" can only
-  ! be applied for steady state computations, there is no
-  ! dependency on the number of time spectral solutions.
-
-  mm = nInterfaceGroups
-  allocate(commPatternMixing(nn,mm,2), stat=ierr)
-  if(ierr /= 0)                     &
-       call returnFail("preprocessing", &
-       "Memory allocation failure for &
-       &commPatternMixing")
-
-  ! Allocate the memory for the overset mesh communication pattern.
-  ! This pattern changes in time and therefore each spectral time
-  ! value has its own sliding mesh communication pattern.
-
-  mm = nTimeIntervalsSpectral
-  allocate(commPatternOverset(nn,mm), internalOverset(nn,mm), &
-       overlapMatrix(nn, mm), stat=ierr)
-  if(ierr /= 0)                     &
-       call returnFail("preprocessing", &
-       "Memory allocation failure for commOverset")
-
-  ! Determine the fine grid 1 to 1 matching communication pattern.
-
-  call determineCommPattern(1_intType)
-
-  ! Initialize the send and receive buffer sizes to 0 and determine
-  ! its size for the finest grid for the 1 to 1 communication.
-
-  sendBufferSize_1to1  = 0
-  recvBufferSize_1to1  = 0
-  sendBufferSizeSlide  = 0
-  recvBufferSizeSlide  = 0
-  sendBufferSizeOver   = 0
-  recvBufferSizeOver   = 0
-
-  call setBufferSizes(1_intType, 1_intType, .true., .false., .false.)
-
-  ! Loop to create the coarse grid levels.
-
-  do level=2,nLevels
-
-     ! Create the coarse grid blocks, its communication pattern, the
-     ! coarse grid level 0 cooling parameters and check the
-     ! communication buffer sizes.
-
-     call createCoarseBlocks(level)
-     call determineCommPattern(level)
-     call coarseLevel0CoolingParameters(level)
-     call setBufferSizes(level, 1_intType, .true., .false., .false.)
-
-  enddo
-
-  ! Synchronize the processors, just to be sure.
-
-  call mpi_barrier(SUmb_comm_world, ierr)
-
-  ! Allocate memory for the nonblocking point to point communication.
-
-  allocate(sendBuffer(sendBufferSize), &
-       recvBuffer(recvBufferSize), stat=ierr)
-  if(ierr /= 0)                     &
-       call returnFail("preprocessing", &
-       "Memory allocation failure for sendBuffer &
-       &and recvBuffer")
-
-  ! Determine the cell range for the subfaces and initialize the
-  ! arrays for the boundary condition data.
-  ! Done for all grid levels.
-
-  call cellRangeSubface
-  call initBcdata
-
-  ! Allocate some data of size nLevels for the fast wall distance calc
-  allocate(xVolumeVec(nLevels), xSurfVec(nLevels, mm), wallScatter(nLevels, mm), &
-       wallDistanceDataAllocated(nLevels), updateWallAssociation(nLevels))
-  wallDistanceDataAllocated = .False.
-  updateWallAssociation = .True. 
-
-  ! Nullify the wallFringe poiter as initialization
-  nullify(wallFringes, localWallFringes)
-
-<<<<<<< HEAD
-  ! Allocate nDomProc: the number of domains on each processor
-  ! and a cumulative form. 
-  allocate(nDomProc(0:nProc-1), cumDomProc(0:nProc))
-
-  ! Gather the dimensions of all blocks to everyone
-  call mpi_allreduce(nDom, nDomTotal, 1, sumb_integer, MPI_SUM, &
-       sumb_comm_world, ierr)
-
-  ! Receive the number of domains from each proc using an allgather.
-  call mpi_allgather(nDom, 1, sumb_integer, nDomProc, 1, sumb_integer, &
-       sumb_comm_world, ierr)
-
-  ! Compute the cumulative format:
-  cumDomProc(0) = 0
-  do iProc=1, nProc
-     cumDomProc(iProc) = cumDomProc(iProc-1) + nDomProc(iProc-1)
-  end do
-
-  ! Determine the number of grid clusters
-  call determineClusters()
-
-  ! Determine if we have overset mesh present:
-  local = .False.
-  do nn=1,nDom
-     call setPointers(nn, 1_intType, 1_intType)
-
-     do mm=1, nBocos
-        if (BCType(mm) == OversetOuterBound) then
-           local = .True.
-        end if
-     end do
-  end do
-
-  call mpi_allreduce(local, oversetPresent, 1, MPI_LOGICAL, MPI_LOR, SUmb_comm_world, ierr)
-
-  ! Loop over the number of levels and perform a lot of tasks.
-  ! See the corresponding subroutine header, although the
-  ! names are pretty self-explaining
-
-
-  do level=1,nLevels
-     call xhalo(level)
-     call slidingComm(level, .true.)
-     call allocateMetric(level)
-     call metric(level)
-     call setPorosities(level)
-     call setFamilyInfoFaces(level)
-     call faceRotationMatrices(level, .true.)
-     call checkSymmetry(level)
-     call viscSubfaceInfo(level)
-     call determineAreaLevel0Cooling(level)
-     call determineNcellGlobal(level)
-     call setGlobalCellsAndNodes(level)
-     call wallDistance(level, .True.)
-  end do
-
-  ! BC Data must be alloaced (for surface iblank) before we can do
-  ! the overset computation.
-  call allocMemBCData
-
-  ! Family info must be setup before doing oversetcomm
-  call setSurfaceFamilyInfo
-
-  do level=1,nLevels
-     if (level == 1) then
-        call oversetComm(level, .true., .false.)
-
-     else
-        call oversetComm(level, .true., .true.)
-     end if
-  end do
-
-
-  nLevels = ubound(flowDoms,2)
-
-  do level=1,nLevels
-     call wallDistance(level, .True.)
-  end do
-
-  call initializeLiftDistributionData
-
-end subroutine preprocessing
-=======
+       subroutine preprocessing
+!
+!      ******************************************************************
+!      *                                                                *
+!      * preprocessing determines the communication patterns between    *
+!      * the processors for all the mg levels, computes the wall        *
+!      * distances and the metrics.                                     *
+!      *                                                                *
+!      ******************************************************************
+!
+       use block
+       use blockPointers
+       use cgnsGrid
+       use commMixing
+       use commSliding
+       use communication
+       use inputPhysics
+       use inputTimeSpectral
+       use interfaceGroups
+       use section
+       use wallDistanceData
+       implicit none
+!
+!      Local variables.
+!
+       integer :: ierr
+
+       integer(kind=intType) :: nLevels, level, nn, mm, nsMin, nsMax, i
+
+
 !      ******************************************************************
 !      *                                                                *
 !      * Begin execution                                                *
@@ -496,5 +248,4 @@
        call setSurfaceFamilyInfo
        call initializeLiftDistributionData
 
-     end subroutine preprocessing
->>>>>>> 76b833b9
+     end subroutine preprocessing