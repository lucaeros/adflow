--- conflicted
+++ resolved
@@ -161,6 +161,7 @@
 
        call exchangeF1SST1to1
        call exchangeF1SSTSliding
+       call exchangeF1SSTOverset
 
        end subroutine f1SST
 
@@ -545,8 +546,6 @@
        enddo spectralModes
 
        end subroutine exchangeF1SSTSliding
-<<<<<<< HEAD
-=======
 
 !      ==================================================================
 
@@ -742,5 +741,4 @@
 
        enddo spectralModes
 
-       end subroutine exchangeF1SSTOverset
->>>>>>> 805111d5
+       end subroutine exchangeF1SSTOverset