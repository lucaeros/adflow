!    -*- f90 -*-


python module solverunsteadymd__user__routines 
    interface solverunsteadymd_user_interface 
        subroutine mdcallback_python(timeunsteady,firstiter) ! in :test:solverUnsteadyMD.F90:solverunsteadymd:unknown_interface
            real*8 :: timeunsteady
            logical :: firstiter
        end subroutine mdcallback_python
    end interface solverunsteadymd_user_interface
end python module solverunsteadymd__user__routines

python module sumb ! in 
    interface  ! in :sumb

! ############################################################################
! SUmb Routines
! ############################################################################

       subroutine connect_signals ! in :sumb:../../solver/connect_signals.c
         intent(c) connect_signals
       end subroutine connect_signals
       
       subroutine writeintromessage ! in :sumb:../../utils/initExec.F90
         use communication
         use constants
       end subroutine writeintromessage
       
       subroutine readparamfile ! in :sumb:../../inputParam/readParamFile.f90
         use communication
         use constants
         use allinputparam
       end subroutine readparamfile
       
       subroutine monitorvariables(variables) ! in :test:monitorVariables.f90
         character*(*) intent(inout) :: variables
       end subroutine monitorvariables
       
       subroutine surfacevariables(variables) ! in :test:surfaceVariables.f90
         character*(*) intent(inout) :: variables
       end subroutine surfacevariables

       subroutine volumevariables(variables) ! in :test:volumeVariables.f90
         character*(*) intent(inout) :: variables
       end subroutine volumevariables

       subroutine dummyreadparamfile ! in :sumb:../../inputParam/readParamFile.f90
       end subroutine dummyreadparamfile
       
       subroutine partitionandreadgrid ! in :sumb:../../partitioning/partitionAndReadGrid.f90
         use inputio
       end subroutine partitionandreadgrid

       subroutine preprocessing ! in :sumb:../../preprocessing/preprocessing.f90
       end subroutine preprocessing

       subroutine updatecoordinatesalllevels ! in :sumb:../../preprocessing/mdUpdateRoutines.f90
       end subroutine updatecoordinatesalllevels

       subroutine updatemetricsalllevels ! in :sumb:../../preprocessing/mdUpdateRoutines.f90
       end subroutine updatemetricsalllevels

       subroutine updategridvelocitiesalllevels ! in :sumb:../../preprocessing/mdUpdateRoutines.f90
       end subroutine updategridvelocitiesalllevels

       subroutine updateperiodicinfoalllevels
       end subroutine updateperiodicinfoalllevels

       subroutine getcgnsmeshindices(ndof,indices)
         integer(kind=inttype) intent(in) :: ndof
         integer(kind=inttype) dimension(ndof),intent(out),depend(ndof) :: indices
       end subroutine getcgnsmeshindices

       subroutine getnumberlocalnodes(ndof) ! in :test:initializeExternalWarping.f90
         integer(kind=inttype) intent(out) :: ndof
       end subroutine getnumberlocalnodes

       subroutine getnumberlocalforcenodes(ndof)
         integer(kind=inttype) intent(out) :: ndof
       end subroutine getnumberlocalforcenodes

       subroutine getcgnsforceindices(ndof,indices)
         integer(kind=inttype) intent(in) :: ndof
         integer(kind=inttype) dimension(ndof),intent(out),depend(ndof) :: indices
       end subroutine getcgnsforceindices

       subroutine setgrid(grid,ndof) ! in :test:setGrid.f90
         real(kind=realtype) dimension(ndof),intent(in) :: grid
         integer(kind=inttype) optional,intent(in),check(len(grid)>=ndof),depend(grid) :: ndof=len(grid)
       end subroutine setgrid

       subroutine determinestencil(lumped)
         logical :: lumped 
       end subroutine determinestencil

       subroutine getforces(forces,pts,npts,nts) ! in :sumb:../../warping/getForces.f90
         real(kind=realtype) dimension(3,npts,nts),intent(out),depend(npts,nts) :: forces
         real(kind=realtype) dimension(3,npts,nts),intent(in) :: pts
         integer(kind=inttype) optional,intent(in),check(shape(pts,1)==npts),depend(pts) :: npts=shape(pts,1)
         integer(kind=inttype) optional,intent(in),check(shape(pts,2)==nts),depend(pts) :: nts=shape(pts,2)
       end subroutine getforces
       
       subroutine verifyforces(pts,npts,nts) ! in :sumb:../../adjoint/forcesInput/verifyForces.F90
         real(kind=realtype) dimension(3,npts,nts),intent(inout) :: pts
         integer(kind=inttype) optional,intent(in),check(shape(pts,1)==npts),depend(pts) :: npts=shape(pts,1)
         integer(kind=inttype) optional,intent(in),check(shape(pts,2)==nts),depend(pts) :: nts=shape(pts,2)
       end subroutine verifyforces

       subroutine verifybendingderivatives()

         use costfunctions
         use inputphysics
         use inputtimespectral
         use communication
         implicit none
       end subroutine verifybendingderivatives

       subroutine verifydcfdx(level,costfunction)
         use blockpointers
         use cgnsgrid            
         use communication       
         use inputphysics        
         use flowvarrefstate     
         use inputdiscretization 
         use iteration           
         use inputtimespectral   
         use section
         use monitor             
         use bctypes             
         use adjointvars         
         use adjointpetsc
         use costfunctions
         implicit none
         integer(kind=inttype) intent(in) :: level
         integer(kind=inttype) intent(in) :: costfunction
       end subroutine verifydcfdx

!!$       subroutine verifydcfdwfile(level)
!!$       use adjointpetsc        !djdw
!!$       use adjointvars         !nCellsGlobal
!!$      use blockpointers
!!$      use cgnsgrid            ! cgnsDoms
!!$      use communication       ! procHalo(currentLevel)%nProcSend, myID
!!$      use inputphysics        ! equations
!!$      use flowvarrefstate     ! nw
!!$      use inputdiscretization ! spaceDiscr, useCompactDiss
!!$      use iteration           ! overset, currentLevel
!!$      use inputtimespectral   ! nTimeIntervalsSpectral
!!$      use section
!!$      use monitor             ! monLoc, MonGlob, nMonSum
!!$      use bctypes             !imin,imax,jmin,jmax,kmin,kmax
!!$      implicit none
!!$      integer(kind=inttype), intent(in) :: level
!!$	end subroutine verifydcfdwfile

       subroutine verifydidwfile(level,costfunction,filename)
         use adjointpetsc        !djdw
         use adjointvars         !nCellsGlobal
         use blockpointers
         use cgnsgrid            ! cgnsDoms
         use communication       ! procHalo(currentLevel)%nProcSend, myID
         use inputphysics        ! equations
         use flowvarrefstate     ! nw
         use inputdiscretization ! spaceDiscr, useCompactDiss
         use iteration           ! overset, currentLevel
         use inputtimespectral   ! nTimeIntervalsSpectral
         use section
         use monitor             ! monLoc, MonGlob, nMonSum
         use bctypes             !imin,imax,jmin,jmax,kmin,kmax
         implicit none
         integer(kind=inttype) intent(in) :: level
         integer(kind=inttype) intent(in) :: costfunction
         character(len = 64)   :: filename
       end subroutine verifydidwfile

       subroutine verifydidxfile(level,costfunction,filename)
         use adjointpetsc        !djdw
         use adjointvars         !nCellsGlobal
         use blockpointers
         use cgnsgrid            ! cgnsDoms
         use communication       ! procHalo(currentLevel)%nProcSend, myID
         use inputphysics        ! equations
         use flowvarrefstate     ! nw
         use inputdiscretization ! spaceDiscr, useCompactDiss
         use iteration           ! overset, currentLevel
         use inputtimespectral   ! nTimeIntervalsSpectral
         use section
         use monitor             ! monLoc, MonGlob, nMonSum
         use bctypes             !imin,imax,jmin,jmax,kmin,kmax
         implicit none
         integer(kind=inttype) intent(in) :: level
         integer(kind=inttype) intent(in) :: costfunction
         character(len = 64)   :: filename
       end subroutine verifydidxfile

       subroutine verifydrdwfile(level)
         
         use blockpointers ! block (nDoms,flowDoms), globalCell
         use flowvarrefstate
         use communication
         use iteration     ! groundLevel
         use inputtimespectral ! spaceDiscr,nTimeIntervalsSpectral
         use inputio
         !from old verify routine
         use adjointpetsc, only: drdwt,petscone,insert_values,petscierr,mat_final_assembly,petsc_viewer_draw_world,petsc_viewer_stdout_world,add_values
         use precision
         use inputiteration
         !implicit none
                  
         implicit none
         
         !     Subroutine arguments
         integer(kind=inttype), intent(in) :: level
       end subroutine verifydrdwfile


       subroutine verifydrdxfile(level)
         
         use blockpointers ! block (nDoms,flowDoms), globalCell
         use flowvarrefstate
         use communication
         use iteration     ! groundLevel
         use inputtimespectral ! spaceDiscr,nTimeIntervalsSpectral
         use inputio
         !from old verify routine
         use adjointpetsc, only: drdx,drdxfd,petscone,insert_values,petscierr,mat_final_assembly,petsc_viewer_draw_world,petsc_viewer_stdout_world,add_values
         use precision
         use inputiteration
         !implicit none
                  
         implicit none
         
         !     Subroutine arguments
         integer(kind=inttype), intent(in) :: level
       end subroutine verifydrdwfile

       subroutine verifydrdextrafile(level)
         
         use blockpointers ! block (nDoms,flowDoms), globalCell
         use flowvarrefstate
         use communication
         use iteration     ! groundLevel
         use inputtimespectral ! spaceDiscr,nTimeIntervalsSpectral
         use inputio
         use adjointpetsc, only: drda,petscone,insert_values,petscierr,mat_final_assembly,petsc_viewer_draw_world,petsc_viewer_stdout_world,add_values
         use precision
                          
         implicit none
         
         !     Subroutine arguments
         integer(kind=inttype), intent(in) :: level
       end subroutine verifydrdextrafile
       

       subroutine setupcouplingmatrixstruct(pts,npts,nts) ! in :sumb:../../adjoint/setupCouplingMatrixStruct.F90
         use blockpointers
         use adjointpetsc
         use bctypes
         use communication
         use inputdiscretization
         use inputtimespectral
         use inputphysics
         use adjointvars
         use flowvarrefstate
         real(kind=realtype) dimension(3,npts,nts),intent(in) :: pts
         integer(kind=inttype) optional,intent(in),check(shape(pts,1)==npts),depend(pts) :: npts=shape(pts,1)
         integer(kind=inttype) optional,intent(in),check(shape(pts,2)==nts),depend(pts) :: nts=shape(pts,2)
       end subroutine setupcouplingmatrixstruct
      
       subroutine agumentrhs(ndof,phi) ! in :test:agumentRHS.f90
         integer(kind=inttype) optional,intent(in),check(len(phi)>=ndof),depend(phi) :: ndof=len(phi)
         real(kind=realtype) dimension(ndof),intent(in) :: phi
       end subroutine agumentrhs
        
       subroutine getforcepoints(points,npts,nts) ! in :sumb:../../warping/getForces.f90
         use blockpointers
         use inputtimespectral
         use bctypes
         real(kind=realtype) dimension(3,npts,nts),intent(out),depend(npts,nts) :: points
         integer(kind=inttype) intent(in) :: npts
         integer(kind=inttype) intent(in) :: nts
       end subroutine getforcepoints
        
       subroutine getforcesize(size_bn,nts) ! in :sumb:../../warping/getForces.f90
         use blockpointers
         use bctypes
         use inputtimespectral
         integer(kind=inttype) intent(out) :: size_bn
         integer(kind=inttype) intent(out) :: nts
       end subroutine getforcesize
       
       subroutine solveradjoint
       end subroutine solveradjoint
       
       subroutine initflow ! in :sumb:../../initFlow/initFlow.f90
       end subroutine initflow

       subroutine allocconvarrays(nitertot) ! in :sumb:../../initFlow/allocConvArrays.f90
         integer(kind=inttype) :: nitertot
       end subroutine allocconvarrays

       subroutine deallocconvarrays ! in :sumb:../../initFlow/allocConvArrays.f90
       end subroutine deallocconvarrays

       subroutine alloctimearrays(nitertot) ! in :sumb:../../initFlow/allocTimeArrays.f90
         integer(kind=inttype) :: ntimetot
       end subroutine alloctimearrays

       subroutine solver ! in :sumb:../../solver/solver.F90
         logical :: eulerwallspresent
       end subroutine solver

       subroutine computeresidualnk
       end subroutine computeresidualnk

       subroutine solverunsteadymd(mdcallback_python) ! in :test:solverUnsteadyMD.F90
         use solverunsteadymd__user__routines
         external mdcallback_python
       end subroutine solverunsteadymd
       
       subroutine setupnksolver
       end subroutine setupnksolver
       
       subroutine destroynksolver
       end subroutine destroynksolver
       
<<<<<<< HEAD
       subroutine nkbenchmark(ep,res,applypc,niter)
         logical :: ep
         logical :: res
         logical :: applypc
         integer(kind=inttype) :: niter
       end subroutine nkbenchmark
=======
       subroutine weak_scaling_test(usecomm,setpetscvecs,niterations)
         logical :: usecomm
         logical :: setpetscvecs
         integer(kind=inttype) :: niterations
       end subroutine weak_scaling_test
>>>>>>> 24a6479c

       subroutine applypc(in_vec,out_vec,n) ! in :test:NKsolver.F90
         real(kind=realtype) dimension(n),intent(in) :: in_vec
         real(kind=realtype) dimension(n),intent(out),depend(n) :: out_vec
         integer(kind=inttype) optional,check(len(in_vec)>=n),depend(in_vec) :: n=len(in_vec)
       end subroutine applypc

       subroutine getcurrentresidual(rhores,totalrres)
         real(kind=realtype), intent(out) :: rhores
         real(kind=realtype), intent(out) :: totalrres
       end subroutine getcurrentresidual

       subroutine getfreestreamresidual(rhores,totalrres)
         real(kind=realtype), intent(out) :: rhores
         real(kind=realtype), intent(out) :: totalrres
       end subroutine getfreestreamresidual

       subroutine viscousflux ! in :sumb:../../solver/viscousFlux.f90
       end subroutine viscousflux

       subroutine inviscidcentralflux ! in :sumb:../../solver/inviscidCentralFlux.f90
       end subroutine inviscidcentralflux

       subroutine writesol ! in :sumb:../../output/writeSol.f90
       end subroutine writesol

       subroutine updatewalldistancealllevels ! in :sumb:../../wallDistance/updateWallDistanceAllLevels.f90
       end subroutine updatewalldistancealllevels

       subroutine updateslidingalllevels ! in :sumb:../../slidingComm/updateSlidingAllLevels.f90
       end subroutine updateslidingalllevels

       function eulerwallspresent() ! in :sumb:../../solver/eulerWallsPresent.f90
         logical :: eulerwallspresent
       end function eulerwallspresent

       subroutine solversteady ! in :sumb:../../solver/solverSteady.f90
       end subroutine solversteady

       subroutine transfertofinegrid(corrections) ! in :sumb:../../solver/transferToFineGrid.f90
         logical intent(in) :: corrections
       end subroutine transfertofinegrid

       subroutine updatecoorfinemesh(dtadvance,sps) ! in :sumb:../../preprocessing/updateCoorFineMesh.f90
         integer(kind=inttype) intent(in) :: sps
         real(kind=realtype) intent(in) :: dtadvance
       end subroutine updatecoorfinemesh

!!!!!!!!Routines inside solverUnsteady 

       subroutine inittimesteppart1 ! in :sumb:../../solver/solverUnsteady.F90
       end subroutine inittimesteppart1

       subroutine inittimesteppart2 ! in :sumb:../../solver/solverUnsteady.F90
       end subroutine inittimesteppart2

       subroutine solvestate ! in :sumb:../../solver/solveState.F90
       end subroutine solvestate

       subroutine checkwriteunsteadyinloop ! in :sumb:../../solver/solverUnsteady.F90
       end subroutine checkwriteunsteadyinloop

       subroutine checkwriteunsteadyendloop ! in :sumb:../../solver/solverUnsteady.F90
       end subroutine checkwriteunsteadyendloop
       ! ############################################################################
       ! ADjoint Routines
       ! ############################################################################

       subroutine verifyradj(level)
         integer(kind=inttype) intent(in) :: level
       end subroutine verifyradj

       subroutine verifyrnkpc
       end subroutine verifyrnkpc

       subroutine getsolution(sps) ! in :sumb:../../adjoint/designExport.f90
         integer(kind=inttype) intent(in) :: sps
       end subroutine getsolution

       subroutine getstates(states,ndimw) ! in :test:getADjoint.F90
         real(kind=realtype) dimension(ndimw),intent(out),depend(ndimw) :: states
         integer(kind=inttype) intent(in) :: ndimw
       end subroutine getstates

       subroutine getres(res,ndimw) ! in :test:getADjoint.F90
         real(kind=realtype) dimension(ndimw),intent(out),depend(ndimw) :: res
         integer(kind=inttype) intent(in) :: ndimw
       end subroutine getres

       subroutine setstates(states,ndimw) ! in :test:getADjoint.F90
         real(kind=realtype) dimension(ndimw),intent(in) :: states
         integer(kind=inttype) optional,intent(in),check(len(states)>=ndimw),depend(states) :: ndimw=len(states)
       end subroutine setstates

       subroutine preprocessingadjoint ! in :sumb:../../adjoint/preprocessingADjoint.f90
       end subroutine preprocessingadjoint

       subroutine initializepetsc ! in :sumb:../../adjoint/initializePETSc.F90
       end subroutine initializepetsc

    
       ! State Variables
       subroutine createstatepetscvars
       end subroutine createstatepetscvars

       subroutine destroystatepetscvars
       end subroutine destroystatepetscvars

       ! Spatial Variables
       subroutine createspatialpetscvars
       end subroutine createspatialpetscvars

       subroutine destroyspatialpetscvars
       end subroutine destroyspatialpetscvars
       
       ! Extra Variables
       
       subroutine createextrapetscvars
       end subroutine createextrapetscvars

       subroutine destroyextrapetscvars
       end subroutine destroyextrapetscvars
       
       ! Coupling Variables

       subroutine createcouplingpetscvars
       end subroutine createcouplingpetscvars
       
       subroutine destroycouplingpetscvars
       end subroutine destroycouplingpetscvars

       ! KSP 
       subroutine createpetscksp 
       end subroutine createpetscksp

       subroutine setuppetscksp 
       end subroutine setuppetscksp
       
       subroutine destroypetscksp
       end subroutine destroypetscksp

       ! Residual Assembly Functions
       
       subroutine setupallresidualmatrices ! in :sumb:../../adjoint/setupADjointMatrix.F90
       end subroutine setupallresidualmatrices

       subroutine setupadjointmatrix
       end subroutine setupadjointmatrix

       subroutine setupspatialmatrix
       end subroutine setupspatialmatrix

       subroutine setupadjointpcmatrixtranspose
       end subroutine setupadjointpcmatrixtranspose

       subroutine computeobjpartials(costfunction,pts,npts,nts,usedjdw,usedjdx) ! in :sumb:../../adjoint/computeObjPartials.F90
         integer(kind=inttype) intent(in) :: costfunction
         real(kind=realtype) dimension(3,npts,nts),intent(in) :: pts
         integer(kind=inttype) optional,intent(in),check(shape(pts,1)==npts),depend(pts) :: npts=shape(pts,1)
         integer(kind=inttype) optional,intent(in),check(shape(pts,2)==nts),depend(pts) :: nts=shape(pts,2)
         logical :: usedjdw
         logical :: usedjdx
       end subroutine computeobjpartials

       subroutine getdidw(ndof,output) ! in :test:computeObjPartials.F90
         integer(kind=inttype) intent(in) :: ndof
         real(kind=realtype) dimension(ndof),intent(out),depend(ndof) :: output
       end subroutine getdidw

       subroutine getdidx(ndof,output) ! in :test:computeObjPartials.F90
         integer(kind=inttype) intent(in) :: ndof
         real(kind=realtype) dimension(ndof),intent(out),depend(ndof) :: output
       end subroutine getdidx

       subroutine zeroobjpartials
       end subroutine zeroobjpartials

       subroutine matrixinfo(pdrdwt,pdrdwpret,pdrdx,pdrda,pdfdw,pdfdx,plocal,psum,pmax) ! in :test:matrixInfo.F90
         logical intent(in) :: pdrdwt
         logical intent(in) :: pdrdwpret
         logical intent(in) :: pdrdx
         logical intent(in) :: pdrda
         logical intent(in) :: pdfdw
         logical intent(in) :: pdfdx
         logical intent(in) :: plocal
         logical intent(in) :: psum
         logical intent(in) :: pmax
       end subroutine matrixinfo

       subroutine solveadjointtransposepetsc ! in :sumb:../../adjoint/solveADjointPETSc.F90
       end subroutine solveadjointtransposepetsc

       subroutine getdrdxvpsi(dxv,ndof,adjoint,nstate) ! in :test:getdRdXvPsi.F90
         real(kind=realtype) dimension(ndof),intent(out),depend(ndof) :: dxv
         integer(kind=inttype) intent(in) :: ndof
         real(kind=realtype) dimension(nstate),intent(in) :: adjoint
         integer(kind=inttype) optional,intent(in),check(len(adjoint)>=nstate),depend(adjoint) :: nstate=len(adjoint)
       end subroutine getdrdxvpsi
       
       subroutine getdrdapsi(ndv,output) ! in :test:getdRdaPsi.F90
            integer(kind=inttype) intent(in) :: ndv
            real(kind=realtype) dimension(ndv),intent(out),depend(ndv) :: output
        end subroutine getdrdapsi

       subroutine getdrdwtpsi(ndof,drdwtpsi)
         integer(kind=inttype) intent(in) :: ndof
         real(kind=realtype) dimension(ndof),intent(out),depend(ndof) :: drdwtpsi
       end subroutine getdrdwtpsi

       subroutine getdrdwtpsi2(ndof,drdwtpsi)
         integer(kind=inttype) intent(in) :: ndof
         real(kind=realtype) dimension(ndof),intent(out),depend(ndof) :: drdwtpsi
       end subroutine getdrdwtpsi2

       subroutine getdfdxvec(ndof,vec_in,vec_out) ! in :test:getdFdxVec.f90
         integer(kind=inttype) optional,intent(in),check(len(vec_in)>=ndof),depend(vec_in) :: ndof=len(vec_in)
         real(kind=realtype) dimension(ndof),intent(in) :: vec_in
         real(kind=realtype) dimension(ndof),intent(out),depend(ndof) :: vec_out
       end subroutine getdfdxvec

       subroutine getdfdxvec_null()
       end subroutine getdfdxvec_null

       subroutine getdfdxtvec(ndof,vec_in,vec_out) ! in :test:getdFdxVec.f90
         integer(kind=inttype) optional,intent(in),check(len(vec_in)>=ndof),depend(vec_in) :: ndof=len(vec_in)
         real(kind=realtype) dimension(ndof),intent(in) :: vec_in
         real(kind=realtype) dimension(ndof),intent(out),depend(ndof) :: vec_out
       end subroutine getdfdxtvec

       subroutine getdfdxtvec_null()
       end subroutine getdfdxtvec_null

       subroutine getglobalnodes(blocknum,idim,jdim,kdim,nodenumbers) ! in :sumb:../../adjoint/getGlobalNodes.f90
         integer(kind=inttype) intent(in) :: blocknum
         integer(kind=inttype) intent(in) :: idim
         integer(kind=inttype) intent(in) :: jdim
         integer(kind=inttype) intent(in) :: kdim
         integer(kind=inttype) dimension(idim,jdim,kdim),intent(out),depend(idim,jdim,kdim) :: nodenumbers
       end subroutine getglobalnodes

       subroutine getadjoint(nnodes,functiongradlocal) ! in :test:getADjoint.F90
         integer(kind=inttype) intent(in) :: nnodes
         real(kind=realtype) dimension(nnodes),intent(out),depend(nnodes) :: functiongradlocal
       end subroutine getadjoint

       subroutine setadjoint(nnodes,functiongradlocal) ! in :test:setADjoint.F90
         integer(kind=inttype) optional,intent(in),check(len(functiongradlocal)>=nnodes),depend(functiongradlocal) :: nnodes=len(functiongradlocal)
         real(kind=realtype) dimension(nnodes),intent(in) :: functiongradlocal
       end subroutine setadjoint

       subroutine setdefaultvalues()
       end subroutine setdefaultvalues

       subroutine updateflow
       end subroutine updateflow

       subroutine updatereferencepoint
       end subroutine updatereferencepoint

       subroutine updaterotationrate(xrot,yrot,zrot)
         real(kind=realtype) intent(in)::xrot,yrot,zrot
       end subroutine updaterotationrate

       ! ############################################################################
       ! pyAero Adaptation Routines
       ! ############################################################################
       subroutine adjustinflowangleadj(alphaadj,betaadj,veldirfreestreamadj,liftdirectionadj,dragdirectionadj,liftindex) ! in :sumb :adjustInflowAngleAdj.f90
         use constants
         real(kind=realtype) intent(in) :: alphaadj
         real(kind=realtype) intent(in):: betaadj
         real(kind=realtype) dimension(3),intent(out) :: veldirfreestreamadj
         real(kind=realtype) dimension(3),intent(out) :: liftdirectionadj
         real(kind=realtype) dimension(3),intent(out) :: dragdirectionadj
         integer(kind=inttype) intent(in) :: liftindex
       end subroutine adjustinflowangleadj

       subroutine setuniformflow
       end subroutine setuniformflow
       !*****************
       ! Time spectral Stability routines
       !*****************

       subroutine stabilityderivativedriver
         use precision
         implicit none
       end subroutine stabilityderivativedriver

       ! ############################################################################
       ! SUmb Modules
       ! ############################################################################

       module communication ! in :sumb:../../modules/communication.f90
         use precision
         integer :: sumb_comm_world
         integer :: sumb_petsc_comm_world
         integer :: myid
         integer :: nproc
         integer(kind=inttype) :: sendbuffersize_1to1
         integer(kind=inttype) :: sendbuffersize
         integer(kind=inttype) :: recvbuffersize_1to1
         integer(kind=inttype) :: recvbuffersize
         integer(kind=inttype) :: sendbuffersizeover
         integer(kind=inttype) :: recvbuffersizeover
         real(kind=realtype) allocatable,dimension(:) :: sendbuffer
         real(kind=realtype) allocatable,dimension(:) :: recvbuffer
         integer allocatable,dimension(:) :: sendrequests
         integer allocatable,dimension(:) :: recvrequests
       end module communication

       module cgnsgrid
         use constants
         implicit none
         integer(kind=inttype) :: cgnsnfamilies
       end module cgnsgrid

       module constants ! in :sumb:../../modules/constants.F90
         use precision
         integer parameter,optional :: maxstringlen   = 256
         integer parameter,optional :: maxcgnsnamelen =  32
       end module constants

       module accuracy ! in :sumb:../../modules/inputParam.f90
         use precision
         integer(kind=inttype) parameter,optional :: firstorder=1_inttype
         integer(kind=inttype) parameter,optional :: secondorder=2_inttype
         integer(kind=inttype) parameter,optional :: thirdorder=3_inttype
       end module accuracy

       module inputdiscretization ! in :sumb:../../modules/inputParam.f90
         use accuracy
         integer(kind=inttype) parameter,optional :: dissscalar=1_inttype
         integer(kind=inttype) parameter,optional :: dissmatrix=2_inttype
         integer(kind=inttype) parameter,optional :: disscusp=3_inttype
         integer(kind=inttype) parameter,optional :: upwind=9_inttype
         integer(kind=inttype) parameter,optional :: roe=1_inttype
         integer(kind=inttype) parameter,optional :: vanleer=2_inttype
         integer(kind=inttype) parameter,optional :: ausmdv=3_inttype
         integer(kind=inttype) parameter,optional :: nolimiter=2_inttype
         integer(kind=inttype) parameter,optional :: vanalbeda=3_inttype
         integer(kind=inttype) parameter,optional :: minmod=4_inttype
         integer(kind=inttype) parameter,optional :: noprecond=1_inttype
         integer(kind=inttype) parameter,optional :: turkel=2_inttype
         integer(kind=inttype) parameter,optional :: choimerkle=3_inttype
         integer(kind=inttype) parameter,optional :: constantpressure=1_inttype
         integer(kind=inttype) parameter,optional :: linextrapolpressure=2_inttype
         integer(kind=inttype) parameter,optional :: quadextrapolpressure=3_inttype
         integer(kind=inttype) parameter,optional :: normalmomentum=4_inttype
         integer(kind=inttype) parameter,optional :: constantextrapol=1_inttype
         integer(kind=inttype) parameter,optional :: linextrapol=2_inttype
         integer(kind=inttype) :: spacediscr
         integer(kind=inttype) :: spacediscrcoarse
         integer(kind=inttype) :: orderturb
         integer(kind=inttype) :: limiter
         integer(kind=inttype) :: riemann
         integer(kind=inttype) :: riemanncoarse
         integer(kind=inttype) :: precond
         integer(kind=inttype) :: wallbctreatment
         integer(kind=inttype) :: outflowtreatment
         real(kind=realtype) :: vis2
         real(kind=realtype) :: vis4
         real(kind=realtype) :: vis2coarse
         real(kind=realtype) :: adis
         real(kind=realtype) :: kappacoef
         logical :: vortexcorr
         logical :: dirscaling
         logical :: radiineededfine
         logical :: radiineededcoarse
         logical :: lumpeddiss
         real(kind=realtype) :: sigma
       end module inputdiscretization

       module inputio ! in :sumb:../../modules/inputParam.f90
         use constants
         integer(kind=inttype) parameter,optional :: noformat=0
         character(len=maxstringlen) :: solfile
         integer(kind=inttype) parameter,optional :: precisiondouble=2
         character(len=maxstringlen) :: surfacesolfile
         character(len=maxstringlen) :: cpfile
         logical :: writecoormeter
         integer(kind=inttype) :: precisionsol
         integer(kind=inttype) :: precisiongrid
         integer(kind=inttype) parameter,optional :: cgnsformat=1
         character(len=maxstringlen) :: newgridfile
         character(len=maxstringlen) :: restartfile
         logical :: restart
         character(len=maxstringlen) :: plot3dconnfile
         integer(kind=inttype) :: fileformatread
         character(len=maxstringlen) :: gridfile
         logical :: storeconvinneriter
         logical :: storerindlayer
         logical :: checkrestartsol
         logical :: autoparameterupdate
         integer(kind=inttype) parameter,optional :: precisionsingle=1
         logical optional :: firstwrite=.true.
         integer(kind=inttype) :: fileformatwrite
         integer(kind=inttype) parameter,optional :: plot3dformat=2
         character(len=maxstringlen) :: paramfile
       end module inputio

       module localmg ! in :test:localModules.f90
         use constants
         character(len=maxstringlen) :: mgdescription
       end module localmg

       module inputiteration ! in :sumb:../../modules/inputParam.f90
         use precision
         integer(kind=inttype) parameter,optional :: rungekutta=1_inttype
         integer(kind=inttype) parameter,optional :: nllusgs=2_inttype
         integer(kind=inttype) parameter,optional :: nllusgsline=3_inttype
         integer(kind=inttype) parameter,optional :: segregated=1_inttype
         integer(kind=inttype) parameter,optional :: coupled=2_inttype
         integer(kind=inttype) parameter,optional :: gmres=1_inttype
         integer(kind=inttype) parameter,optional :: adi=2_inttype
         integer(kind=inttype) parameter,optional :: bcdirichlet0=0_inttype
         integer(kind=inttype) parameter,optional :: bcneumann=1_inttype
         integer(kind=inttype) parameter,optional :: noresaveraging=0_inttype
         integer(kind=inttype) parameter,optional :: alwaysresaveraging=1_inttype
         integer(kind=inttype) parameter,optional :: alternateresaveraging=2_inttype
         integer(kind=inttype) parameter,optional :: turbrelaxnotdefined=0_inttype
         integer(kind=inttype) parameter,optional :: turbrelaxexplicit=1_inttype
         integer(kind=inttype) parameter,optional :: turbrelaximplicit=2_inttype
         integer(kind=inttype) :: ncycles
         integer(kind=inttype) :: ncyclescoarse
         integer(kind=inttype) :: nsavevolume
         integer(kind=inttype) :: nsavesurface
         integer(kind=inttype) :: nsgstartup
         integer(kind=inttype) :: smoother
         integer(kind=inttype) :: nrkstages
         integer(kind=inttype) :: resaveraging
         integer(kind=inttype) :: turbtreatment
         integer(kind=inttype) :: turbsmoother
         integer(kind=inttype) :: turbrelax
         integer(kind=inttype) :: mgboundcorr
         integer(kind=inttype) :: mgstartlevel
         integer(kind=inttype) :: nmgsteps
         integer(kind=inttype) :: nmglevels
         integer(kind=inttype) allocatable,dimension(:) :: cyclestrategy
         real(kind=realtype) :: cfl
         real(kind=realtype) :: cflcoarse
         real(kind=realtype) :: fcoll
         real(kind=realtype) :: smoop
         real(kind=realtype) :: alfaturb
         real(kind=realtype) :: betaturb
         real(kind=realtype) :: l2conv
         real(kind=realtype) :: l2convcoarse
         real(kind=realtype) :: l2convrel
         real(kind=realtype) allocatable,dimension(:) :: etark
         real(kind=realtype) allocatable,dimension(:) :: cdisrk
         logical :: freezeturbsource
         logical :: printiterations
       end module inputiteration

       module inputmotion ! in :sumb:../../modules/inputParam.f90
         use precision
         real(kind=realtype) allocatable,dimension(:) :: coscoeffouryrot
         real(kind=realtype) allocatable,dimension(:) :: coscoeffourxrot
         integer(kind=inttype) :: degreefourxrot
         real(kind=realtype) allocatable,dimension(:) :: sincoeffouralpha
         real(kind=realtype) :: omegafourbeta
         real(kind=realtype) allocatable,dimension(:) :: coscoeffourbeta
         real(kind=realtype) allocatable,dimension(:) :: sincoeffourbeta
         integer(kind=inttype) :: degreepolbeta
         real(kind=realtype) allocatable,dimension(:) :: sincoeffourmach
         integer(kind=inttype) :: degreepolmach
         real(kind=realtype) :: omegafourmach
         integer(kind=inttype) :: degreepolalpha
         real(kind=realtype) allocatable,dimension(:) :: coefpolmach
         real(kind=realtype) allocatable,dimension(:) :: coscoeffouralpha
         real(kind=realtype) allocatable,dimension(:) :: coscoeffourmach
         real(kind=realtype) dimension(3) :: rotpoint
         real(kind=realtype) allocatable,dimension(:) :: coefpolzrot
         logical :: gridmotionspecified
         real(kind=realtype) :: omegafourzrot
         integer(kind=inttype) :: degreefouryrot
         real(kind=realtype) allocatable,dimension(:) :: coefpolyrot
         integer(kind=inttype) :: degreefourbeta
         real(kind=realtype) :: omegafouralpha
         real(kind=realtype) allocatable,dimension(:) :: coscoeffourzrot
         integer(kind=inttype) :: degreepolzrot
         real(kind=realtype) allocatable,dimension(:) :: sincoeffourzrot
         real(kind=realtype) :: omegafouryrot
         integer(kind=inttype) :: degreefourzrot
         integer(kind=inttype) :: degreefourmach
         integer(kind=inttype) :: degreefouralpha
         real(kind=realtype) allocatable,dimension(:) :: coefpolalpha
         real(kind=realtype) :: omegafourxrot
         integer(kind=inttype) :: degreepolyrot
         real(kind=realtype) allocatable,dimension(:) :: sincoeffourxrot
         real(kind=realtype) allocatable,dimension(:) :: sincoeffouryrot
         integer(kind=inttype) :: degreepolxrot
         real(kind=realtype) allocatable,dimension(:) :: coefpolxrot
         real(kind=realtype) allocatable,dimension(:) :: coefpolbeta
!!$real(kind=realtype) dimension(3) :: rotpoint
!!$         integer(kind=inttype) :: degreepolxrot
!!$         integer(kind=inttype) :: degreepolyrot
!!$         integer(kind=inttype) :: degreepolzrot
!!$         real(kind=realtype) allocatable,dimension(:) :: coefpolxrot
!!$         real(kind=realtype) allocatable,dimension(:) :: coefpolyrot
!!$         real(kind=realtype) allocatable,dimension(:) :: coefpolzrot
!!$         integer(kind=inttype) :: degreefourxrot
!!$         integer(kind=inttype) :: degreefouryrot
!!$         integer(kind=inttype) :: degreefourzrot
!!$         real(kind=realtype) :: omegafourxrot
!!$         real(kind=realtype) :: omegafouryrot
!!$         real(kind=realtype) :: omegafourzrot
!!$         real(kind=realtype) allocatable,dimension(:) :: coscoeffourxrot
!!$         real(kind=realtype) allocatable,dimension(:) :: coscoeffouryrot
!!$         real(kind=realtype) allocatable,dimension(:) :: coscoeffourzrot
!!$         real(kind=realtype) allocatable,dimension(:) :: sincoeffourxrot
!!$         real(kind=realtype) allocatable,dimension(:) :: sincoeffouryrot
!!$         real(kind=realtype) allocatable,dimension(:) :: sincoeffourzrot
!!$         logical :: gridmotionspecified
!!$         real(kind=realtype) :: omegafourzrot
!!$         integer(kind=inttype) :: degreefouryrot
!!$         real(kind=realtype) allocatable,dimension(:) :: coefpolyrot
!!$         integer(kind=inttype) :: degreefourbeta
!!$         real(kind=realtype) :: omegafouralpha
!!$         real(kind=realtype) allocatable,dimension(:) :: coscoeffourzrot
!!$         integer(kind=inttype) :: degreepolalpha
!!$         real(kind=realtype) allocatable,dimension(:) :: sincoeffourzrot
!!$         real(kind=realtype) :: omegafouryrot
!!$         integer(kind=inttype) :: degreefourzrot
!!$         integer(kind=inttype) :: degreefourmach
!!$         integer(kind=inttype) :: degreefouralpha
!!$         real(kind=realtype) allocatable,dimension(:) :: coefpolalpha
!!$         real(kind=realtype) :: omegafourxrot
!!$         integer(kind=inttype) :: degreepolbeta
!!$         real(kind=realtype) allocatable,dimension(:) :: sincoeffourxrot
!!$         real(kind=realtype) allocatable,dimension(:) :: sincoeffouryrot
!!$         integer(kind=inttype) :: degreepolmach
!!$         real(kind=realtype) allocatable,dimension(:) :: coefpolxrot
!!$         real(kind=realtype) allocatable,dimension(:) :: coefpolbeta
       end module inputmotion
       
       module inputparallel ! in :sumb:../../modules/inputParam.f90
         use precision
         real(kind=realtype) :: loadimbalance
         logical :: splitblocks
       end module inputparallel

       module inputphysics ! in :sumb:../../modules/inputParam.f90
         use precision
         integer(kind=inttype) parameter,optional :: eulerequations=1_inttype
         integer(kind=inttype) parameter,optional :: nsequations=2_inttype
         integer(kind=inttype) parameter,optional :: ransequations=3_inttype
         integer(kind=inttype) parameter,optional :: steady=1_inttype
         integer(kind=inttype) parameter,optional :: unsteady=2_inttype
         integer(kind=inttype) parameter,optional :: timespectral=3_inttype
         integer(kind=inttype) parameter,optional :: internalflow=1_inttype
         integer(kind=inttype) parameter,optional :: externalflow=2_inttype
         integer(kind=inttype) parameter,optional :: cpconstant=1_inttype
         integer(kind=inttype) parameter,optional :: cptempcurvefits=2_inttype
         integer(kind=inttype) parameter,optional :: baldwinlomax=1_inttype
         integer(kind=inttype) parameter,optional :: spalartallmaras=2_inttype
         integer(kind=inttype) parameter,optional :: spalartallmarasedwards=3_inttype
         integer(kind=inttype) parameter,optional :: komegawilcox=4_inttype
         integer(kind=inttype) parameter,optional :: komegamodified=5_inttype
         integer(kind=inttype) parameter,optional :: ktau=6_inttype
         integer(kind=inttype) parameter,optional :: mentersst=7_inttype
         integer(kind=inttype) parameter,optional :: v2f=10_inttype
         integer(kind=inttype) parameter,optional :: strain=1_inttype
         integer(kind=inttype) parameter,optional :: vorticity=2_inttype
         integer(kind=inttype) parameter,optional :: katolaunder=3_inttype
         integer(kind=inttype) :: equations
         integer(kind=inttype) :: equationmode
         integer(kind=inttype) :: flowtype
         integer(kind=inttype) :: turbmodel
         integer(kind=inttype) :: cpmodel
         integer(kind=inttype) :: turbprod
         integer(kind=inttype) :: rvfn
         logical :: rvfb
         logical :: wallfunctions
         real(kind=realtype) :: mach
         real(kind=realtype) :: machcoef
         real(kind=realtype) :: machgrid
         real(kind=realtype) :: reynolds
         real(kind=realtype) :: reynoldslength
         real(kind=realtype) :: tempfreestream
         real(kind=realtype) :: gammaconstant
         real(kind=realtype) :: rgasdim
         real(kind=realtype) :: prandtl
         real(kind=realtype) :: prandtlturb
         real(kind=realtype) :: pklim
         real(kind=realtype) :: walloffset
         real(kind=realtype) :: eddyvisinfratio
         real(kind=realtype) :: turbintensityinf
         real(kind=realtype) :: surfaceref
         real(kind=realtype) :: lengthref
         real(kind=realtype) dimension(3) :: veldirfreestream
         real(kind=realtype) dimension(3) :: liftdirection
         real(kind=realtype) dimension(3) :: dragdirection
         real(kind=realtype) dimension(3) :: pointref
         real(kind=realtype) dimension(3) :: pointrefec
       end module inputphysics
       module inputadjoint ! in :sumb:../modules/inputParam.f90
         use precision
         integer(kind=inttype) :: pcside
         integer(kind=inttype) :: matrixordering
         integer(kind=inttype) parameter,optional :: rowabs=4
         integer(kind=inttype) parameter,optional :: right=2
         integer(kind=inttype) :: filllevel
         real(kind=realtype) :: adjabstol
         real(kind=realtype) :: adjdivtol
         integer(kind=inttype) parameter,optional :: petsccg=3
         integer(kind=inttype) parameter,optional :: left=1
         integer(kind=inttype) parameter,optional :: additiveschwartz=3
         integer(kind=inttype) :: adjmaxiter
         logical :: approxpc
         logical :: finitedifferencepc
         integer(kind=inttype) parameter,optional :: cholesky=4
         integer(kind=inttype) parameter,optional :: icc=2
         integer(kind=inttype) parameter,optional :: rowsum=3
         integer(kind=inttype) parameter,optional :: nesteddissection=3
         integer(kind=inttype) :: overlap
         integer(kind=inttype) parameter,optional :: lu=3
         integer(kind=inttype) parameter,optional :: onewaydissection=4
         integer(kind=inttype) parameter,optional :: jacobi=2
         integer(kind=inttype) parameter,optional :: petscbicgstab=1
         integer(kind=inttype) parameter,optional :: quotientminimumdegree=5
         integer(kind=inttype) :: adjointsolvertype
         integer(kind=inttype) parameter,optional :: normal=1
         integer(kind=inttype) :: adjmonstep
         integer(kind=inttype) parameter,optional :: petscfgmres=4
         integer(kind=inttype) parameter,optional :: petscgmres=2
         logical :: restartadjoint
         real(kind=realtype) :: adjreltol
         real(kind=realtype) :: adjreltolrel
         integer(kind=inttype) parameter,optional :: blockjacobi=1
         integer(kind=inttype) parameter,optional :: natural=1
         integer(kind=inttype) :: adjrestart
         integer(kind=inttype) :: localpctype
         logical :: solveadjoint
         integer(kind=inttype) parameter,optional :: rowmax=2
         integer(kind=inttype) :: precondtype
         logical :: setmonitor
         integer(kind=inttype) parameter,optional :: ilu=1
         integer(kind=inttype) parameter,optional :: reversecuthillmckee=2
         integer(kind=inttype) :: scaletype
         logical :: printtiming
         integer(kind=inttype) :: subkspsubspacesize
       end module inputadjoint

       module inputtimespectral ! in :sumb:../../modules/inputParam.f90
         use precision
         integer(kind=inttype) :: ntimeintervalsspectral
         real(kind=realtype) allocatable,dimension(:,:,:) :: dscalar
         real(kind=realtype) allocatable,dimension(:,:,:) :: dvector
         real(kind=realtype) :: dtunsteadyrestartspectral
         logical :: writeunsteadyrestartspectral
         integer(kind=inttype) :: nunsteadysolspectral
         logical :: writeunsteadyvolspectral
         logical :: writeunsteadysurfspectral
         real(kind=realtype) allocatable,dimension(:,:,:) :: rotmatrixspectral
       end module inputtimespectral
       
       module inputunsteady ! in :test:inputParam.f90
         use accuracy
         integer(kind=inttype) parameter,optional :: bdf=1
         real(kind=realtype) :: deltat
         integer(kind=inttype) parameter,optional :: implicitrk=3
         integer(kind=inttype) :: timeintegrationscheme
         logical :: updatewalldistanceunsteady
         integer(kind=inttype) :: timeaccuracy
         integer(kind=inttype) parameter,optional :: explicitrk=2
         integer(kind=inttype) parameter,optional :: md=4
         integer(kind=inttype) :: ntimestepsfine
         integer(kind=inttype) :: ntimestepscoarse
       end module inputunsteady

       module inputoverset ! in :sumb:../../modules/inputParam.f90
         use precison
         integer(kind=inttype) parameter,optional :: trilinear=1_inttype
         logical :: oversetdonorsareguesses
         logical :: avgrestrictresforblanks
         integer(kind=inttype) :: oversetinterptype
         integer(kind=inttype) :: oversetinterptypecoarse
         real(kind=realtype) :: allowabledonorquality
       end module inputoverset

       module iteration ! in :sumb:../../modules/iteration.f90
         use precision
         integer(kind=inttype) :: groundlevel
         integer(kind=inttype) :: currentlevel
         integer(kind=inttype) :: rkstage
         integer(kind=inttype) :: nstepscycling
         integer(kind=inttype) allocatable,dimension(:) :: cycling
         integer(kind=inttype) :: nmgvar
         integer(kind=inttype) :: nt1mg
         integer(kind=inttype) :: nt2mg
         logical :: restricteddyvis
         logical :: turbsegregated
         logical :: turbcoupled
         integer(kind=inttype) :: itertot
         real(kind=realtype) :: rfil
         real(kind=realtype) :: t0solver
         logical :: converged
         logical :: exchangepressureearly
         logical :: standalonemode
         logical :: changing_grid
         logical :: deforming_grid
         logical :: changingoverset
         logical optional :: pv3initialized=.false.
         integer(kind=inttype) :: noldsolavail
         integer(kind=inttype) :: noldlevels
         real(kind=realtype) allocatable,dimension(:) :: coeftime
         logical :: timespectralgridsnotwritten
         logical, dimension(:), allocatable :: oldsolwritten       
       end module iteration

       module monitor ! in :sumb:../../modules/monitor.f90
         use constants
         integer parameter,optional :: fieldwidth=12
         integer parameter,optional :: decimalwidth=5
         integer :: nmonsum
         integer :: nmonmax
         integer :: nmon
         real(kind=realtype) allocatable,dimension(:) :: monloc
         real(kind=realtype) allocatable,dimension(:) :: monglob
         real(kind=realtype) allocatable,dimension(:) :: monRef
         character(len=32) allocatable,dimension(:) :: monnames
         logical :: monmachorhmax
         logical :: showcpu
         logical :: monMassSliding
         logical :: monMassFamilies
         integer :: niterold
         integer :: nitercur
         real(kind=realtype) allocatable,dimension(:,:,:) :: convarray
         integer(kind=inttype) :: ntimestepsrestart
         integer(kind=inttype) :: timestepunsteady
         real(kind=realtype) :: timeunsteady
         real(kind=realtype) :: timeunsteadyrestart
         real(kind=realtype) allocatable,dimension(:) :: timearray
         real(kind=realtype) allocatable,dimension(:,:) :: timedataarray
         logical :: writegrid
         logical :: writevolume
         logical :: writesurface
       end module monitor

       module block ! in :sumb:../../modules/block.f90
         use constants
         integer(kind=portype) parameter,optional :: leftstarted=-1_portype
         integer(kind=portype) parameter,optional :: regular=0_portype
         integer(kind=portype) parameter,optional :: rightstarted=1_portype
         integer(kind=inttype) parameter,optional :: nosubinlet=0_inttype
         integer(kind=inttype) parameter,optional :: totalconditions=1_inttype
         integer(kind=inttype) parameter,optional :: massflow=2_inttype
         integer(kind=inttype) :: ndom
         integer(kind=inttype) allocatable,dimension(:) :: ncellglobal
       end module block

       module flowvarrefstate ! in :sumb:../../modules/flowVarRefState.f90
         use constants
         integer(kind=inttype) :: nw
         integer(kind=inttype) :: nwf
         integer(kind=inttype) :: nwt
         integer(kind=inttype) :: nt1
         integer(kind=inttype) :: nt2
         real(kind=realtype) :: pref
         real(kind=realtype) :: rhoref
         real(kind=realtype) :: tref
         real(kind=realtype) :: muref
         real(kind=realtype) :: timeref
         real(kind=realtype) :: lref
         logical :: lrefspecified
         real(kind=realtype) :: pinfdim
         real(kind=realtype) :: rhoinfdim
         real(kind=realtype) :: mudim
         real(kind=realtype) :: rhoinf
         real(kind=realtype) :: uinf
         real(kind=realtype) :: pinf
         real(kind=realtype) :: pinfcorr
         real(kind=realtype) :: rgas
         real(kind=realtype) :: muinf
         real(kind=realtype) :: gammainf
         real(kind=realtype) allocatable,dimension(:) :: winf
         logical :: kpresent
         logical :: eddymodel
         logical :: viscous
       end module flowvarrefstate

       module killsignals ! in :sumb:../../modules/killSignals.f90
         use precision
         integer(kind=inttype) parameter,optional :: nosignal=0_int_type
         integer(kind=inttype) parameter,optional :: signalwrite=1_int_type
         integer(kind=inttype) parameter,optional :: signalwritequit=2_int_type
         integer(kind=inttype) :: localsignal
         integer(kind=inttype) :: globalsignal
         logical :: frompython
         logical :: routinefailed
         logical :: adjointfailed
       end module killsignals

       module adjointpetsc ! in :sumb:ADjointPETSc.F90
         use constants
         real(kind=realtype) allocatable,dimension(:) :: adjreshist
         logical :: petscblockmatrix
         integer(kind=inttype) :: adjconvits
       end module adjointpetsc

       module costfunctions ! in :test:costFunctions.F90
          use constants
            integer(kind=inttype) parameter,optional :: costfunccdq=30
            integer(kind=inttype) parameter,optional :: costfuncforcezcoef=10
            integer(kind=inttype) parameter,optional :: costfuncmomzcoef=16
            integer(kind=inttype) parameter,optional :: costfunccm0=17
            integer(kind=inttype) parameter,optional :: costfuncforcex=5
            integer(kind=inttype) parameter,optional :: costfuncclq=25
            integer(kind=inttype) parameter,optional :: costfuncdrag=2
            integer(kind=inttype) parameter,optional :: costfunccl0=22
            integer(kind=inttype) parameter,optional :: costfunccmzqdot=21
            integer(kind=inttype) parameter,optional :: costfuncforcexcoef=8
            integer(kind=inttype) parameter,optional :: costfunccmzq=20
            integer(kind=inttype) parameter,optional :: costfunccmzalphadot=19
            real(kind=realtype) allocatable,dimension(:) :: functionvalue
            integer(kind=inttype) parameter,optional :: costfunclift=1
            integer(kind=inttype) parameter,optional :: costfunccd0=27
            integer(kind=inttype) parameter,optional :: costfuncclqdot=26
            integer(kind=inttype) parameter,optional :: costfuncforcey=6
            integer(kind=inttype) parameter,optional :: costfuncforcez=7
            integer(kind=inttype) parameter,optional :: costfuncmomz=13
            integer(kind=inttype) parameter,optional :: costfunccdqdot=31
            integer(kind=inttype) parameter,optional :: costfuncmomx=11
            integer(kind=inttype) parameter,optional :: costfuncmomy=12
            integer(kind=inttype) parameter,optional :: costfunccdalphadot=29
            integer(kind=inttype) parameter,optional :: costfuncmomxcoef=14
            integer(kind=inttype) parameter,optional :: costfunccdalpha=28
            integer(kind=inttype) parameter,optional :: costfuncliftcoef=3
            integer(kind=inttype) parameter,optional :: costfunccmzalpha=18
            integer(kind=inttype) parameter,optional :: costfuncdragcoef=4
            integer(kind=inttype) parameter,optional :: costfuncclalphadot=24
            integer(kind=inttype) parameter,optional :: ncostfunction=37
            integer(kind=inttype) parameter,optional :: costfuncforceycoef=9
            integer(kind=inttype) parameter,optional :: costfuncclalpha=23
            integer(kind=inttype) parameter,optional :: costfuncmomycoef=15
            integer(kind=inttype) parameter,optional :: costfunccfy0=32	
            integer(kind=inttype) parameter,optional :: costfunccfyalpha=33 
            integer(kind=inttype) parameter,optional :: costfunccfyalphadot=34
            integer(kind=inttype) parameter,optional :: costfunccfyq=35
            integer(kind=inttype) parameter,optional :: costfunccfyqdot=36
            integer(kind=inttype) parameter,optional :: costfuncbendingcoef=37
       end module costfunctions

       module adjointvars ! in :test:ADjointVars.F90
         use constants
         use costfunctions
         integer(kind=inttype) :: nnodesglobal
         integer(kind=inttype) :: ncelloffsetlocal
         real(kind=realtype) parameter,optional :: adjrelfd=1.0e-5_realtype
         integer(kind=inttype) :: ndesignpointrefz
         real(kind=realtype) parameter,optional :: adjepsfd=1.0e-4_realtype
         integer(kind=inttype) :: ndesignpointrefy
         integer(kind=inttype) :: ndesignssa
         integer(kind=inttype) :: ndesignextra
         integer(kind=inttype) :: ndesignrotcenx
         integer(kind=inttype) :: ncellslocal
         integer(kind=inttype) :: ndesignpointrefx
         integer(kind=inttype) :: ncellsglobal
         integer(kind=inttype) :: ndesignrotz
         integer(kind=inttype) :: nnodeslocal
         integer(kind=inttype) :: ndesignrotx
         integer(kind=inttype) :: ndesignroty
         integer(kind=inttype) :: ndesignrotcenz
         integer(kind=inttype) :: nnodeoffsetlocal
         integer(kind=inttype) :: ndesignaoa
         integer(kind=inttype) :: nsurfnodesglobal
         integer(kind=inttype) :: ndesignrotceny
         real(kind=realtype) parameter,optional :: adjabsfd=1.0e-5_realtype
         real(kind=realtype) allocatable,dimension(:) :: dida
         integer(kind=inttype) :: ndesignmachgrid
         integer(kind=inttype) :: nsurfnodeslocal
         integer(kind=inttype) :: ndesignmach
         integer(kind=inttype) :: ndesignlengthref
         integer(kind=inttype) :: ndesignsurfaceref
         integer(kind=inttype) :: ndesigndisserror
       end module adjointvars

       module inputtsstabderiv ! in :test:inputParam.f90
         logical :: usewindaxis
         logical :: tsrmode
         logical :: tsstability
         logical :: tsbetamode
         logical :: tsmachmode
         logical :: tsaltitudemode
         logical :: tspmode
         logical :: tsqmode
         logical :: tsalphamode
       end module inputtsstabderiv

       module nksolvervars ! in :test:NKsolverVars.F90
         use constants
         integer(kind=inttype) :: jacobian_lag
         logical :: usenksolver
         logical :: nkfinitedifferencepc
         character parameter,optional :: pc_lu="lu"
         character parameter,optional :: ord_nd="nd"
         character parameter,optional :: pc_blockjacobi="bjacobi"
         integer(kind=inttype) :: snes_max_funcs
         real(kind=realtype) :: snes_rtol
         character(len=maxstringlen) :: global_pc_side
         character parameter,optional :: ksp_bicgstab="bicgstab"
         character parameter,optional :: pc_ilu="ilu"
         integer(kind=inttype) :: snes_max_its
         character parameter,optional :: ord_rcm="rcm"
         character(len=maxstringlen) :: ksp_solver_type
         character parameter,optional :: ksp_gmres="gmres"
         character parameter,optional :: side_right="right"
         character parameter,optional :: ord_natural="natural"
         character parameter,optional :: pc_jacobi="jacobi"
         integer(kind=inttype) :: ksp_subspace
         integer(kind=inttype) :: asm_overlap
         character(len=maxstringlen) :: global_pc_type
         real(kind=realtype) :: ksp_atol
         integer(kind=inttype) :: ksp_max_it
         character parameter,optional :: side_left="left"
         integer(kind=inttype) :: local_pc_ilu_level
         real(kind=realtype) :: snes_stol
         real(kind=realtype) :: snes_atol
         character(len=maxstringlen) :: local_pc_ordering
         real(kind=realtype) :: ksp_div_tol=10
         character(len=maxstringlen) :: local_pc_type
         real(kind=realtype) :: nk_switch_tol
         real(kind=realtype) :: ksp_rtol
         character parameter,optional :: ord_owd="owd"
         character parameter,optional :: ksp_fgmres="fgmres"
         character parameter,optional :: pc_asm="asm"
         real(kind=realtype) :: totalr0
         real(kind=realtype) :: totalrstart
         real(kind=realtype) :: totalrfinal
         logical :: rkreset
         integer(kind=inttype) :: nrkreset
         logical :: petsccomm
       end module nksolvervars
       

       ! ############################################################################
       ! Coupler API Routines
       ! ############################################################################

       module couplerparam ! in :sumb:../../modules/couplerParam.f90 
         use precision
         use constants
         character(len=80) allocatable,dimension(:) :: datanamessumb
         integer(kind=inttype) :: nnodestrue
         integer(kind=inttype) :: ntetraalloc
         integer(kind=inttype) :: npyraalloc
         integer(kind=inttype) allocatable,dimension(:) :: iwsumb
         integer(kind=inttype) :: npyratrue
         integer(kind=inttype) :: ndatasumb
         integer(kind=inttype) :: nprismtrue
         real(kind=realtype) :: pini
         integer(kind=inttype) :: nprismalloc
         real(kind=realtype) dimension(3) :: veldirini
         integer(kind=inttype) :: nnodesalloc
         integer(kind=inttype) :: nhexatrue
         real(kind=realtype) :: rhoini
         integer(kind=inttype) :: ntetratrue
         integer parameter,optional :: maxcplnamelen=80
         logical :: cplgetcoarsesol
         integer(kind=inttype) :: nhexaalloc
         character(len=80) :: codename
         real(kind=realtype) :: machini

       end module couplerparam

       subroutine sumb_init ! in :sumb:../../utils/SUmb_init.f90
         use communication
         implicit none
       end subroutine SUmb_init

       subroutine sumb_finalize ! in :sumb:../../utils/SUmb_finalize.f90
         use communication
         implicit none
       end subroutine SUmb_finalize

       ! ############################################################################
       ! SUGGAR (Overset Assembly Software) Interface Routines
       ! ############################################################################

       module suggardata ! in :sumb:../fortran/suggar/suggarData.f90
         use constants
         use parallelIO
         integer(kind=inttype) :: nzones
         character(len=32) allocatable,dimension(:) :: zonenames
         integer(kind=inttype) allocatable,dimension(:) :: unsortedzone
       end module suggardata

       subroutine initsuggarinterface() ! in :sumb:../fortran/suggar/initSuggarInterface.f90
         use block
         use cgnsgrid
         use communication
         use suggardata
       end subroutine initsuggarinterface

       subroutine writeplot3dzonefile(izone,zonefilename,sps,p3d_byteswap_suggar) ! in :sumb:../fortran/suggar/writePlot3DZoneFile.F90
         use block
         use cgnsgrid
         use communication
         use suggardata
         integer(kind=inttype) intent(in) :: izone
         integer(kind=inttype) intent(in) :: sps
         logical intent(in) :: p3d_byteswap_suggar
         character(len=*) intent(in) :: zonefilename
       end subroutine writeplot3dzonefile

       subroutine loadsuggardcifile(dcifile,sps) ! in :sumb:../fortran/suggar/loadSuggarDCIFile.f90
         use block
         use cgnsgrid
         use communication
         use suggardata
         character(len=*) intent(in) :: dcifile
         integer(kind=inttype) intent(in) :: sps
       end subroutine loadsuggardcifile

! ############################################################################
! Helicopter Quieting Program (HQP) Routines
! ############################################################################

    end interface 
end python module sumb

! This file was auto-generated with f2py (version:2.39.235_1700).
! See http://cens.ioc.ee/projects/f2py2e/
!
! File manually edited by Andre C. Marta and Seonghyeon Hahn on Aug.26,2005<|MERGE_RESOLUTION|>--- conflicted
+++ resolved
@@ -324,20 +324,12 @@
        subroutine destroynksolver
        end subroutine destroynksolver
        
-<<<<<<< HEAD
        subroutine nkbenchmark(ep,res,applypc,niter)
          logical :: ep
          logical :: res
          logical :: applypc
          integer(kind=inttype) :: niter
        end subroutine nkbenchmark
-=======
-       subroutine weak_scaling_test(usecomm,setpetscvecs,niterations)
-         logical :: usecomm
-         logical :: setpetscvecs
-         integer(kind=inttype) :: niterations
-       end subroutine weak_scaling_test
->>>>>>> 24a6479c
 
        subroutine applypc(in_vec,out_vec,n) ! in :test:NKsolver.F90
          real(kind=realtype) dimension(n),intent(in) :: in_vec
