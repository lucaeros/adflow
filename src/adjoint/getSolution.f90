--- conflicted
+++ resolved
@@ -55,16 +55,12 @@
 
   
   call computeAeroCoef(globalCFVals,sps)
-<<<<<<< HEAD
-  call farFieldDrag
-=======
   
  !  call farFieldDrag(value1)
 !   call farFieldInducedDrag(value2)
 !   if (myID==0)then
 !      print *,'Total Drag:',value2-value1
 !   end if
->>>>>>> afcd56eb
   functionValue(costFuncLift) = globalCFVals(costFuncLift) 
   functionValue(costFuncDrag) = globalCFVals(costFuncDrag) 
   functionValue(costFuncLiftCoef) = globalCFVals(costFuncLiftCoef) 
