!
!     ******************************************************************
!     *                                                                *
!     * File:          setADjoint.f90                                  *
!     * Author:        C.A.(Sandy) Mader                               *
!     * Starting date: 10-04-2010                                      *
!     * Last modified: 10-04-2010                                      *
!     *                                                                *
!     ******************************************************************
!
subroutine setADjoint(ncells,functionGradLocal)
  use ADjointPETSc

  implicit none
  !
  !     Subroutine arguments.
  ! 
  integer(kind=intType),intent(in):: ncells
  real(kind=realType),dimension(ncells),intent(in) :: functionGradLocal
  !
  !     Local variables.
  integer(kind=intType) :: idxmg, iLow, iHigh, n 		

#ifndef USE_NO_PETSC		
  !
  !     ******************************************************************
  !     *                                                                *
  !     * Transfer stored adjoint to PETSc                               *
  !     *                                                                *
  !     ******************************************************************
  !
  ! Query about the ownership range.
  ! iHigh is one more than the last element stored locally.

  call VecGetOwnershipRange(psi, iLow, iHigh, PETScIerr)
  call EChk(PETScIerr,__FILE__,__LINE__)

  n = 0
<<<<<<< HEAD
=======

>>>>>>> c5c634e4
  do idxmg=iLow, iHigh-1
     n = n + 1
     call VecSetValue(psi, idxmg, &
          functionGradLocal(n),INSERT_VALUES, PETScIerr)
     call EChk(PETScIerr,__FILE__,__LINE__)
  enddo

  call VecAssemblyBegin(psi, PETScIerr)
  call EChk(PETScIerr,__FILE__,__LINE__)
  call VecAssemblyEnd(psi,PETScIerr)
  call EChk(PETScIerr,__FILE__,__LINE__)

#endif
end subroutine setADjoint<|MERGE_RESOLUTION|>--- conflicted
+++ resolved
@@ -36,10 +36,7 @@
   call EChk(PETScIerr,__FILE__,__LINE__)
 
   n = 0
-<<<<<<< HEAD
-=======
 
->>>>>>> c5c634e4
   do idxmg=iLow, iHigh-1
      n = n + 1
      call VecSetValue(psi, idxmg, &
