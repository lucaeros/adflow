--- conflicted
+++ resolved
@@ -386,10 +386,7 @@
                     ! DO NOT NEED INCREMENT ON LINE BELOW
                     ii = ii + 1
                     call VecSetValues(dJdx,3,&
-<<<<<<< HEAD
-
-=======
->>>>>>> afcd56eb
+
                          (/row_start+3*ii-3,row_start+3*ii-2,row_start+3*ii-1/)+(sps-1)*npts*3,&
                          ptsb(:,ii,sps)*dJdc(sps),ADD_VALUES,PETScIerr)
                    
@@ -442,28 +439,13 @@
               if (nDesignRotCenY >= 0) then
                   dIda(nDesignRotCenY+1) = dIda(nDesignRotCenY+1)+rotpointycorrection
               end if
-<<<<<<< HEAD
-
-              if (nDesignRotCenX >= 0) then
-                 dIda(nDesignRotCenX+1) = dIda(nDesignRotCenX+1)+rotpointxcorrection
-              endif
-              
-              if (nDesignRotCenY >= 0) then
-                  dIda(nDesignRotCenY+1) = dIda(nDesignRotCenY+1)+rotpointycorrection
-              end if
-=======
->>>>>>> afcd56eb
               if (nDesignRotCenZ >= 0) then
                   dIda(nDesignRotCenZ+1) = dIda(nDesignRotCenZ+1)+rotpointzcorrection
               endif
 
               if (nDesignLengthRef >=0) then
-<<<<<<< HEAD
-                 dIda(nDesignLengthRef+1) = dIda(nDesignLengthRef+1) + lengthRefAdjb*dJdc(sps)
-=======
 
                  dIda(nDesignLengthRef+1) = dIda(nDesignLengthRef+1) + lengthRefAdjb*dJdc(sps)+lengthRefb*dJdc(sps)
->>>>>>> afcd56eb
                  
               end if
               if (nDesignSurfaceRef >=0) then
