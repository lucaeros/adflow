!
!     ******************************************************************
!     *                                                                *
!     * File:          computObjPartial.f90                            *
!     * Author:        Gaetan Kenway                                   *
!     * Starting date: 11-02-2010                                      *
!     * Last modified: 11-02-2010                                      *
!     *                                                                *
!     ******************************************************************

subroutine computeObjPartials(costFunction,pts,npts,nTS,usedJdw,usedJdx)
#ifndef USE_NO_PETSC
  !
  !     ******************************************************************
  !     *                                                                *
  !     * This routine computes the partial derivative of objective,     *
  !     * costFunction wrt the surface points pts, and the states w for  *
  !     * time spectral level sps.                                       *
  !     *                                                                *
  !     *         dPartial(J)        dPartial(J)                         *
  !     *         -----------        -----------                         *
  !     *         dPartial(W)        dPartial(X)                         *
  !     *                                                                *
  !     * dJ/dW is set in PETSc as this the RHS vector for the adjoint.  *
  !     * dI/dx is returned as this must be run through the (external)   *
  !     * warping first before it can be used with the actual shape      *
  !     * design variables                                               *
  !     ******************************************************************

  use ADjointVars ! include costFunctions
  use ADjointPETSc
  use BCTypes          ! i/j/k/max/min
  use blockPointers    ! il,jl,kl,nViscBocos,nInvBocos
  use flowVarRefState  ! nw,LRef, pInf, gammaInf
  use inputPhysics     ! pointRef, equations, RANSEquations, 
  use inputTimeSpectral 
  use communication    !myID
  use costFunctions
  use section          !sections
  use monitor          !TimeUnsteady
  implicit none
  !
  ! Subroutine arguments.
  !
  integer(kind=intType), intent(in) :: costFunction, npts,nTS
  real(kind=realType), intent(in) :: pts(3,npts,nTS)
  real(kind=realType) :: ptsb(3,npts,nTS)
  logical, intent(in) :: usedjdx,usedjdw
  ! Variables for computeforceandmomentadj_b
  real(kind=realtype) :: force(3), cforce(3)
  real(kind=realtype) :: forceb(3), cforceb(3)
  real(kind=realtype) :: lift, drag, cl, cd
  real(kind=realtype) :: liftb, dragb, clb, cdb
  real(kind=realtype) :: moment(3), cmoment(3)
  real(kind=realtype) :: momentb(3), cmomentb(3)

  real(kind=realType) :: alphaadj,alphaadjb,betaadj,betaadjb
  integer(kind=intType) :: liftindex
  real(kind=realType) :: machcoefadj,machcoefadjb
  real(kind=realType) :: pointrefadj(3),pointrefadjb(3)
  logical :: righthandedadj

  real(kind=realType), dimension(:,:,:,:),allocatable :: wblock,wblockb

  ! Variables for TimeSptectral Derivatives
!!$  real(kind=realType), dimension(nTimeIntervalsSpectral)::       &
!!$       ClAdj,CdAdj,CfxAdj,CfyAdj,CfzAdj,   &
!!$       CmxAdj,CmyAdj,CmzAdj
!!$  real(kind=realType), dimension(nTimeIntervalsSpectral)::       &
!!$       ClAdjb,CdAdjb,CfxAdjb,CfyAdjb,CfzAdjb,   &
!!$       CmxAdjb,CmyAdjb,CmzAdjb
  integer(kind=inttype)::level
  real(kind=realType),dimension(nTimeIntervalsSpectral,8)::BaseCoef
  real(kind=realType),dimension(8)::dcdp,dcdpdot,dcdq,dcdqdot,dcdr,dcdrdot
  real(kind=realType),dimension(8)::dcdalpha,dcdalphadot,dcdbeta,dcdbetadot,dcdMach,dcdMachdot
  real(kind=realType),dimension(8)::Coef0,Coef0dot
  real(kind=realType),dimension(nTimeIntervalsSpectral,8)::basecoefb
  real(kind=realType),dimension(8)::dcdpb,dcdpdotb,dcdqb,dcdqdotb,dcdrb,dcdrdotb
  real(kind=realType),dimension(8)::dcdalphab,dcdalphadotb,dcdbetab,dcdbetadotb,dcdMachb,dcdMachdotb
  real(kind=realType),dimension(8)::Coef0b,Coef0dotb
  real(kind=realType), dimension(nCostFunction)::globalCFVals
  !bending derivatives
  real(kind=realType), dimension(nCostFunction)::globalCFValsb
  real(kind=realType)::bendingMoment,bendingMomentb

  real(kind=realType) :: lengthRefAdj,lengthRefAdjb
  real(kind=realType) :: surfaceRefAdj,surfaceRefAdjb
!!$  real(kind=realType) :: cl0,cd0,cmz0,dcldalpha,dcddalpha,dcmzdalpha
!!$  real(kind=realType) :: cl0b,cd0b,cmz0b,dcldalphab,dcddalphab,dcmzdalphab
!!$  real(kind=realType) :: dcmzdqb,dcmzdq
!!$  real(kind=realType) :: dcmzdalphadot,dcmzdalphadotb
  ! Working Variables
  integer(kind=intTYpe) :: sps,ii,iInc,ierr,n
  integer(kind=intTYpe) :: i,j,icell,jcell,kcell,nn,mm,idxmgb,faceID,ibeg,iend,jbeg,jend
  real(kind=realType) :: dIdctemp,val
  real(kind=realType) :: dJdc(nTimeIntervalsSpectral)
  integer(kind=intType) :: row_start,row_end

  !rotation matrix variables
  real(kind=realType),dimension(3):: RpXCorrection,RpYCorrection,RpZCorrection
  real(kind=realType)::rotpointxcorrection,rotpointycorrection,rotpointzcorrection
  !real(kind=realType), dimension(3)   :: RpCorrection, rotPointCorrection
  real(kind=realType), dimension(3)   :: rotationPoint,r
  real(kind=realType), dimension(3,3) :: rotationMatrix  
  real(kind=realType) :: t(nSections),dt(nSections)
  real(kind=realType) :: tOld,tNew

  ! Copy over values we need for the computeforcenadmoment call:
  MachCoefAdj = MachCoef
  pointRefAdj = pointRef

  call getDirAngle(velDirFreestream,LiftDirection,liftIndex,alphaAdj,betaAdj)
  pointRefAdj(1) = pointRef(1)
  pointRefAdj(2) = pointRef(2)
  pointRefAdj(3) = pointRef(3)

  if (ndesignextra > 0) then
     dIda = 0.0
  end if
  select case(costFunction)
  case(costFuncLift,costFuncDrag, &
       costFuncLiftCoef,costFuncDragCoef, &
       costFuncForceX,costFuncForceY,costFuncForceZ, &
       costFuncForceXCoef,costFuncForceYCoef,costFuncForceZCoef, &
       costFuncMomX,costFuncMomY,costFuncMomZ,&
       costFuncMomXCoef,costFuncMomYCoef,costFuncMomZCoef,&
       costFuncBendingCoef)

     ! For non-timeSpectral type functions, just time average the
     ! objectives

     dJdc(:) = 1.0/nTimeIntervalsSpectral
     !dJdc(:) = 0.0!1.0/nTimeIntervalsSpectral
     !dJdc(1) = 1.0!/nTimeIntervalsSpectral
     
  case(costFuncCl0,costFuncCd0,costFuncCm0, &
       costFuncClAlpha,costFuncCdAlpha,costFuncCmzAlpha,&
       costFuncClAlphaDot,costFuncCdAlphaDot,costFuncCmzAlphaDot,&
       costFuncClq,costFuncCdq,costFuncCmzq,&
       costFuncClqDot,costFuncCdqDot,costFuncCmzqDot)
     
     ! We have stability derivative cost functions, so there is a more
     ! complex dependance of J on the values computed at each time instance

     ! Get the (sumed) solution values by running getSolution

     do sps =1,nTimeIntervalsSpectral
     
        level = 1
        call computeAeroCoef(globalCFVals,sps)
        
        BaseCoef(sps,1) = globalCFVals(costFuncLiftCoef)
        BaseCoef(sps,2) = globalCFVals(costFuncDragCoef)
        BaseCoef(sps,3) = globalCFVals(costFuncForceXCoef)
        BaseCoef(sps,4) = globalCFVals(costFuncForceYCoef)
        BaseCoef(sps,5) = globalCFVals(costFuncForceZCoef)
        BaseCoef(sps,6) = globalCFVals(costFuncMomXCoef)
        BaseCoef(sps,7) = globalCFVals(costFuncMomYCoef)
        BaseCoef(sps,8) = globalCFVals(costFuncMomZCoef)
        
     end do

     lengthRefAdj = lengthRef

     ! Set Reverse Mode Seeds
     coef0b= 0.0
     dcdalphab= 0.0
     dcdalphadotb= 0.0
     dcdqb= 0.0
     dcdqdotb= 0.0
     lengthrefadjb = 0.0

     select case(costFunction)
     case(costfunccl0)
        coef0b(1)=1.0
     case(costfuncclalpha)
        dcdalphab(1) = 1.0
     case(costfunccd0)
        coef0b(2)=1.0
     case(costfunccdalpha)
        dcdalphab(2) = 1.0
     case(costfunccm0)
        coef0b(8)=1.0
     case(costfunccmzalpha)
        dcdalphab(8) = 1.0
     case(costfunccmzalphadot)
        dcdalphadotb(8) =1.0
     case(costfuncclq)
        dcdqb(1) = 1.0
     case(costfunccmzq)
        dcdqb(8) = 1.0 
     end select

     call COMPUTETSSTABILITYDERIVADJ_B(basecoef, basecoefb, coef0, &
&  coef0b, dcdalpha, dcdalphab, dcdalphadot, dcdalphadotb, dcdq, dcdqb, &
&  dcdqdot, dcdqdotb, lengthrefadj, lengthrefadjb)


     do sps = 1,nTimeIntervalsSpectral
        select case(costFunction)
        case(costfunccl0,costfuncclalpha, costFuncClAlphaDot,costFuncClq,costFuncClqDot)
           dIdctemp = basecoefb(sps,1)!Cladjb(sps)
        case(costfunccd0,costfunccdalpha,costFuncCdAlphaDot,costFuncCdq,costFuncCdqDot)
           dIdctemp = basecoefb(sps,2)!Cdadjb(sps)
        case(costfunccm0,costfunccmzalpha,costfunccmzalphadot,costfunccmzq,costFuncCmzqDot)
           dIdctemp = basecoefb(sps,8)!cmzAdjb(sps)
        end select

        dJdc(sps) = dIdctemp
       
     end do
     if (nDesignLengthRef >=0) then
        !Because the above calculation is based on globally reduced coef., 
        !we only need to store the derivative on the root process,
        !otherwise we end up with nProc times the derivative
        if (myID==0) then

           !print *,'lengthref',lengthRefAdjb,dIda(nDesignLengthRef+1),myid
           dIda(nDesignLengthRef+1) = dIda(nDesignLengthRef+1) + lengthRefAdjb!*dJdc(sps)
        end if
     end if
  end select

  ! Now we have dJdc on each processor...when we go through the
  ! reverse mode AD we can take the dot-products on the fly SUM the
  ! entries into dJdw
  if (usedJdw) then
     call VecZeroEntries(dJdw,ierr)
     call EChk(ierr,__FILE__,__LINE__)
  end if
  
  if (usedJdx) then
     call VecZeroEntries(dJdx,ierr)
     call EChk(ierr,__FILE__,__LINE__)
     
     call VecGetOwnershipRange(dJdx,row_start,row_end,ierr)
     call EChk(ierr,__FILE__,__LINE__)
  end if

  !for correction to rotPoint derivatives
  do nn=1,nSections
     dt(nn) = sections(nn)%timePeriod &
          / real(nTimeIntervalsSpectral,realType)
  enddo
  
  timeUnsteady = zero


  spectralLoopAdj: do sps=1,nTimeIntervalsSpectral

     do nn=1,nSections
        t(nn) = (sps-1)*dt(nn)
     enddo
     
     ! Compute the displacements due to the rigid motion of the mesh.
     
     tNew = timeUnsteady + timeUnsteadyRestart
     tOld = tNew - t(1)
     
     call rotMatrixRigidBody(tNew, tOld, rotationMatrix, rotationPoint)
     !r = (/-1,-1,-1/)
     !RpCorrection = matmul(rotationMatrix,r)
     r = (/-1,0,0/)
     RpXCorrection = matmul(rotationMatrix,r)
     r = (/0,-1,0/)
     RpYCorrection = matmul(rotationMatrix,r)
     r = (/0,0,-1/)
     RpZCorrection = matmul(rotationMatrix,r)
     ii = 0 

     !zero out the pointrefb value in the module
     pointRefb(:) = 0.0
     lengthRefb = 0.0
     if (costfunction==costFuncBendingCoef)then
        level = 1
        call computeAeroCoef(globalCFVals,sps)
        bendingmomentb = 1.0
        call COMPUTEROOTBENDINGMOMENT_B(globalCFVals, globalCFValsb, bendingmoment, &
             &  bendingmomentb)

        if (nDesignPointRefX >=0) then
           if (myID==0)then
              dIda(nDesignPointRefX + 1) = dIda(nDesignPointRefX + 1) + pointrefb(1)*dJdc(sps)
           end if
        end if
<<<<<<< HEAD
        
        if (nDesignPointRefY >=0) then
           if (myID==0)then
              dIda(nDesignPointRefY + 1) = dIda(nDesignPointRefY + 1) +pointrefb(2)*dJdc(sps)
           end if
        end if
        
=======
        
        if (nDesignPointRefY >=0) then
           if (myID==0)then
              dIda(nDesignPointRefY + 1) = dIda(nDesignPointRefY + 1) +pointrefb(2)*dJdc(sps)
           end if
        end if
        
>>>>>>> 617caace
        if (nDesignPointRefZ >=0) then
           if (myID==0)then
              dIda(nDesignPointRefZ + 1) = dIda(nDesignPointRefZ + 1) +pointrefb(3)*dJdc(sps)
           end if
        end if
        if (nDesignLengthRef >=0) then
           if (myID==0)then
              dIda(nDesignLengthRef+1) = dIda(nDesignLengthRef+1) + lengthRefb*dJdc(sps)
           end if
        end if
     endif

     domainLoopAD: do nn=1,nDom
        call setPointersadj(nn,1_intType,sps)
        bocos: do mm=1,nBocos
           rotpointxcorrection = 0.0
           rotpointycorrection = 0.0
           rotpointzcorrection = 0.0
           if(BCType(mm) == EulerWall.or.BCType(mm) == NSWallAdiabatic .or.&
                BCType(mm) == NSWallIsothermal) then

              jBeg = BCData(mm)%jnBeg ; jEnd = BCData(mm)%jnEnd
              iBeg = BCData(mm)%inBeg ; iEnd = BCData(mm)%inEnd

              lengthRefAdj = lengthRef
              SurfaceRefAdj = SurfaceRef
              ! Zero all the backward-mode seeds
              forceb = 0.0
              cforceb = 0.0
              liftb = 0.0
              dragb = 0.0
              clb = 0.0
              cdb = 0.0
              momentb = 0.0
              cmomentb = 0.0
              alphaadjb = 0.0
              betaadjb = 0.0
              machcoefadjb = 0.0
              pointrefadjb = 0.0
              ptsb = 0.0
              lengthRefAdjb= 0.0
              SurfaceRefAdjb = 0.0

              ! Seed the correct value based on the cost function
              select case (costFunction)

              case (costFuncLift)
                 liftb = 1.0
              case (costFuncDrag)
                 dragb = 1.0
              case (costFuncLiftCoef,costFuncCL0,costFuncCLalpha,costFuncClAlphaDot,costFuncClq,costFuncClqDot)
                 clb = 1.0
              case (costFuncDragCoef,costFuncCd0,costFuncCdAlpha,costFuncCdAlphaDot,costFuncCdq,costFuncCdqDot)
                 cdb = 1.0
              case (costFuncForceX)
                 forceb(1) = 1.0
              case (costFuncForceY)
                 forceb(2) = 1.0
              case (costFuncForceZ)
                 forceb(3) = 1.0
              case (costFuncForceXCoef)
                 cforceb(1) = 1.0
              case (costFuncForceYCoef)
                 cforceb(2) = 1.0
              case (costFuncForceZCoef)
                 cforceb(3) = 1.0
              case (costFuncMomX)
                 momentb(1) = 1.0
              case (costFuncMomY)
                 momentb(2) = 1.0
              case (costFuncMomZ)
                 momentb(3) = 1.0
              case (costFuncMomXCoef)
                 cmomentb(1) = 1.0
              case (costFuncMomYCoef)
                 cmomentb(2) = 1.0
              case (costFuncMomZCoef,costFuncCm0,costFuncCMzAlpha,costFuncCmzalphadot,&
                   costFuncCmzq,costFuncCmzqDot)
                
                 cmomentb(3) = 1.0
              case(costFuncBendingCoef)
                 cforceb(1) = globalCFValsb(costFuncForceXCoef)
                 cforceb(2) = globalCFValsb(costFuncForceYCoef)
                 cforceb(3) = globalCFValsb(costFuncForceZCoef)
                 cmomentb(1) = globalCFValsb(costFuncMomXCoef)
                 cmomentb(2) = globalCFValsb(costFuncMomYCoef)
                 cmomentb(3) = globalCFValsb(costFuncMomZCoef)
              end select

              allocate(wblock(0:ib,0:jb,0:kb,nw),&
                   wblockb(0:ib,0:jb,0:kb,nw),stat=ierr)
    
              wblock(:,:,:,:) = w(:,:,:,:)
              wblockb(:,:,:,:) = 0.0
              righthandedadj = righthanded

              faceID = bcfaceid(mm)
 
              call COMPUTEFORCEANDMOMENTADJ_B(force, forceb, cforce, cforceb, &
                   &  lift, liftb, drag, dragb, cl, clb, cd, cdb, moment, momentb, cmoment&
                   &  , cmomentb, alphaadj, alphaadjb, betaadj, betaadjb, liftindex, &
                   &  machcoefadj, machcoefadjb, pointrefadj, pointrefadjb, lengthrefadj, &
                   &  lengthrefadjb, surfacerefadj, surfacerefadjb, pts(:,:,sps), ptsb(:,:,sps), npts, wblock&
                   &  , wblockb, righthandedadj, faceid, ibeg, iend, jbeg, jend, ii, &
                   &  sps)
              
              ! Set the w-values derivatives in dJdw
              if (usedJdw) then
                 do kcell = 2,kl
                    do jcell = 2,jl
                       do icell = 2,il
                          idxmgb = globalCell(icell,jcell,kcell)
                          call VecSetValuesBlocked(dJdw,1,idxmgb,&
                               wblockb(icell,jcell,kcell,:)*dJdc(sps),&
                               ADD_VALUES,PETScIerr)
                          call EChk(PETScIerr,__FILE__,__LINE__)
                       enddo
                    enddo
                 enddo
              end if
              
              if (usedJdx) then
                 ! Set the pt derivative values in dIdpt
                 do j=jBeg,jEnd
                    do i=iBeg,iEnd
                       ! This takes care of the ii increments -- 
                       ! DO NOT NEED INCREMENT ON LINE BELOW
                       ii = ii + 1
                       call VecSetValues(dJdx,3,&
                            
                            (/row_start+3*ii-3,row_start+3*ii-2,row_start+3*ii-1/)+(sps-1)*npts*3,&
                            ptsb(:,ii,sps)*dJdc(sps),ADD_VALUES,PETScIerr)
                       
                       rotpointxcorrection = rotpointxcorrection+DOT_PRODUCT((ptsb(:,ii,sps)*dJdc(sps)),((/1,0,0/)+RpXCorrection))
                       rotpointycorrection = rotpointycorrection+DOT_PRODUCT((ptsb(:,ii,sps)*dJdc(sps)),((/0,1,0/)+RpYCorrection))
                       rotpointzcorrection = rotpointzcorrection+DOT_PRODUCT((ptsb(:,ii,sps)*dJdc(sps)),((/0,0,1/)+RpZCorrection))
                       
                       call EChk(PETScIerr,__FILE__,__LINE__)
                    end do
                 end do
              end if
              !ii = ii + (iEnd-iBeg+1)*(jEnd-jBeg+1)

              ! We also have the derivative of the Objective wrt the
              ! "AeroDVs" intrinsic aero design variables, alpha, beta etc

              if (nDesignAoA >=0) then
                 dIda(nDesignAoA+1) = dIda(nDesignAoA+1) + alphaAdjb*dJdc(sps)

              end if

              if (nDesignSSA >= 0) then
                 dIda(nDesignSSA+1) = dIda(nDesignSSA+1) + betaAdjb*dJdc(sps)
              end if

              if (nDesignMach >= 0) then
                 dIda(nDesignMach+1) = dIda(nDesignMach+1) + machCoefAdjb*dJdc(sps)
              end if

              if (nDesignMachGrid >= 0) then
                 dIda(nDesignMachGrid+1) = dIda(nDesignMachGrid+1) + machCoefAdjb*dJdc(sps)
              end if
              
              if (nDesignPointRefX >=0) then
                 
                 dIda(nDesignPointRefX + 1) = dIda(nDesignPointRefX + 1) + pointrefAdjb(1)*dJdc(sps)
                
              end if

              if (nDesignPointRefY >=0) then
                 dIda(nDesignPointRefY + 1) = dIda(nDesignPointRefY + 1) + pointrefAdjb(2)*dJdc(sps)
              end if

              if (nDesignPointRefZ >=0) then
                 dIda(nDesignPointRefZ + 1) = dIda(nDesignPointRefZ + 1) + pointrefAdjb(3)*dJdc(sps)
              end if

              if (nDesignRotCenX >= 0) then
                 dIda(nDesignRotCenX+1) = dIda(nDesignRotCenX+1)+rotpointxcorrection
              endif
              
              if (nDesignRotCenY >= 0) then
                  dIda(nDesignRotCenY+1) = dIda(nDesignRotCenY+1)+rotpointycorrection
              end if
              if (nDesignRotCenZ >= 0) then
                  dIda(nDesignRotCenZ+1) = dIda(nDesignRotCenZ+1)+rotpointzcorrection
              endif

              if (nDesignLengthRef >=0) then
<<<<<<< HEAD
                 !print *,'length ref',dIda(nDesignLengthRef+1),lengthRefAdjb,dJdc(sps)
=======

>>>>>>> 617caace
                 dIda(nDesignLengthRef+1) = dIda(nDesignLengthRef+1) + lengthRefAdjb*dJdc(sps)
                 
              end if
              if (nDesignSurfaceRef >=0) then
                 dIda(nDesignSurfaceRef+1) = dIda(nDesignSurfaceRef+1) + SurfaceRefAdjb*dJdc(sps)
              end if
              if (nDesignDissError >=0) then
                 dIda(nDesignDissError+1) = 0
              end if
                  
           end if
           deallocate(wblock,wblockb,stat=ierr)

        end do bocos
     end do domainLoopAD
  end do spectralLoopAdj
  
  ! Assemble the petsc vectors
  if (usedJdw) then
     call VecAssemblyBegin(dJdw,PETScIerr)
     call EChk(PETScIerr,__FILE__,__LINE__)
     call VecAssemblyEnd(dJdw,PETScIerr)
     call EChk(PETScIerr,__FILE__,__LINE__)
  end if

  if (usedJdx) then
     call VecAssemblyBegin(dJdx,PETScIerr)
     call EChk(PETScIerr,__FILE__,__LINE__)
     call VecAssemblyEnd(dJdx,PETScIerr)
     call EChk(PETScIerr,__FILE__,__LINE__)
  end if
#endif
end subroutine computeObjPartials


! Add two functions to return dIdw and dIdx. dIda is available
! directly in python in dIda in the adjointVars module. 


subroutine getdIdw(output,nstate)

#ifndef USE_NO_PETSC	
! #define PETSC_AVOID_MPIF_
! #include "finclude/petscdef.h"

  use ADjointPETSc, only : dJdw
  use constants

  implicit none
#define PETSC_AVOID_MPIF_H
#include "finclude/petscsys.h"
#include "finclude/petscvec.h"
#include "finclude/petscvec.h90"


  !
  !     Subroutine arguments.
  !
  integer(kind=intType),intent(in):: nstate
  real(kind=realType),dimension(nstate),intent(inout) :: output
  real(kind=realType),pointer :: dJdw_pointer(:)

  ! Local Variables
  integer(kind=intType) :: i, ierr

  ! Copy out adjoint vector:
  call VecGetArrayF90(dJdw,dJdw_pointer,ierr)
  call EChk(ierr,__FILE__,__LINE__)

  ! Do a straight copy:
  do i=1,nstate
     output(i) = dJdw_pointer(i)
  end do

  call VecRestoreArrayF90(dJdw,dJdw_pointer,ierr)
  call EChk(ierr,__FILE__,__LINE__)
#endif

end subroutine getdIdw

subroutine getdIdx(ndof,output)
#ifndef USE_NO_PETSC
  use ADjointPETSc
  use ADjointVars
  use inputTimeSpectral
  use section
  use monitor

  implicit none

  integer(kind=intType),intent(in) :: ndof
  real(kind=realType),intent(out)  :: output(ndof)
  integer(kind=intType),dimension(3) :: idx
  real(kind=realType),dimension(3) ::temp
  !rotation matrix variables
  real(kind=realType), dimension(3)   :: rotationPoint,r
  real(kind=realType), dimension(3,3) :: rotationMatrix  
  real(kind=realType) :: t(nSections),dt(nSections)
  real(kind=realType) :: tOld,tNew
  integer(kind=intType) :: ilow,ihigh,i,sps,nn
  output(:) = 0.0

  call VecGetOwnershipRange(dJdx,ilow,ihigh,PETScIerr)
  call EChk(PETScIerr,__FILE__,__LINE__)

  ! Comput rotation from each time instance back to a single surface
  
  do nn=1,nSections
     dt(nn) = sections(nn)%timePeriod &
          / real(nTimeIntervalsSpectral,realType)
  enddo
  
  timeUnsteady = zero
  
  do sps = 1,nTimeIntervalsSpectral
     do nn=1,nSections
        t(nn) = (sps-1)*dt(nn)
     enddo
     
     ! Compute the displacements due to the rigid motion of the mesh.
     
     tNew = timeUnsteady + timeUnsteadyRestart
     tOld = tNew - t(1)
     
     call rotMatrixRigidBody(tNew, tOld, rotationMatrix, rotationPoint)

     ! Take rotation Matrix Transpose
     rotationMatrix = transpose(rotationMatrix)

     do i=1,ndof/3

        idx = (/ilow+ndof*(sps-1)+(3*(i-1)),&
                ilow+ndof*(sps-1)+(3*(i-1))+1,&
                ilow+ndof*(sps-1)+(3*(i-1))+2/)
        call VecGetValues(dJdx,3,idx,temp,PETScIerr)
        call EChk(PETScIerr,__FILE__,__LINE__)

        output((i-1)*3+1:(i-1)*3+3) = output((i-1)*3+1:(i-1)*3+3)+ &
             matmul(rotationMatrix,temp)

     end do
  end do
#endif
end subroutine getdIdx

subroutine zeroObjPartials(stateSetup,spatialSetup)
#ifndef USE_NO_PETSC
  use precision 
  use ADjointVars ! include costFunctions
  use ADjointPETSc

  integer(kind=intType) :: ierr
  logical, intent(in) :: stateSetup, spatialSetup

  if (stateSetup) then
     call VecZeroEntries(dJdw,ierr)
     call EChk(ierr,__FILE__,__LINE__)
  end if
  
  if (spatialSetup) then
     call VecZeroEntries(dJdx,ierr)
     call EChk(ierr,__FILE__,__LINE__)
  end if
#endif
end subroutine zeroObjPartials<|MERGE_RESOLUTION|>--- conflicted
+++ resolved
@@ -283,7 +283,6 @@
               dIda(nDesignPointRefX + 1) = dIda(nDesignPointRefX + 1) + pointrefb(1)*dJdc(sps)
            end if
         end if
-<<<<<<< HEAD
         
         if (nDesignPointRefY >=0) then
            if (myID==0)then
@@ -291,15 +290,6 @@
            end if
         end if
         
-=======
-        
-        if (nDesignPointRefY >=0) then
-           if (myID==0)then
-              dIda(nDesignPointRefY + 1) = dIda(nDesignPointRefY + 1) +pointrefb(2)*dJdc(sps)
-           end if
-        end if
-        
->>>>>>> 617caace
         if (nDesignPointRefZ >=0) then
            if (myID==0)then
               dIda(nDesignPointRefZ + 1) = dIda(nDesignPointRefZ + 1) +pointrefb(3)*dJdc(sps)
@@ -489,11 +479,7 @@
               endif
 
               if (nDesignLengthRef >=0) then
-<<<<<<< HEAD
-                 !print *,'length ref',dIda(nDesignLengthRef+1),lengthRefAdjb,dJdc(sps)
-=======
-
->>>>>>> 617caace
+
                  dIda(nDesignLengthRef+1) = dIda(nDesignLengthRef+1) + lengthRefAdjb*dJdc(sps)
                  
               end if
