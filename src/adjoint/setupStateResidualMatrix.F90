subroutine setupStateResidualMatrix(matrix, useAD, usePC, useTranspose, &
     useObjective, frozenTurb, level, matrixTurb)
#ifndef USE_NO_PETSC
  !     ******************************************************************
  !     *                                                                *
  !     * Compute the state derivative matrix using a forward mode calc  *
  !     * There are three different flags that determine how this        *
  !     * routine is run:                                                *
  !     * useAD: if True, AD is used for derivative calculation, if      *
  !     *        False, FD is used.                                      *
  !     * usePC: if True, the reduced 1st order stencil with dissipation *
  !     *        lumping is assembled instead of the actual exact        *
  !     *        full stencil jacobian                                   *
  !     * useTranspose: If true, the transpose of dRdw is assembled.     *
  !     *               For use with the adjoint this must be true.      *
  !     * useObjective: If true, the force matrix is assembled           *
  !     *                                                                *
  !     * level : What level to use to form the matrix. Level 1 is       *
  !     *         always the finest level                                *         
  !     ******************************************************************
  !
  use BCTypes
  use blockPointers
  use inputDiscretization 
  use inputTimeSpectral 
  use inputPhysics
  use iteration         
  use flowVarRefState     
  use inputAdjoint       
  use stencils
  use diffSizes
  use communication
  use adjointVars
  use turbMod
  implicit none
#define PETSC_AVOID_MPIF_H

#include "include/petscversion.h"
#if PETSC_VERSION_MINOR > 5
#include "petsc/finclude/petsc.h"
#else
#include "include/finclude/petsc.h"
#endif
  ! PETSc Matrix Variable
  Mat :: matrix
  Mat, optional :: matrixTurb

  ! Input Variables
  logical, intent(in) :: useAD, usePC, useTranspose, useObjective, frozenTurb
  integer(kind=intType), intent(in) :: level

  ! Local variables.
  integer(kind=intType) :: ierr, nn, sps, sps2, i, j, k, l, ll, ii, jj, kk
  integer(kind=intType) :: nColor, iColor, jColor, irow, icol, fmDim, frow
  integer(kind=intType) :: nTransfer, nState, tmp, icount, cols(8), nCol
  integer(kind=intType) :: n_stencil, i_stencil, m
  integer(kind=intType), dimension(:, :), pointer :: stencil
<<<<<<< HEAD
  real(kind=realType) :: delta_x, one_over_dx
  real(kind=realType) :: delta_x_turb, one_over_dx_turb
=======
  real(kind=realType) :: delta_x, one_over_dx, weights(8)
>>>>>>> a552edcf

#ifdef USE_COMPLEX
  complex(kind=realType) :: alpha, beta, alphad, betad
  complex(kind=realType), dimension(:,:), allocatable :: blk
#else
  real(kind=realType) :: alpha, beta, alphad, betad
  real(kind=realType), dimension(:,:), allocatable :: blk
#endif
  integer(kind=intType) :: liftIndex
  integer(kind=intType) :: iBeg, iEnd, jBeg, jEnd, mm, colInd
  logical :: resetToRANS, secondOrdSave,  splitMat
  real :: val

  if (present(matrixTurb)) then 
     splitMat = .True. 
  else
     splitMat = .False.
  end if

  ! Setup number of state variable based on turbulence assumption
  if ( frozenTurb ) then
     nState = nwf
  else
     nState = nw
  endif

  ! Generic block to use while setting values
  allocate(blk(nState, nState))

  ! Exchange data and call the residual to make sure its up to date
  ! withe current w
  call whalo2(1_intType, 1_intType, nw, .True., .True., .True.)

  ! This routine will not use the extra variables to block_res or the
  ! extra outputs, so we must zero them here
  alphad = zero
  betad  = zero
  machd  = zero
  machGridd = zero
  machcoefd = zero
  pointRefd  = zero
  lengthRefd = zero
  prefd = zero
  tempfreestreamd = zero
  reynoldsd = zero
  call getDirAngle(velDirFreestream, liftDirection, liftIndex, alpha, beta)

  rkStage = 0

  ! Zero out the matrix before we start
  call MatZeroEntries(matrix, ierr)
  call EChk(ierr, __FILE__, __LINE__)

<<<<<<< HEAD
  if (splitMat) then 
     call MatZeroEntries(matrixTurb, ierr)
     call EChk(ierr, __FILE__, __LINE__)
  end if
=======
  ! Set the diagonal to 1 if the cell is not a compute cell:

  ! Make an identity block
  blk = zero
  do i=1, nState
     blk(i,i) = one
  end do

  do nn=1,nDom
     do sps=1,nTimeIntervalsSpectral
        call setPointers(nn, level, sps)
        do k=2, kl
           do j=2, jl
              do i=2, il
                 if (iblank(i, j, k) /= 1) then 
                    iRow = flowDoms(nn, level, sps)%globalCell(i, j, k)
                    cols(1) = irow
                    nCol = 1
                    call setBlock(blk)
                 end if
              end do
           end do
        end do
     end do
  end do
>>>>>>> a552edcf

  ! Set a pointer to the correct set of stencil depending on if we are
  ! using the first order stencil or the full jacobian

  if (usePC) then
     if (viscous .and. viscPC) then
        stencil => visc_pc_stencil
        n_stencil = N_visc_pc
     else
        stencil => euler_pc_stencil
        n_stencil = N_euler_pc
     end if

     ! Very important to use only Second-Order dissipation for PC 
     lumpedDiss=.True.
     secondOrdSave = secondOrd
     secondOrd = .False.
  else
     if (viscous) then
        stencil => visc_drdw_stencil
        n_stencil = N_visc_drdw
     else
        stencil => euler_drdw_stencil
        n_stencil = N_euler_drdw
     end if
  end if

  ! Need to trick the residual evalution to use coupled (mean flow and
  ! turbulent) together.

  ! If we want to do the matrix on a coarser level, we must first
  ! restrict the fine grid solutions, since it is possible the
  ! NKsolver was used an the coarse grid solutions are (very!) out of
  ! date. 

  ! Assembling matrix on coarser levels is not entirely implemented yet. 
  currentLevel = level
  groundLevel = level

  ! Set delta_x
  delta_x = 1e-9_realType
  one_over_dx = one/delta_x


  delta_x_turb = 1e-14
  one_over_dx_turb = one/delta_x_turb

  rkStage = 0

  ! Determine if we want to use frozenTurbulent Adjoint
  resetToRANS = .False. 
  if (frozenTurb .and. equations == RANSEquations) then
     equations = NSEquations 
     resetToRANS = .True.
  end if

  ! Allocate the additional memory we need for doing forward mode AD
  !  derivatives and copy any required reference values:
  if (.not. derivVarsAllocated .and. useAD) then 
     call alloc_derivative_values(level)
  end if

  ! For AD the initial seeds must all be zeroed.
  if (useAD) then 
     do nn=1, nDom
        do sps=1, nTimeIntervalsSpectral
           call setPointers(nn, level, sps)
           call zeroADSeeds(nn, level, sps)
        end do
     end do
  end if

  do nn=1, nDom
     do sps=1, nTimeIntervalsSpectral
        call setPointers(nn, level, sps)

        ! Allocate temporary space only needed while assembling. 
        allocate(flowDoms(nn, 1, sps)%dw_deriv(2:il, 2:jl, 2:kl, 1:nw, 1:nw), stat=ierr)
        call EChk(ierr,__FILE__,__LINE__)

        allocate(flowDoms(nn, 1, sps)%wtmp(0:ib,0:jb,0:kb,1:nw),stat=ierr)
        call EChk(ierr,__FILE__,__LINE__)

        allocate(flowDoms(nn, 1, sps)%dwtmp(0:ib,0:jb,0:kb,1:nw),stat=ierr)
        call EChk(ierr,__FILE__,__LINE__)

        allocate(flowDoms(nn, 1, sps)%dwtmp2(0:ib,0:jb,0:kb,1:nw),stat=ierr)
        call EChk(ierr,__FILE__,__LINE__)

        ! Only need 1 set of colors on the first sps instance.
        if (sps == 1) then 
           allocate(flowDoms(nn, 1, 1)%color(0:ib, 0:jb, 0:kb), stat=ierr)
           call EChk(ierr,__FILE__,__LINE__)
        end if
     end do
  end do

  ! For the PC we don't linearize the shock sensor so it must be
  ! computed here.
  if (usePC) then 
     call referenceShockSensor
  end if

  ! For FD, the initial reference values must be computed and stored.
  if (.not. useAD) then 
     call setFDReference(level)
  end if

  ! Master Domain Loop
  domainLoopAD: do nn=1, nDom
     ! Set pointers to the first timeInstance...just to getSizes
     call setPointers(nn, level, 1)
     ! Set unknown sizes in diffSizes for AD routine
     ISIZE1OFDrfbcdata = nBocos
     ISIZE1OFDrfviscsubface = nViscBocos

     ! Setup the coloring for this block depending on if its
     ! drdw or a PC

     ! List of all Coloring Routines:
     !   Debugging Colorings Below:
     !       call setup_3x3x3_coloring(nn, level,  nColor)
     !       call setup_5x5x5_coloring(nn, level,  nColor)
     !       call setup_BF_coloring(nn, level,  nColor)
     !   Regular:
     !       call setup_PC_coloring(nn, level,  nColor)
     !       call setup_dRdw_euler_coloring(nn, level,  nColor)
     !       call setup_dRdw_visc_coloring(nn, level,  nColor)

     if (usePC) then
<<<<<<< HEAD
=======

>>>>>>> a552edcf
        if (viscous .and. viscPC) then
           call setup_3x3x3_coloring(nn, level,  nColor) ! dense 3x3x3 coloring
        else
           call setup_PC_coloring(nn, level,  nColor) ! Euler Colorings
        end if
     else
        if (viscous) then
           !call setup_5x5x5_coloring(nn, level,  nColor)
           call setup_dRdw_visc_coloring(nn, level,  nColor)! Viscous/RANS
        else 
           call setup_dRdw_euler_coloring(nn, level,  nColor) ! Euler Colorings
        end if
     end if

     spectralLoop: do sps=1, nTimeIntervalsSpectral
        ! Set pointers and (possibly derivative pointers)
        if (useAD) then 
           call setPointers_d(nn, level, sps)
        else
           call setPointers(nn, level, sps)
        end if
        if (usePC) then 
           shockSensor => flowDoms(nn,1,sps)%shockSensor
        end if

        ! Do Coloring and perturb states
        colorLoop: do iColor = 1, nColor
           do sps2 = 1, nTimeIntervalsSpectral
              flowDoms(nn, 1, sps2)%dw_deriv(:, :, :, :, :) = zero
           end do

           ! Master State Loop
           stateLoop: do l=1, nState

              ! Reset All States and possibe AD seeds
              do sps2 = 1, nTimeIntervalsSpectral
                 if (.not. useAD) then 
                    do ll=1,nw
                       do k=0,kb
                          do j=0,jb
                             do i=0,ib
                                flowDoms(nn, level, sps2)%w(i,j,k,ll) =  flowDoms(nn, 1, sps2)%wtmp(i,j,k,ll)
                             end do
                          end do
                       end do
                    end do
                 end if

                 if (useAD) then
                    flowdomsd(nn, 1, sps2)%w = zero ! This is actually w seed
                 end if
              end do

              ! Peturb w or set AD Seed according to iColor
              do k=0, kb
                 do j=0, jb
                    do i=0, ib
                       if (flowdoms(nn, 1, 1)%color(i, j, k) == icolor) then
                          if (useAD) then
                             flowDomsd(nn, 1, sps)%w(i, j, k, l) = one
                          else
                             if (l <= nwf) then 
                                w(i, j, k, l) = w(i, j, k, l) + delta_x
                             else
                                w(i, j, k, l) = w(i, j, k, l) + delta_x_turb
                             end if
                          end if
                       end if
                    end do
                 end do
              end do

              ! Run Block-based residual 
              if (useAD) then
#ifndef USE_COMPLEX
                 call block_res_d(nn, sps, .False., &
                      alpha, alphad, beta, betad, liftIndex, frozenTurb)
#else
                 print *, 'Forward AD routines are not complexified'
                 stop
#endif
              else
                 call block_res(nn, sps, .False., alpha, beta, &
                      liftIndex, frozenTurb)
              end if

              ! Set the computed residual in dw_deriv. If using FD, 
              ! actually do the FD calculation if AD, just copy out dw
              ! in flowdomsd

              ! Compute/Copy all derivatives
              do sps2 = 1, nTimeIntervalsSpectral
                 do ll=1, nState
                    do k=2, kl 
                       do j=2, jl
                          do i=2, il
                             if (useAD) then
                                flowDoms(nn, 1, sps2)%dw_deriv(i, j, k, ll, l) = &
                                     flowdomsd(nn, 1, sps2)%dw(i, j, k, ll)
                             else
                                if (sps2 == sps) then
                                   ! If the peturbation is on this
                                   ! instance, we've computed the spatial
                                   ! contribution so subtrace dwtmp

                                   if (l <= nwf) then 
                                      flowDoms(nn, 1, sps2)%dw_deriv(i, j, k, ll, l) = &
                                           one_over_dx * &
                                           (flowDoms(nn, 1, sps2)%dw(i, j, k, ll) - &
                                           flowDoms(nn, 1, sps2)%dwtmp(i, j, k, ll))
                                   else
                                      flowDoms(nn, 1, sps2)%dw_deriv(i, j, k, ll, l) = &
                                           one_over_dx_turb * &
                                           (flowDoms(nn, 1, sps2)%dw(i, j, k, ll) - &
                                           flowDoms(nn, 1, sps2)%dwtmp(i, j, k, ll))
                                   end if
                                else
                                   ! If the peturbation is on an off
                                   ! instance, only subtract dwtmp2
                                   ! which is the reference result
                                   ! after initres

                                   flowDoms(nn, 1, sps2)%dw_deriv(i, j, k, ll, l) = &
                                        one_over_dx*(&
                                        flowDoms(nn, 1, sps2)%dw(i, j, k, ll) - &
                                        flowDoms(nn, 1, sps2)%dwtmp2(i, j, k, ll))
                                end if
                             end if
                          end do
                       end do
                    end do
                 end do
              end do
           end do stateLoop

           ! Set derivatives by block in "matrix" after we've peturbed
           ! all states in "color"

           kLoop: do k=0, kb
              jLoop: do j=0, jb
                 iLoop: do i=0, ib
<<<<<<< HEAD
                    iCol = flowDoms(nn, level, sps)%globalCell(i, j, k)
                    ! if (iCol < 0) then
                    !    iCol = -(iCol + 1)
                    ! end if
                    colorCheck: if (flowdoms(nn, 1, 1)%color(i, j, k) == icolor) then! &
                       !.and. icol >= 0) then
                       !colorCheck: if (flowdomsd(nn, 1, 1)%color(i, j, k) == icolor) then

                       ! i, j, k are now the "Center" cell that we
                       ! actually petrubed. From knowledge of the
                       ! stencil, we can simply take this cell and
                       ! using the stencil, set the values around it
                       ! in PETSc

                       stencilLoop: do i_stencil=1, n_stencil
                          ii = stencil(i_stencil, 1)
                          jj = stencil(i_stencil, 2)
                          kk = stencil(i_stencil, 3)

                          ! Check to see if the cell in this
                          ! sentcil is on a physical cell, not a
                          ! halo/BC halo
                          onBlock: if ( i+ii >= 2 .and. i+ii <= il .and. &
                               j+jj >= 2 .and. j+jj <= jl .and. &
                               k+kk >= 2 .and. k+kk <= kl) then 

                             irow = flowDoms(nn, level, sps)%globalCell(&
                                  i+ii, j+jj, k+kk)

                             centerCell: if ( ii == 0 .and. jj == 0 &
                                  .and. kk == 0) then
                                useDiagPC: if (usePC .and. useDiagTSPC) then
                                   ! If we're doing the PC and we want
                                   ! to use TS diagonal form, only set
                                   ! values for on-time insintance
                                   blk = flowDoms(nn, 1, sps)%dw_deriv(i+ii, j+jj, k+kk, &
                                        1:nstate, 1:nstate)
                                   call setBlock(blk)
                                else
                                   ! Otherwise loop over spectral
                                   ! instances and set all.
                                   do sps2=1, nTimeIntervalsSpectral
                                      irow = flowDoms(nn, level, sps2)%&
                                           globalCell(i+ii, j+jj, k+kk)
                                      blk = flowDoms(nn, 1, sps2)%dw_deriv(i+ii, j+jj, k+kk, &
                                           1:nstate, 1:nstate)
                                      call setBlock(blk)
                                   end do
                                end if useDiagPC
                             else
                                ! ALl other cells just set.
                                blk = flowDoms(nn, 1, sps)%dw_deriv(i+ii, j+jj, k+kk, &
                                     1:nstate, 1:nstate)
                                call setBlock(blk)
                             end if centerCell
                          end if onBlock
                       end do stencilLoop
                    end if colorCheck
=======
                    colBlank: if (flowDoms(nn, level, sps)%iblank(i, j, k) /= 0) then 

                       ! If the cell we perturned ('iCol') is an
                       ! interpolated cell, we don't actually use
                       ! iCol, rather we use the 8 real donors that
                       ! comprise the cell's value. 
                       if (flowDoms(nn, level, sps)%iblank(i, j, k) == 1) then 
                          cols(1) = flowDoms(nn, level, sps)%globalCell(i, j, k)
                          nCol = 1
                       else
                          do m=1,8
                             cols(m) = flowDoms(nn, level, sps)%fringes(i, j, k)%gInd(m)
                          end do
                          call fracToWeights(flowDoms(nn, level, sps)%fringes(i, j, k)%donorFrac, &
                                     weights)
                          nCol = 8
                       end if

                       colorCheck: if (flowdomsd(nn, 1, 1)%color(i, j, k) == icolor) then! &
                          !.and. icol >= 0) then
                          !colorCheck: if (flowdomsd(nn, 1, 1)%color(i, j, k) == icolor) then

                          ! i, j, k are now the "Center" cell that we
                          ! actually petrubed. From knowledge of the
                          ! stencil, we can simply take this cell and
                          ! using the stencil, set the values around it
                          ! in PETSc

                          stencilLoop: do i_stencil=1, n_stencil
                             ii = stencil(i_stencil, 1)
                             jj = stencil(i_stencil, 2)
                             kk = stencil(i_stencil, 3)

                             ! Check to see if the cell in this
                             ! sentcil is on a physical cell, not a
                             ! halo/BC halo
                             onBlock: if ( i+ii >= 2 .and. i+ii <= il .and. &
                                  j+jj >= 2 .and. j+jj <= jl .and. &
                                  k+kk >= 2 .and. k+kk <= kl) then 

                                irow = flowDoms(nn, level, sps)%globalCell(&
                                     i+ii, j+jj, k+kk)

                                rowBlank: if (flowDoms(nn, level, sps)%iBlank(i+ii, j+jj, k+kk) == 1) then 

                                   centerCell: if ( ii == 0 .and. jj == 0 &
                                        .and. kk == 0) then
                                      useDiagPC: if (usePC .and. useDiagTSPC) then
                                         ! If we're doing the PC and we want
                                         ! to use TS diagonal form, only set
                                         ! values for on-time insintance
                                         blk = flowDomsd(nn, 1, sps)%dw_deriv(i+ii, j+jj, k+kk, &
                                              1:nstate, 1:nstate)
                                         call setBlock(blk)
                                      else
                                         ! Otherwise loop over spectral
                                         ! instances and set all.
                                         do sps2=1, nTimeIntervalsSpectral
                                            irow = flowDoms(nn, level, sps2)%&
                                                 globalCell(i+ii, j+jj, k+kk)
                                            blk = flowDomsd(nn, 1, sps2)%dw_deriv(i+ii, j+jj, k+kk, &
                                                 1:nstate, 1:nstate)
                                            call setBlock(blk)
                                         end do
                                      end if useDiagPC
                                   else
                                      ! ALl other cells just set.
                                      blk = flowDomsd(nn, 1, sps)%dw_deriv(i+ii, j+jj, k+kk, &
                                           1:nstate, 1:nstate)
                                      call setBlock(blk)
                                   end if centerCell
                                end if rowBlank
                             end if onBlock
                          end do stencilLoop
                       end if colorCheck
                    end if colBlank
>>>>>>> a552edcf
                 end do iLoop
              end do jLoop
           end do kLoop
        end do colorLoop
     end do spectralLoop
  end do domainLoopAD

  ! PETSc Matrix Assembly begin
  call MatAssemblyBegin(matrix, MAT_FINAL_ASSEMBLY, ierr)
  call EChk(ierr, __FILE__, __LINE__)

  if (splitMat) then 
     call MatAssemblyBegin(matrixTurb, MAT_FINAL_ASSEMBLY, ierr)
     call EChk(ierr, __FILE__, __LINE__)
  end if
  ! Maybe we can do something useful while the communication happens?
  ! Deallocate the temporary memory used in this routine.

  ! Deallocate and reset values 
  if (.not. useAD) then 
     call resetFDReference(level)
  end if
<<<<<<< HEAD
=======

  ! PETSc Matrix Assembly and Options Set

  call MatAssemblyBegin(matrix, MAT_FINAL_ASSEMBLY, ierr)
  call EChk(ierr, __FILE__, __LINE__)
  call MatAssemblyEnd  (matrix, MAT_FINAL_ASSEMBLY, ierr)
  call EChk(ierr, __FILE__, __LINE__)
>>>>>>> a552edcf

  do nn=1, nDom
     do sps=1, nTimeIntervalsSpectral
        deallocate(&
             flowDoms(nn, 1, sps)%dw_deriv, &
             flowDoms(nn, 1, sps)%wTmp, &
             flowDoms(nn, 1, sps)%dwTmp, &
             flowDoms(nn, 1, sps)%dwTmp2)
        if (sps == 1) then 
           deallocate(flowDoms(nn, 1, sps)%color)
        end if

        ! Deallocate the shock sensor refernce if usePC 
        if (usePC) then 
           deallocate(flowDoms(nn, 1, sps)%shockSensor)
        end if
     end do
  end do

  ! Return dissipation Parameters to normal -> VERY VERY IMPORTANT
  if (usePC) then
     lumpedDiss = .False.
     secondOrd = secondOrdSave
  end if

  ! Reset the correct equation parameters if we were useing the frozen
  ! Turbulent 
  if (resetToRANS) then
     equations = RANSEquations
  end if

  deallocate(blk)

  ! Complete the matrix assembly.
  call MatAssemblyEnd  (matrix, MAT_FINAL_ASSEMBLY, ierr)
  call EChk(ierr, __FILE__, __LINE__)

  call MatSetOption(matrix, MAT_NEW_NONZERO_LOCATIONS, PETSC_FALSE, ierr)
  call EChk(ierr, __FILE__, __LINE__)

  if (splitMat) then 
     call MatAssemblyEnd(matrixTurb, MAT_FINAL_ASSEMBLY, ierr)
     call EChk(ierr, __FILE__, __LINE__)

     call MatSetOption(matrixTurb, MAT_NEW_NONZERO_LOCATIONS, PETSC_FALSE, ierr)
     call EChk(ierr, __FILE__, __LINE__)
  end if

contains

  subroutine setBlock(blk)
    ! Sets a block at irow, icol, if useTranspose is False
    ! Sets a block at icol, irow with transpose of blk if useTranspose is True

    implicit none
#ifndef USE_COMPLEX
    real(kind=realType), dimension(nState, nState) :: blk
#else
    complex(kind=realType), dimension(nState, nState) :: blk
#endif
    ! local variables
    integer(kind=intType) :: i, j, tmp, iRowSet, iColSet
    logical :: zeroFlag
    zeroFlag = .False.

#ifndef USE_COMPLEX
    ! Check if the blk is all zeros

    zeroFlag = .True.
    do i = 1, nState
       do j = 1, nState
          if ( .not. blk(i,j) == zero) then
             zeroFlag = .False.
          end if
       end do
    end do

    ! Check if the blk has nan
    if (isnan(sum(blk))) then
       print *,'Bad Block:',blk
       print *,'irow:',irow
       print *,'icol',cols(1:ncol)
       print *,'nn:',nn
       print *,'ijk:',i,j,k
       call EChk(1, __FILE__, __LINE__)
    end if
#endif
<<<<<<< HEAD
    if (.not. zeroFlag) then
       if (useTranspose) then
          blk = transpose(blk)
          iColSet = iRow
          iRowSet = iCol
       else
          iColSet = iCol
          iRowSet = iRow
       end if

       if (splitMat) then 
          call MatSetValuesBlocked(matrix, 1, iRowSet, 1, iColSet, &
               blk(1:nwf, 1:nwf), ADD_VALUES, ierr)
          call EChk(ierr, __FILE__, __LINE__)

          call MatSetValuesBlocked(matrixTurb, 1, iRowSet, 1, iColSet, &
               blk(nt1:nt2, nt1:nt2), ADD_VALUES, ierr)
          call EChk(ierr, __FILE__, __LINE__)
       else
          call MatSetValuesBlocked(matrix, 1, iRowSet, 1, iColSet, blk, &
               ADD_VALUES, ierr)
          call EChk(ierr, __FILE__, __LINE__)
       end if
    end if


=======

     if (.not. zeroFlag) then
       if (nCol == 1) then 
          if (useTranspose) then
             blk = transpose(blk)
             call MatSetValuesBlocked(matrix, 1, cols(1), 1, irow, blk, &
                  ADD_VALUES, ierr)
             call EChk(ierr, __FILE__, __LINE__)
          else
             call MatSetValuesBlocked(matrix, 1, irow, 1, cols(1), blk, &
                  ADD_VALUES, ierr)
             call EChk(ierr, __FILE__, __LINE__)
          end if
       else
          if (useTranspose) then
             blk = transpose(blk)
             do m=1, ncol
                if (cols(m) >= 0) then 
                   call MatSetValuesBlocked(matrix, 1, cols(m), 1, irow, blk*weights(m), &
                        ADD_VALUES, ierr)
                   call EChk(ierr, __FILE__, __LINE__)
                end if
             end do
          else
             do m=1, ncol
                if (cols(m) >= 0) then 
                   call MatSetValuesBlocked(matrix, 1, irow, 1, cols(m), blk*weights(m), &
                        ADD_VALUES, ierr)
                   call EChk(ierr, __FILE__, __LINE__)
                end if
             end do
          end if
       end if
    end if
>>>>>>> a552edcf
  end subroutine setBlock
#endif
end subroutine setupStateResidualMatrix
<|MERGE_RESOLUTION|>--- conflicted
+++ resolved
@@ -55,12 +55,7 @@
   integer(kind=intType) :: nTransfer, nState, tmp, icount, cols(8), nCol
   integer(kind=intType) :: n_stencil, i_stencil, m
   integer(kind=intType), dimension(:, :), pointer :: stencil
-<<<<<<< HEAD
-  real(kind=realType) :: delta_x, one_over_dx
-  real(kind=realType) :: delta_x_turb, one_over_dx_turb
-=======
   real(kind=realType) :: delta_x, one_over_dx, weights(8)
->>>>>>> a552edcf
 
 #ifdef USE_COMPLEX
   complex(kind=realType) :: alpha, beta, alphad, betad
@@ -114,12 +109,6 @@
   call MatZeroEntries(matrix, ierr)
   call EChk(ierr, __FILE__, __LINE__)
 
-<<<<<<< HEAD
-  if (splitMat) then 
-     call MatZeroEntries(matrixTurb, ierr)
-     call EChk(ierr, __FILE__, __LINE__)
-  end if
-=======
   ! Set the diagonal to 1 if the cell is not a compute cell:
 
   ! Make an identity block
@@ -145,7 +134,11 @@
         end do
      end do
   end do
->>>>>>> a552edcf
+
+  if (splitMat) then 
+     call MatZeroEntries(matrixTurb, ierr)
+     call EChk(ierr, __FILE__, __LINE__)
+  end if
 
   ! Set a pointer to the correct set of stencil depending on if we are
   ! using the first order stencil or the full jacobian
@@ -188,11 +181,6 @@
   ! Set delta_x
   delta_x = 1e-9_realType
   one_over_dx = one/delta_x
-
-
-  delta_x_turb = 1e-14
-  one_over_dx_turb = one/delta_x_turb
-
   rkStage = 0
 
   ! Determine if we want to use frozenTurbulent Adjoint
@@ -276,10 +264,6 @@
      !       call setup_dRdw_visc_coloring(nn, level,  nColor)
 
      if (usePC) then
-<<<<<<< HEAD
-=======
-
->>>>>>> a552edcf
         if (viscous .and. viscPC) then
            call setup_3x3x3_coloring(nn, level,  nColor) ! dense 3x3x3 coloring
         else
@@ -421,66 +405,6 @@
            kLoop: do k=0, kb
               jLoop: do j=0, jb
                  iLoop: do i=0, ib
-<<<<<<< HEAD
-                    iCol = flowDoms(nn, level, sps)%globalCell(i, j, k)
-                    ! if (iCol < 0) then
-                    !    iCol = -(iCol + 1)
-                    ! end if
-                    colorCheck: if (flowdoms(nn, 1, 1)%color(i, j, k) == icolor) then! &
-                       !.and. icol >= 0) then
-                       !colorCheck: if (flowdomsd(nn, 1, 1)%color(i, j, k) == icolor) then
-
-                       ! i, j, k are now the "Center" cell that we
-                       ! actually petrubed. From knowledge of the
-                       ! stencil, we can simply take this cell and
-                       ! using the stencil, set the values around it
-                       ! in PETSc
-
-                       stencilLoop: do i_stencil=1, n_stencil
-                          ii = stencil(i_stencil, 1)
-                          jj = stencil(i_stencil, 2)
-                          kk = stencil(i_stencil, 3)
-
-                          ! Check to see if the cell in this
-                          ! sentcil is on a physical cell, not a
-                          ! halo/BC halo
-                          onBlock: if ( i+ii >= 2 .and. i+ii <= il .and. &
-                               j+jj >= 2 .and. j+jj <= jl .and. &
-                               k+kk >= 2 .and. k+kk <= kl) then 
-
-                             irow = flowDoms(nn, level, sps)%globalCell(&
-                                  i+ii, j+jj, k+kk)
-
-                             centerCell: if ( ii == 0 .and. jj == 0 &
-                                  .and. kk == 0) then
-                                useDiagPC: if (usePC .and. useDiagTSPC) then
-                                   ! If we're doing the PC and we want
-                                   ! to use TS diagonal form, only set
-                                   ! values for on-time insintance
-                                   blk = flowDoms(nn, 1, sps)%dw_deriv(i+ii, j+jj, k+kk, &
-                                        1:nstate, 1:nstate)
-                                   call setBlock(blk)
-                                else
-                                   ! Otherwise loop over spectral
-                                   ! instances and set all.
-                                   do sps2=1, nTimeIntervalsSpectral
-                                      irow = flowDoms(nn, level, sps2)%&
-                                           globalCell(i+ii, j+jj, k+kk)
-                                      blk = flowDoms(nn, 1, sps2)%dw_deriv(i+ii, j+jj, k+kk, &
-                                           1:nstate, 1:nstate)
-                                      call setBlock(blk)
-                                   end do
-                                end if useDiagPC
-                             else
-                                ! ALl other cells just set.
-                                blk = flowDoms(nn, 1, sps)%dw_deriv(i+ii, j+jj, k+kk, &
-                                     1:nstate, 1:nstate)
-                                call setBlock(blk)
-                             end if centerCell
-                          end if onBlock
-                       end do stencilLoop
-                    end if colorCheck
-=======
                     colBlank: if (flowDoms(nn, level, sps)%iblank(i, j, k) /= 0) then 
 
                        ! If the cell we perturned ('iCol') is an
@@ -557,7 +481,6 @@
                           end do stencilLoop
                        end if colorCheck
                     end if colBlank
->>>>>>> a552edcf
                  end do iLoop
               end do jLoop
            end do kLoop
@@ -580,16 +503,6 @@
   if (.not. useAD) then 
      call resetFDReference(level)
   end if
-<<<<<<< HEAD
-=======
-
-  ! PETSc Matrix Assembly and Options Set
-
-  call MatAssemblyBegin(matrix, MAT_FINAL_ASSEMBLY, ierr)
-  call EChk(ierr, __FILE__, __LINE__)
-  call MatAssemblyEnd  (matrix, MAT_FINAL_ASSEMBLY, ierr)
-  call EChk(ierr, __FILE__, __LINE__)
->>>>>>> a552edcf
 
   do nn=1, nDom
      do sps=1, nTimeIntervalsSpectral
@@ -677,34 +590,6 @@
        call EChk(1, __FILE__, __LINE__)
     end if
 #endif
-<<<<<<< HEAD
-    if (.not. zeroFlag) then
-       if (useTranspose) then
-          blk = transpose(blk)
-          iColSet = iRow
-          iRowSet = iCol
-       else
-          iColSet = iCol
-          iRowSet = iRow
-       end if
-
-       if (splitMat) then 
-          call MatSetValuesBlocked(matrix, 1, iRowSet, 1, iColSet, &
-               blk(1:nwf, 1:nwf), ADD_VALUES, ierr)
-          call EChk(ierr, __FILE__, __LINE__)
-
-          call MatSetValuesBlocked(matrixTurb, 1, iRowSet, 1, iColSet, &
-               blk(nt1:nt2, nt1:nt2), ADD_VALUES, ierr)
-          call EChk(ierr, __FILE__, __LINE__)
-       else
-          call MatSetValuesBlocked(matrix, 1, iRowSet, 1, iColSet, blk, &
-               ADD_VALUES, ierr)
-          call EChk(ierr, __FILE__, __LINE__)
-       end if
-    end if
-
-
-=======
 
      if (.not. zeroFlag) then
        if (nCol == 1) then 
@@ -739,7 +624,6 @@
           end if
        end if
     end if
->>>>>>> a552edcf
   end subroutine setBlock
 #endif
-end subroutine setupStateResidualMatrix
+end subroutine setupStateResidualMatrix