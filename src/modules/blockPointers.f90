--- conflicted
+++ resolved
@@ -145,13 +145,8 @@
 
        real(kind=realType), dimension(:,:,:,:),   pointer :: w,wtmp
        real(kind=realType), dimension(:,:,:,:,:), pointer :: wOld
-<<<<<<< HEAD
-
-       real(kind=realType), dimension(:,:,:),     pointer :: p, gamma
-
-=======
        real(kind=realType), dimension(:,:,:),     pointer :: p,gamma,ptmp
->>>>>>> 6a1ccc7f
+
        real(kind=realType), dimension(:,:,:),     pointer :: rlv, rev
        real(kind=realType), dimension(:,:,:,:),   pointer :: s
 
