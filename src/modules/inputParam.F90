--- conflicted
+++ resolved
@@ -115,107 +115,6 @@
 
 !      ==================================================================
 
-<<<<<<< HEAD
-       module inputIO
-!
-!      ******************************************************************
-!      *                                                                *
-!      * Input parameters which are related to io issues, like file     *
-!      * names and corresponding info.                                  *
-!      *                                                                *
-!      ******************************************************************
-!
-       use constants
-       implicit none
-       save
-!
-!      ******************************************************************
-!      *                                                                *
-!      * Definition of some parameters which make the code more         *
-!      * readable. The actual values of this parameters are arbitrary;  *
-!      * in the code always the symbolic names are (should be) used.    *
-!      *                                                                *
-!      ******************************************************************
-!
-       integer(kind=intType), parameter :: precisionSingle = 1, &
-                                           precisionDouble = 2
-!
-!      ******************************************************************
-!      *                                                                *
-!      * Definition of the IO input parameters.                         *
-!      *                                                                *
-!      ******************************************************************
-!
-       ! paramFile:           Parameter file, command line argument.
-       ! firstWrite:          Whether or not this is the first time a
-       !                      solution is written. Needed when different
-       !                      file formats are used for reading and
-       !                      writing.
-       ! gridFile:            Grid file.
-       ! newGridFile:         File to which the changed grid is
-       !                      written. Needed for moving and/or
-       !                      deforming geometries.
-       ! restartFiles:        Restart solution files; for cgns this
-       !                      could be the same as the grid file, but
-       !                      not necesarrily.
-       ! solFile:             Solution file; for cgns this could be the
-       !                      same as the grid or restart file, but not
-       !                      necesarrily.
-       ! surfaceSolFile:      Surface solution file.
-       ! sliceSolFile:        File name of a slice of a surface solution. TEMPORARY
-       ! liftDistributionFile:File name of a lift file. TEMPORARY
-       ! cpFile:              File which contains the curve fits for cp.
-       ! precisionGrid:       Precision of the grid file to be written.
-       !                      Possibilities are precisionSingle and
-       !                      precisionDouble.
-       ! precisionSol:        Idem for the solution file(s).
-       ! storeRindLayer:      Whether or not to store 1 layer of rind
-       !                      (halo) cells in the solution file.
-       ! checkRestartSol:     Whether or not the solution in the restart
-       !                      file must be checked for correct
-       !                      nondimensionalization.
-       ! autoParameterUpdate: Whether or not the parameter file must be
-       !                      updated automatically. After a restart file
-       !                      is written, such that a restart can be made
-       !                      without editing the parameter file.
-       ! writeCoorMeter:      Whether or not the coordinates in the
-       !                      solution files must be written in meters.
-       !                      If not, the original units are used.
-       ! storeConvInnerIter:  Whether or not to store the convergence of
-       !                      the inner iterations for unsteady mode.
-       !                      On systems with a limited amount of memory
-       !                      the storage of this info could be a
-       !                      bottleneck for memory.
-       
-       integer(kind=intType) :: precisionGrid, precisionSol
-
-       character(len=maxStringLen) :: paramFile, gridFile
-       character(len=maxStringLen) :: newGridFile
-       character(len=maxStringLen) :: solFile
-       character(len=maxstringlen), dimension(:), allocatable :: restartFiles
-       character(len=maxStringLen) :: surfaceSolFile, cpFile, sliceSolFile, liftDistributionFile
-
-       logical :: storeRindLayer, checkRestartSol
-       logical :: autoParameterUpdate, writeCoorMeter
-       logical :: storeConvInnerIter
-
-       logical :: firstWrite = .true.
-
-       ! writeSymmetry        Flag to turn off writing of symmetry planes
-       ! writeFarfield        Flag to turn off writing of farfield surfaces
-       logical :: writeSymmetry = .True. 
-       logical :: writeFarfield = .False. 
-       logical :: viscousSurfaceVelocities = .True.
-       logical :: nodalOutput = .True.
-       
-       ! Extra file names (set from python) that specify the name of
-       ! the volume, surface, lift and slice files written from an
-       ! interrupt. 
-       character(len=maxStringLen) :: forcedSurfaceFile, forcedVolumeFile
-       character(len=maxStringLen) :: forcedLiftFile, forcedSliceFile
-
-       end module inputIO
-=======
 module inputIO
   !
   !      ******************************************************************
@@ -303,7 +202,6 @@
   character(len=maxStringLen) :: forcedLiftFile, forcedSliceFile
 
 end module inputIO
->>>>>>> 805111d5
 
 !      ==================================================================
 
@@ -443,171 +341,17 @@
   real(kind=realType), dimension(3) :: rotPoint
   real(kind=realType), dimension(3) :: rotPointd
 
-<<<<<<< HEAD
-       module inputParallel
-!
-!      ******************************************************************
-!      *                                                                *
-!      * Input parameters which are related to the parallelization.     *
-!      *                                                                *
-!      ******************************************************************
-!
-       use precision
-       implicit none
-       save
-
-       ! loadImbalance: Allowable load imbalance
-       ! splitBlocks:   Whether or not blocks can be split to improve
-       !                the load balance.
-       ! loadBalanceIter: The number of refinment iterations to run to try
-       !                   to get better load balancing.
-       real(realType) :: loadImbalance
-       logical        :: splitBlocks
-       integer(kind=inttype) :: loadBalanceIter
-       integer(kind=inttype) :: partitionlikenproc=0
-       end module inputParallel
-=======
   ! degreePolXRot: Degree of the x-rotation polynomial.
   ! degreePolYRot: Degree of the y-rotation polynomial.
   ! degreePolZRot: Degree of the z-rotation polynomial.
->>>>>>> 805111d5
 
   integer(kind=intType) :: degreePolXRot
   integer(kind=intType) :: degreePolYRot
   integer(kind=intType) :: degreePolZRot
 
-<<<<<<< HEAD
-       module inputPhysics
-!
-!      ******************************************************************
-!      *                                                                *
-!      * Input parameters which are related to the physics of the flow, *
-!      * like governing equations, mode of the equations, turbulence    *
-!      * model and free stream conditions.                              *
-!      *                                                                *
-!      ******************************************************************
-!
-       use precision
-       implicit none
-       save
-!
-!      ******************************************************************
-!      *                                                                *
-!      * Definition of some parameters which make the code more         *
-!      * readable. The actual values of this parameters are arbitrary;  *
-!      * in the code always the symbolic names are (should be) used.    *
-!      *                                                                *
-!      ******************************************************************
-!
-       integer(kind=intType), parameter :: EulerEquations = 1,  &
-                                           NSEquations    = 2,  &
-                                           RANSEquations  = 3
-       integer(kind=intType), parameter :: steady        = 1,   &
-                                           unsteady      = 2,   &
-                                           timeSpectral  = 3
-       integer(kind=intType), parameter :: internalFlow = 1,    &
-                                           externalFlow = 2
-       integer(kind=intType), parameter :: cpConstant      = 1, &
-                                           cpTempCurveFits = 2
-       integer(kind=intType), parameter ::                              &
-                                  baldwinLomax           =  1,  &
-                                  spalartAllmaras        =  2,  &
-                                  spalartAllmarasEdwards =  3,  &
-                                  komegaWilcox           =  4,  &
-                                  komegaModified         =  5,  &
-                                  ktau                   =  6,  &
-                                  menterSST              =  7,  &
-                                  v2f                    = 10
-       integer(kind=intType), parameter :: strain       = 1,    &
-                                           vorticity    = 2,    &
-                                           katoLaunder  = 3
-!
-!      ******************************************************************
-!      *                                                                *
-!      * Definition of the physics input parameters.                    *
-!      *                                                                *
-!      ******************************************************************
-!
-       ! equations:           Governing equations to be solved.
-       ! equationMode:        Mode of the equations, steady, unsteady
-       !                      or timeSpectral.
-       ! flowType:            Type of flow, internal or external.
-       ! cpModel:             Which cp model, constant or function of
-       !                      temperature via curve fits.
-       ! turbModel:           Turbulence model.
-       ! turbProd:            Which production term to use in the transport
-       !                      turbulence equations, strain, vorticity or
-       !                      kato-launder.
-       ! rvfN:                Determines the version of v2f turbulence model.
-       ! rvfB:                Whether or not to solve v2f with an
-       !                      upper bound.
-       ! wallFunctions:       Whether or not to use wall functions.
-       ! wallDistanceNeeded:  Whether or not the wall distance is needed
-       !                      for the turbulence model in a RANS problem.
-       ! Mach:                Free stream Mach number.
-       ! MachCoef:            Mach number used to compute coefficients;
-       !                      only relevant for translating geometries.
-       ! MachGrid:            Mach number of the Mesh. Used in stability 
-       !                      derivative calculations. Specified as the
-       !                      negative of the desired freestream Mach number.
-       !                      When this option is set, set Mach = 0.0...
-       ! velDirFreestream(3): Direction of the free-stream velocity.
-       !                      Internally this vector is scaled to a unit
-       !                      vector, so there is no need to specify a
-       !                      unit vector. Specifying this vector solves
-       !                      the problem of angle of attack and yaw angle
-       !                      definition as well as the direction of the
-       !                      axis (e.g. y- or z-axis in spanwise direction).
-       ! liftDirection(3):    Direction vector for the lift.
-       ! dragDirection(3):    Direction vector for the drag.
-       ! Reynolds:            Reynolds number.
-       ! ReynoldsLength:      Length used to compute the Reynolds number.
-       ! tempFreestream:      Free stream temperature in Kelvin.
-       ! gammaConstant:       Constant specific heat ratio.
-       ! RGasDim:             Gas constant in S.I. units.
-       ! Prandtl:             Prandtl number.
-       ! PrandtlTurb:         Turbulent prandtl number.
-       ! pklim:               Limiter for the production of k, the production
-       !                      is limited to pklim times the destruction.
-       ! wallOffset:          Offset from the wall when wall functions
-       !                      are used.
-       ! wallDistCutoff:      Cutoff distance outside of which the wall distance 
-       !                      is set to a large number
-       ! eddyVisInfRatio:     Free stream value of the eddy viscosity.
-       ! turbIntensityInf:    Free stream value of the turbulent intensity.
-       ! surfaceRef:          Reference area for the force and moments
-       !                      computation.
-       ! lengthRef:           Reference length for the moments computation.
-       ! pointRef(3):         Moment reference point.
-       ! pointRefEC(3):       Elastic center. Bending moment refernce point
-       ! SSuthDim:            Sutherlands law temperature (SI Units)
-       ! muSuthDim:           Reference viscosity at reference temperature for Sutherlands law (SI Units)
-       ! TSuthDim:            Reference temperature for Sutherlands law (SI Units)
-
-
-       integer(kind=intType) :: equations, equationMode, flowType
-       integer(kind=intType) :: turbModel, cpModel, turbProd
-       integer(kind=intType) :: rvfN
-       logical               :: rvfB
-
-       logical :: wallFunctions, wallDistanceNeeded
-
-       real(kind=realType) :: Mach, MachCoef, MachGrid
-       real(kind=realType) :: Reynolds, ReynoldsLength
-       real(kind=realType) :: tempFreestream, gammaConstant, RGasDim
-       real(kind=realType) :: Prandtl, PrandtlTurb, pklim, wallOffset, wallDistCutoff
-       real(kind=realType) :: eddyVisInfRatio, turbIntensityInf
-       real(kind=realType) :: surfaceRef, lengthRef
-       real(kind=realType), dimension(3) :: velDirFreestream
-       real(kind=realType), dimension(3) :: liftDirection
-       real(kind=realType), dimension(3) :: dragDirection
-       real(kind=realType), dimension(3) :: pointRef
-       real(kind=realType) :: SSuthDim, muSuthDim, TSuthDim
-=======
   ! coefPolXRot(0:): coefficients of the x-rotation polynomial.
   ! coefPolYRot(0:): coefficients of the y-rotation polynomial.
   ! coefPolZRot(0:): coefficients of the z-rotation polynomial.
->>>>>>> 805111d5
 
   real(kind=realType), dimension(:), allocatable :: coefPolXRot
   real(kind=realType), dimension(:), allocatable :: coefPolYRot
@@ -886,28 +630,6 @@
 
 end module inputPhysics
 
-<<<<<<< HEAD
-       module inputADjoint
-!
-!      ******************************************************************
-!      *                                                                *
-!      * Definition of some parameters ADjoint.                         *
-!      * The actual values of this parameters are arbitrary;            *
-!      * in the code always the symbolic names are (should be) used.    *
-!      *                                                                *
-!      ******************************************************************
-!
-       use constants
-       implicit none
-       save
-!
-!      ******************************************************************
-!      *                                                                *
-!      * Definition of the adjoint input parameters.                    *
-!      *                                                                *
-!      ******************************************************************
-!
-=======
 !      ==================================================================
 
 module inputTimeSpectral
@@ -981,7 +703,6 @@
 end module inputTimeSpectral
 
 !      ==================================================================
->>>>>>> 805111d5
 
 module inputUnsteady
   !
@@ -1016,31 +737,6 @@
   integer(kind=intType) :: timeAccuracy
   integer(kind=intType) :: nTimeStepsCoarse, nTimeStepsFine
 
-<<<<<<< HEAD
-       ! useWindAxis : whether to rotate around the wind axis or the body
-       !               axis...
-       logical:: useWindAxis
-     end module inputTSStabDeriv
-
-     module inputOverset
-       use constants
-       implicit none
-       save
-!
-!      ******************************************************************
-!      *                                                                *
-!      * Definition of parameters for the overset implementation        *
-!      *                                                                *
-!      ******************************************************************
-!
-       logical :: lowOversetMemory=.False.
-       real(kind=realType) :: overlapFactor=0.9
-       real(kind=realType) :: nearWallDist=0.1
-       real(kind=realType) :: oversetProjTol=1e-12
-       real(kind=realType) :: backgroundVolScale = 1.0
-       logical :: debugZipper=.False.
-     end module inputOverset
-=======
   real(kind=realType) :: deltaT
 
   ! nRKStagesUnsteady:   Number of stages used in the Runge-Kutta
@@ -1251,4 +947,3 @@
   logical:: useWindAxis
 
 end module inputTSStabDeriv
->>>>>>> 805111d5
