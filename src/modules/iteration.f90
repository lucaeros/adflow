--- conflicted
+++ resolved
@@ -76,21 +76,12 @@
        ! deforming_Grid:   Whether or not the grid deforms; this can
        !                   only happen for a multi-disciplinary,
        !                   usually aero-elastic problem.
-<<<<<<< HEAD
-       ! PV3Initialized:   Whether or not PV3 has been initialized,
-       !                   for use in multidisciplinary problems where
-       !                   solver is called multiple times
- 
-       logical :: standAloneMode, changing_Grid, deforming_Grid
-       logical :: PV3Initialized = .false.
-=======
        ! changingOverset:  Whether or not the overset connectivity needs
        !                   to be updated at each time step, due to 
        !                   moving or deforming grids.
  
        logical :: standAloneMode, changing_Grid, deforming_Grid
        logical :: changingOverset
->>>>>>> 805111d5
 
        ! nOldSolAvail:     Number of available old solutions for
        !                   the time integration.
