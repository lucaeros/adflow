module NKSolver

  use constants
  implicit none

  ! MPI comes from constants, so we need to avoid MPIF_H in PETSc
#define PETSC_AVOID_MPIF_H
#include "petsc/finclude/petsc.h"
#include "petsc/finclude/petscvec.h90"

  ! PETSc Matrices:
  ! dRdw: This is the actual matrix-free matrix computed with FD
  ! dRdwPre: The preconditoner matrix for NK method. This matrix is stored.
  ! dRdwPseudo: Shell matrix used with the pseudo-transient
  !             continuation method.

  Mat  dRdw, dRdwPre, dRdwPseudo

  ! PETSc Vectors:
  ! wVec: PETsc version of ADflow 'w'
  ! rVec: PETSc version of ADflow 'dw', but divided by volume
  ! deltaW: Update to the wVec from linear solution
  ! diagV: Diagonal lumping term

  Vec wVec, rVec, deltaW, work, g, wBase

  ! NK_KSP: The ksp object for solving the newton udpate
  KSP  NK_KSP

  PetscFortranAddr   ctx(1)

  ! Options for NK Slver
  logical :: useNKSolver
  integer(kind=intType) :: NK_jacobianLag
  integer(kind=intType) :: NK_subspace
  integer(kind=intType) :: NK_asmOverlap
  integer(kind=intType) :: NK_iluFill
  integer(kind=intType) :: NK_innerPreConIts
  integer(kind=intType) :: NK_outerPreConIts
  integer(kind=intType) :: NK_LS
  logical :: NK_useEW
  logical :: NK_ADPC
  logical :: NK_viscPC
  real(kind=realType) :: NK_CFL0
  real(kind=realType) :: NK_switchTol
  real(kind=realType) :: NK_rtolInit
  real(kind=realType) :: NK_divTol = 10
  real(kind=realType) :: NK_fixedStep

  ! Misc variables
  logical :: NK_solverSetup=.False.
  integer(kind=intType) :: NK_iter

  ! Eisenstat-Walker Parameters
  integer(kind=intType) :: ew_version
  real(kind=realType) :: ew_rtol_0
  real(kind=realType) :: ew_rtol_max
  real(kind=realType) :: ew_gamma
  real(kind=realType) :: ew_alpha
  real(kind=realType) :: ew_alpha2
  real(kind=realType) :: ew_threshold
  real(kind=alwaysRealType) :: rtolLast, oldNorm

  ! Misc Parameters
  logical :: freeStreamResSet=.False.
  real(kind=realType) :: NK_CFL

  ! Variables for non-monotone line search
  real(kind=realType), dimension(:), allocatable :: NKLSFuncEvals
  integer(kind=intType) :: Mmax=5
  integer(kind=intType) :: iter_k
  integer(kind=intType) :: iter_m

  ! Parameter for external preconditioner
  integer(kind=intType) :: applyPCSubSpaceSize

contains

  subroutine setupNKsolver

    ! Setup the PETSc objects for the Newton-Krylov
    ! solver. destroyNKsolver can be used to destroy the objects created
    ! in this function

    use constants
    use stencils, only : visc_pc_stencil, euler_pc_stencil, N_visc_pc, N_euler_pc
    use communication, only : adflow_comm_world
    use inputTimeSpectral, only : nTimeIntervalsSpectral
    use flowVarRefState, only : nw, viscous
    use InputAdjoint, only: viscPC
    use ADjointVars , only: nCellsLocal
    use utils, only : EChk
    use adjointUtils, only : myMatCreate, statePreAllocation
    implicit none

    ! Working Variables
    integer(kind=intType) :: ierr, nDimw
    integer(kind=intType) , dimension(:), allocatable :: nnzDiagonal, nnzOffDiag
    integer(kind=intType) :: n_stencil
    integer(kind=intType), dimension(:, :), pointer :: stencil
    integer(kind=intType) :: level

    ! Make sure we don't have memory for the approximate and exact
    ! Newton solvers kicking around at the same time.
    !call destroyANKSolver()

    if (.not. NK_solverSetup) then
       nDimW = nw * nCellsLocal(1_intTYpe) * nTimeIntervalsSpectral

       call VecCreate(ADFLOW_COMM_WORLD, wVec, ierr)
       call EChk(ierr, __FILE__, __LINE__)

       call VecSetSizes(wVec, nDimW, PETSC_DECIDE, ierr)
       call EChk(ierr, __FILE__, __LINE__)

       call VecSetBlockSize(wVec, nw, ierr)
       call EChk(ierr, __FILE__, __LINE__)

       call VecSetType(wVec, VECMPI, ierr)
       call EChk(ierr, __FILE__, __LINE__)

       !  Create duplicates for residual and delta
       call VecDuplicate(wVec, rVec, ierr)
       call EChk(ierr, __FILE__, __LINE__)

       call VecDuplicate(wVec, deltaW, ierr)
       call EChk(ierr, __FILE__, __LINE__)

       ! Create the two additional work vectors for the line search:
       call VecDuplicate(wVec, g, ierr)
       call EChk(ierr, __FILE__, __LINE__)

       call VecDuplicate(wVec, work, ierr)
       call EChk(ierr, __FILE__, __LINE__)

       ! Create Pre-Conditioning Matrix
       allocate(nnzDiagonal(nCellsLocal(1_intType)*nTimeIntervalsSpectral), &
            nnzOffDiag(nCellsLocal(1_intType)*nTimeIntervalsSpectral) )

       if (viscous .and. NK_viscPC) then
          stencil => visc_pc_stencil
          n_stencil = N_visc_pc
       else
          stencil => euler_pc_stencil
          n_stencil = N_euler_pc
       end if

       level = 1
       call statePreAllocation(nnzDiagonal, nnzOffDiag, nDimW/nw, stencil, n_stencil, &
            level, .False.)
       call myMatCreate(dRdwPre, nw, nDimW, nDimW, nnzDiagonal, nnzOffDiag, &
            __FILE__, __LINE__)

       call matSetOption(dRdwPre, MAT_STRUCTURALLY_SYMMETRIC, PETSC_TRUE, ierr)
       call EChk(ierr, __FILE__, __LINE__)
       deallocate(nnzDiagonal, nnzOffDiag)

       ! Setup Matrix-Free dRdw matrix and its function
       call MatCreateMFFD(adflow_comm_world, nDimW, nDimW, &
            PETSC_DETERMINE, PETSC_DETERMINE, dRdw, ierr)
       call EChk(ierr, __FILE__, __LINE__)

       call MatMFFDSetFunction(dRdw, FormFunction_mf, ctx, ierr)
       call EChk(ierr, __FILE__, __LINE__)

       ! Setup a matrix free matrix for drdw
       call MatCreateShell(ADFLOW_COMM_WORLD, nDimW, nDimW, PETSC_DETERMINE, &
            PETSC_DETERMINE, ctx, dRdwPseudo, ierr)
       call EChk(ierr, __FILE__, __LINE__)

       ! Set the shell operation for doing matrix vector multiplies
       call MatShellSetOperation(dRdwPseudo, MATOP_MULT, NKMatMult, ierr)
       call EChk(ierr, __FILE__, __LINE__)

       ! Set the mat_row_oriented option to false so that dense
       ! subblocks can be passed in in fortran column-oriented format
       call MatSetOption(dRdWPre, MAT_ROW_ORIENTED, PETSC_FALSE, ierr)
       call EChk(ierr, __FILE__, __LINE__)

       call MatSetOption(dRdW, MAT_ROW_ORIENTED, PETSC_FALSE, ierr)
       call EChk(ierr, __FILE__, __LINE__)

       !  Create the linear solver context
       call KSPCreate(ADFLOW_COMM_WORLD, NK_KSP, ierr)
       call EChk(ierr, __FILE__, __LINE__)

       ! Set operators for the solver
       call KSPSetOperators(NK_KSP, dRdw, dRdwPre, ierr)
       call EChk(ierr, __FILE__, __LINE__)

       NK_solverSetup = .True.
       NK_iter = 0
    end if

  end subroutine setupNKsolver

  subroutine NKMatMult(A, vecX,  vecY, ierr)

    ! PETSc user-defied call back function for computing the product of
    ! dRdw with a vector. Here we just call the much more broadly
    ! useful routine computeMatrixFreeProductFwd()

    use constants
    use utils, only : EChk
    implicit none

    ! PETSc Arguments
    Mat   A
    Vec   vecX, vecY
    integer(kind=intType) ::ierr, i, j, k, l, nn, sps, ii
    real(kind=realType) :: dt
    real(kind=realType), pointer :: yPtr(:), xPtr(:)

    ! Frist run the underlying matrix-free mult
    call matMult(dRdw, vecX, vecY, ierr)

    call VecGetArrayF90(vecY, yPtr, ierr)
    call EChk(ierr,__FILE__,__LINE__)

    call VecGetArrayReadF90(vecX, xPtr, ierr)
    call EChk(ierr,__FILE__,__LINE__)

    yPtr = yPtr + one/NK_CFL*xPtr

    call VecRestorearrayF90(vecY, yPtr, ierr)
    call EChk(ierr,__FILE__,__LINE__)

    call VecRestorearrayReadF90(vecX, xPtr, ierr)
    call EChk(ierr,__FILE__,__LINE__)

  end subroutine NKMatMult

  subroutine getFreeStreamResidual(rhoRes, totalRRes)

    use constants
    use blockPointers, only : nDom, ib, jb, kb, w
    use inputTimeSpectral, only : nTimeIntervalsSpectral
    use flowVarRefState, only : nw, winf
    use utils, only : setPointers
    implicit none

    real(kind=realType), intent(out) :: rhoRes, totalRRes
    real(kind=realType), dimension(:), allocatable :: tmp
    integer(kind=intType) :: nDimW, nDimP, counter
    integer(kind=intType) :: nn, sps, i, j, k, l, n

    ! Get the residual cooresponding to the free-stream on the fine
    ! grid-level --- This saves the current values in W, P, rlv and rev
    ! and restores them when finished.

    call getInfoSize(n)
    allocate(tmp(n))
    call getInfo(tmp, n)

    ! Set the w-variables to the ones of the uniform flow field.
    spectralLoop4b: do sps=1, nTimeIntervalsSpectral
       domains4b: do nn=1, nDom
          call setPointers(nn, 1, sps)
          do l=1,nw
             do k=0, kb
                do j=0, jb
                   do i=0, ib
                      w(i,j,k,l) = winf(l)
                   enddo
                enddo
             enddo
          end do
       end do domains4b
    end do spectralLoop4b

    ! Evaluate the residual now
    call computeResidualNK()
    call getCurrentResidual(rhoRes, totalRRes)

    ! Put everything back
    call setInfo(tmp, n)

    deallocate(tmp)

  end subroutine getFreeStreamResidual

  subroutine getCurrentResidual(rhoRes,totalRRes)

    use constants
    use communication, only : adflow_comm_world
    use block, only : nCellGlobal
    use blockPointers, only : nDom
    use inputTimeSpectral, only : nTimeIntervalsSpectral
    use iteration, only : currentLevel
    use monitor, only: monLoc, monGlob, nMonSum
    use utils, only : setPointers, sumResiduals, sumAllResiduals
    implicit none

    ! Compute rhoRes and totalR. The actual residual must have already
    ! been evaluated

    real(kind=realType), intent(out) :: rhoRes,totalRRes
    integer(kind=intType) :: sps,nn,ierr

    monLoc = zero
    do sps=1, nTimeIntervalsSpectral
       do nn=1, nDom
          call setPointers(nn, currentLevel, sps)
          call sumResiduals(1, 1) ! Sum 1st state res into first mon location
          call sumAllResiduals(2) ! Sum into second mon location
       end do
    end do

    ! This is the same calc as in convergence info, just for rehoRes and
    ! totalR only.
    call mpi_allreduce(monLoc, monGlob, nMonSum, adflow_real, &
         mpi_sum, ADflow_comm_world, ierr)

    rhoRes = sqrt(monGlob(1)/nCellGlobal(currentLevel))
    totalRRes = sqrt(monGlob(2))

  end subroutine getCurrentResidual

  subroutine FormJacobianNK

    use constants
    use inputADjoint, only : viscPC
    use utils, only : EChk
    use adjointUtils, only :setupStateResidualMatrix, setupStandardKSP
    implicit none

    ! Local Variables
    character(len=maxStringLen) :: preConSide, localPCType, kspObjectType, globalPCType, localOrdering
    integer(kind=intType) :: ierr
    logical :: useAD, usePC, useTranspose, useObjective, tmp
    integer(kind=intType) :: i, j, k, l, ii, nn, sps
    real(kind=realType) :: dt
    real(kind=realType), pointer :: diag(:)


    ! Dummy assembly begin/end calls for the matrix-free Matrx
    call MatAssemblyBegin(dRdw, MAT_FINAL_ASSEMBLY, ierr)
    call EChk(ierr, __FILE__, __LINE__)
    call MatAssemblyEnd(dRdw, MAT_FINAL_ASSEMBLY, ierr)
    call EChk(ierr, __FILE__, __LINE__)

    ! Assemble the approximate PC (fine leve, level 1)
    useAD = NK_ADPC
    usePC = .True.
    useTranspose = .False.
    useObjective = .False.
    tmp = viscPC ! Save what is in viscPC and set to the NKvarible
    viscPC = NK_viscPC

    call setupStateResidualMatrix(dRdwPre, useAD, usePC, useTranspose, &
         useObjective, .False., 1_intType)
    ! Reset saved value
    viscPC = tmp

    call VecGetArrayF90(work, diag, ierr)
    call EChk(ierr,__FILE__,__LINE__)

    diag(:) = one/NK_CFL

    call VecRestoreArrayF90(work, diag, ierr)
    call EChk(ierr,__FILE__,__LINE__)

    call MatDiagonalSet(dRdwPre, work, ADD_VALUES, ierr)
    call EChk(ierr,__FILE__,__LINE__)

    ! Setup KSP Options
    preConSide = 'right'
    localPCType = 'ilu'
    kspObjectType = 'gmres'
    globalPCType = 'asm'
    localOrdering = 'rcm'

    ! Setup the KSP using the same code as used for the adjoint
    call setupStandardKSP(NK_KSP, kspObjectType, NK_subSpace, &
         preConSide, globalPCType, NK_asmOverlap, NK_outerPreConIts, localPCType, &
         localOrdering, NK_iluFill, NK_innerPreConIts)

    ! Don't do iterative refinement for the NKSolver.
    call KSPGMRESSetCGSRefinementType(NK_KSP, &
         KSP_GMRES_CGS_REFINE_NEVER, ierr)
    call EChk(ierr, __FILE__, __LINE__)

  end subroutine FormJacobianNK

  subroutine FormFunction_mf(ctx, wVec, rVec, ierr)

    ! This is basically a copy of FormFunction, however it has a
    ! different calling sequence from PETSc. It performs the identical
    ! function. This is used for linear solve application for the
    ! aerostructural system pre-conditioner

    use constants
    implicit none

    ! PETSc Variables
    PetscFortranAddr ctx(*)
    Vec     wVec, rVec
    integer(kind=intType) :: ierr

    ! This is just a shell routine that runs the more broadly useful
    ! computeResidualNK subroutine

    call setW(wVec)
    call computeResidualNK()
    call setRVec(rVec)
    ! We don't check an error here, so just pass back zero
    ierr = 0

  end subroutine FormFunction_mf

  subroutine destroyNKsolver

    ! Destroy all the PETSc objects for the Newton-Krylov
    ! solver.

    use constants
    use utils, only: EChk
    implicit none
    integer(kind=intType) :: ierr

    if (NK_solverSetup) then

       call MatDestroy(dRdw, ierr)
       call EChk(ierr, __FILE__, __LINE__)

       call MatDestroy(dRdwPre, ierr)
       call EChk(ierr, __FILE__, __LINE__)

       call MatDestroy(dRdwPseudo, ierr)
       call EChk(ierr, __FILE__, __LINE__)

       call VecDestroy(wVec, ierr)
       call EChk(ierr, __FILE__, __LINE__)

       call VecDestroy(rVec, ierr)
       call EChk(ierr, __FILE__, __LINE__)

       call VecDestroy(deltaW, ierr)
       call EChk(ierr, __FILE__, __LINE__)

       call VecDestroy(g, ierr)
       call EChk(ierr, __FILE__, __LINE__)

       call VecDestroy(work, ierr)
       call EChk(ierr, __FILE__, __LINE__)

       call KSPDestroy(NK_KSP, ierr)
       call EChk(ierr, __FILE__, __LINE__)

       NK_solverSetup = .False.
    end if

  end subroutine destroyNKsolver

  subroutine NKStep(firstCall)

    use constants
    use flowVarRefState, only : nw
    use inputPhysics, only : equations
    use flowVarRefState, only :  nw, nwf
    use inputIteration, only : L2conv
    use iteration, only : approxTotalIts, totalR0, stepMonitor, linResMonitor
    use utils, only : EChk
    use killSignals, only : routineFailed
    implicit none

    ! Input Variables
    logical, intent(in) :: firstCall

    ! Working Variables
    integer(kind=intType) :: iter, ierr, kspIterations
    integer(kind=intType) :: maxNonLinearIts, nfevals, maxIt
    real(kind=alwaysRealType) :: norm, rtol, atol
    real(kind=alwaysrealType) :: fnorm, ynorm, gnorm
    logical :: flag
    real(kind=alwaysRealType) :: resHist(NK_subspace+1)

    if (firstCall) then
       call setupNKSolver()

       ! Copy the adflow 'w' into the petsc wVec
       call setwVec(wVec)

       ! Evaluate the residual before we start and put the residual in
       ! 'g', which is what would be the case after a linesearch.
       call computeResidualNK()
       call setRVec(rVec)
       iter_k = 1
       iter_m = 0
    else
       NK_iter = NK_iter + 1

       ! Increment counter for the nonmonotne line serach
       iter_k = iter_k + 1
    end if

    ! Compute the norm of rVec for use in EW Criteria
    call VecNorm(rVec, NORM_2, norm, ierr)
    call EChk(ierr, __FILE__, __LINE__)

    ! Determine if if we need to form the Preconditioner
    if (mod(NK_iter, NK_jacobianLag) == 0) then
       NK_CFL = NK_CFL0 * (totalR0 / norm)**1.5
       call FormJacobianNK()
    else
       call MatAssemblyBegin(dRdw, MAT_FINAL_ASSEMBLY, ierr)
       call EChk(ierr, __FILE__, __LINE__)
       call MatAssemblyEnd(dRdw, MAT_FINAL_ASSEMBLY, ierr)
       call EChk(ierr, __FILE__, __LINE__)
    end if

    ! set the BaseVector of the matrix-free matrix:
    call MatMFFDSetBase(dRdW, wVec, PETSC_NULL_OBJECT, ierr)
    call EChk(ierr, __FILE__, __LINE__)

    if (NK_iter == 0 .or. .not. NK_useEW) then
       rtol = NK_rtolInit
    else
       call getEWTol(norm, oldNorm, rtolLast, rtol)
    end if

    ! Save the old rtol and norm for the next iteration
    oldNorm = norm
    rtolLast = rtol

    ! Set all tolerances for linear solver.

    ! The 0.01 requires some explaination: The linear residual is
    ! roughly the same magnitude as the non-linear one. However, it
    ! very rare situations, it can happen that the non-linear residual
    ! is *just* above the convergence criteria, while the linear
    ! residual is *just* below. What happens is that the linear sover
    ! kicks up and doesnt' do anything and then the non-linear
    ! convergnce check can't do anything either. By multiplying by
    ! 0.5, we make sure that the linear solver actually has to do
    ! *something* and not just kick out immediately.
    atol = totalR0*L2Conv*0.01_realType
    maxIt = NK_subspace

    call KSPSetTolerances(NK_KSP, real(rtol), &
         real(atol), real(NK_divTol), maxIt, ierr)
    call EChk(ierr, __FILE__, __LINE__)

    call KSPSetResidualHistory(NK_KSP, resHist, maxIt+1, PETSC_TRUE, ierr)
    call EChk(ierr, __FILE__, __LINE__)

    ! Actually do the Linear Krylov Solve
    call KSPSolve(NK_KSP, rVec, deltaW, ierr)

    ! DON'T just check the error. We want to catch error code 72
    ! which is a floating point error. This is ok, we just reset and
    ! keep going
    if (ierr == 72) then
       ! The convergence check will get the nan
    else
       call EChk(ierr, __FILE__, __LINE__)
    end if

    nfevals = 0
    if (NK_LS == noLineSearch) then
       call LSNone(wVec, rVec, g, deltaW, work, nfevals, flag, stepMonitor)
    else if(NK_LS == cubicLineSearch) then
       call LSCubic(wVec, rVec, g, deltaW, work, fnorm, ynorm, gnorm, &
            nfevals, flag, stepMonitor)
    else if (NK_LS == nonMonotoneLineSearch) then
       iter_m = min(iter_m+1, mMax)
       call LSNM(wVec, rVec, g, deltaW, work, fnorm, ynorm, gnorm, &
            nfevals, flag, stepMonitor)
    end if

    if (.not. flag) then
       routineFailed = .True.
    end if

    ! Copy the work vector to wVec. This is our new state vector
    call VecCopy(work, wVec, ierr)
    call EChk(ierr, __FILE__, __LINE__)

    ! Use the result from the line sesarch for the residual
    call vecCopy(g, rVec, ierr)
    call EChk(ierr, __FILE__, __LINE__)

    ! Update the approximate iteration counter. The +nFevals is for the
    ! iterations taken during the linesearch

    call KSPGetIterationNumber(NK_KSP, kspIterations, ierr)
    call EChk(ierr, __FILE__, __LINE__)

    linResMonitor = resHist(kspIterations+1)/resHist(1)

    approxTotalIts = approxTotalIts + nfEvals + kspIterations

  end subroutine NKStep

  subroutine LSCubic(x, f, g, y, w, fnorm, ynorm, gnorm, nfevals, flag, lambda)

    use constants
    use utils, only : EChk
    use communication, only : myid
    use initializeFlow, only : setUniformFlow
    use iteration, only : totalR0
    implicit none

    ! Input/Output
    Vec x, f, g, y, w
    !x 	- current iterate
    !f 	- residual evaluated at x
    !y 	- search direction
    !w 	- work vector -> On output, new iterate
    !g    - residual evaluated at new iterate y

    real(kind=alwaysrealType) :: fnorm, gnorm, ynorm
    real(kind=realType) :: alpha
    logical :: flag
    integer(kind=intType) :: nfevals
    !   Note that for line search purposes we work with with the related
    !   minimization problem:
    !      min  z(x):  R^n -> R,
    !   where z(x) = .5 * fnorm*fnorm, and fnorm = || f ||_2.
    !

    real(kind=realType) :: initslope, lambdaprev, gnormprev, a, b, d, t1, t2
    real(kind=alwaysRealType) :: minlambda, lambda, lambdatemp
    real(kind=alwaysRealType) :: rellength
    integer(kind=intType) :: ierr, iter
    real(kind=alwaysRealType) :: turbRes1, turbRes2, flowRes1, flowRes2, totalRes1, totalRes2
    logical :: hadANan
    ! Call to get the split norms
    call setRVec(g, flowRes1, turbRes1, totalRes1)

    ! Set some defaults:
    alpha		= 1.e-2_realType
    minlambda     = .01
    nfevals = 0
    flag = .True.
    lambda     = 1.0_realType
    ! Compute the two norms we need:
    call VecNorm(y, NORM_2, ynorm, ierr)
    call EChk(ierr, __FILE__, __LINE__)

    call VecNorm(f, NORM_2, fnorm, ierr)
    call EChk(ierr, __FILE__, __LINE__)

    call MatMult(dRdw, y, w, ierr)
    call EChk(ierr, __FILE__, __LINE__)
    nfevals = nfevals + 1

    call VecDot(f, w, initslope, ierr)
    call EChk(ierr, __FILE__, __LINE__)

    if (initslope > zero)  then
       initslope = -initslope
    end if

    if (initslope == 0.0_realType) then
       initslope = -1.0_realType
    end if
#ifdef USE_COMPLEX
    call VecWAXPY(w, cmplx(-lambda, 0.0), y, x, ierr)
    call EChk(ierr, __FILE__, __LINE__)
#else
    call VecWAXPY(w, -lambda, y, x, ierr)
    call EChk(ierr, __FILE__, __LINE__)
#endif

    ! Compute Function:
    call setW(w)
    call computeResidualNK()
    call setRVec(g, flowRes2, turbRes2, gnorm)

    nfevals = nfevals + 1

    ! Before we get to the actual line search we do two additional
    ! checks:

    ! 1. If the full step has a nan, we backtrack until we get a valid
    ! step. We then lower the NK switch tol such that the solver is
    ! forced back up to ANK or DADI/RK to keep going a bit further.
    !
    ! 2. If the turbulence residual goes up by large-ish factor (2.0),
    ! we pre-limit the step. The reason for this is that a unit step
    ! might lower the total residual, but the turb res could go up an
    ! order of magnitude or more.

    hadANan = .False.
    if (isnan(gnorm) .or. turbRes2 > 2.0*turbRes1) then
       ! Special testing for nans

       if (isnan(gnorm)) then
          hadANan = .True.
          call setUniformFlow()
          lambda = 0.5
       else
          ! Large turb jump
          lambda = lambda * (turbRes1 / turbRes2)
          lambda = max(lambda, 0.1)
       end if

       backtrack: do iter=1, 10
          ! Compute new x value:
#ifdef USE_COMPLEX
           call VecWAXPY(w, cmplx(-lambda, 0.0), y, x, ierr)
           call EChk(ierr, __FILE__, __LINE__)
#else
          call VecWAXPY(w, -lambda, y, x, ierr)
          call EChk(ierr, __FILE__, __LINE__)
#endif

          ! Compute Function
          call setW(w)
          call computeResidualNK()
          call setRVec(g, flowRes2, turbRes2, gnorm)

          nfevals = nfevals + 1

          if (isnan(gnorm)) then
             ! Just reset the flow, adjust the step back and keep
             ! going
             call setUniformFlow()
             lambda = lambda * .5
          else

             ! Sufficient reduction! Whoo! This is great we're done!
             if (0.5_realType*gnorm*gnorm <= 0.5_realType*fnorm*fnorm + alpha*initslope) then
                exit
             end if

             ! If we're less than min lambda, just take it. This could
             ! let the residual go up slightly. That's ok.
             if (lambda < minlambda)  then
                exit
             end if

             ! Otherwise, cut back the lambda
             lambda = lambda * 0.5

          end if
       end do backtrack

       if (hadANan) then
          ! Adjust the NK switch tolerance such that the ANK or DADI
          ! goes a little further.
          nk_switchtol = 0.8*(gnorm/totalR0)
       end if

       ! All finished with this "pre" line search.
       return
    end if

    ! Sufficient reduction from the basic step. This is the return for
    ! a unit step. This is what we want.
    if (0.5_realType*gnorm*gnorm <= 0.5_realType*fnorm*fnorm + alpha*initslope) then
       goto 100
    end if

    ! Fit points with quadratic
    lambda     = 1.0_realType
    lambdatemp = -initslope/(gnorm*gnorm - fnorm*fnorm - 2.0_realType*initslope)
    lambdaprev = lambda
    gnormprev  = gnorm
    if (lambdatemp > 0.5_realType*lambda) then
       lambdatemp = 0.5_realType*lambda
    end if

    if (lambdatemp <= .1_realType*lambda) then
       lambda = .1_realType*lambda
    else
       lambda = lambdatemp
    end if

#ifdef USE_COMPLEX
    call VecWAXPY(w, -cmplx(lambda, 0.0), y, x, ierr)
    call EChk(ierr, __FILE__, __LINE__)
#else
    call VecWAXPY(w, -lambda, y, x, ierr)
    call EChk(ierr, __FILE__, __LINE__)
#endif

    ! Compute new function again:
    call setW(w)
    call computeResidualNK()
    call setRVec(g)

    nfevals = nfevals + 1

    call VecNorm(g, NORM_2, gnorm, ierr)
    if (ierr == PETSC_ERR_FP) then
       flag = .False.
       return
    end if
    call EChk(ierr, __FILE__, __LINE__)

    ! Sufficient reduction
    if (0.5_realType*gnorm*gnorm <= 0.5_realType*fnorm*fnorm + lambda*alpha*initslope) then
       goto 100
    end if

    ! Fit points with cubic
    cubic_loop: do while (.True.)

       if (lambda <= minlambda) then
          exit cubic_loop
       end if
       t1 = 0.5_realType*(gnorm*gnorm - fnorm*fnorm) - lambda*initslope
       t2 = 0.5_realType*(gnormprev*gnormprev  - fnorm*fnorm) - lambdaprev*initslope

       a  = (t1/(lambda*lambda) - t2/(lambdaprev*lambdaprev))/(lambda-lambdaprev)
       b  = (-lambdaprev*t1/(lambda*lambda) + lambda*t2/(lambdaprev*lambdaprev))/(lambda-lambdaprev)
       d  = b*b - three*a*initslope
       if (d < 0.0_realType) then
          d = 0.0_realType
       end if

       if (a == 0.0_realType) then
          lambdatemp = -initslope/(2.0_realType*b)
       else
          lambdatemp = (-b + sqrt(d))/(3.0_realType*a)
       end if

       lambdaprev = lambda
       gnormprev  = gnorm

       if (lambdatemp > 0.5_realType*lambda)  then
          lambdatemp = 0.5_realType*lambda
       end if
       if (lambdatemp <= .1_realType*lambda) then
          lambda = .1_realType*lambda
       else
          lambda = lambdatemp
       end if

       if (isnan(lambda)) then
          flag = .False.
          exit cubic_loop
       end if

#ifdef USE_COMPLEX
        call VecWAXPY(w, cmplx(-lambda, 0.0), y, x, ierr)
        call EChk(ierr, __FILE__, __LINE__)
#else
       call VecWAXPY(w, -lambda, y, x, ierr)
       call EChk(ierr, __FILE__, __LINE__)
#endif
       ! Compute new function again:
       call setW(w)
       call computeResidualNK()
       call setRVec(g)
       nfevals = nfevals + 1

       call VecNorm(g, NORM_2, gnorm, ierr)
       call EChk(ierr, __FILE__, __LINE__)

       ! Is reduction enough?
       if (0.5_realType*gnorm*gnorm <= 0.5_realType*fnorm*fnorm + lambda*alpha*initslope) then
          exit cubic_loop
       end if
    end do cubic_loop

100 continue

  end subroutine LSCubic

  subroutine LSNone(x, f, g, y, w, nfevals, flag, step)

    use constants
    use utils, only : EChk
    use communication
    implicit none

    ! Input/Output
    Vec x, f, g, y, w
    !x 	- current iterate
    !f 	- residual evaluated at x
    !y 	- search direction
    !w 	- work vector -> On output, new iterate
    !g    - residual evaluated at new iterate y

    integer(kind=intType) :: nfevals
    integer(kind=intType) :: ierr
    logical :: flag
    real(kind=alwaysRealType) :: step
    real(kind=realType) :: tmp
    flag = .True.
    ! We just accept the step and compute the new residual at the new iterate
    nfevals = 0
    step = nk_fixedStep
    tmp = -step
    call VecWAXPY(w, tmp, y, x, ierr)
    call EChk(ierr, __FILE__, __LINE__)

    ! Compute new function:
    call setW(w)
    call computeResidualNK()
    call setRVec(g)

    nfevals = nfevals + 1
  end subroutine LSNone

  subroutine LSNM(x, f, g, y, w, fnorm, ynorm, gnorm, nfevals, flag, step)

    use constants
    use utils, only : EChk
    implicit none

    ! Input/Output
    Vec x, f, g, y, w
    !x 	- current iterate
    !f 	- residual evaluated at x
    !y 	- search direction
    !w 	- work vector -> On output, new iterate
    !g    - residual evaluated at new iterate y

    real(kind=alwaysRealType) :: fnorm, gnorm, ynorm
    real(kind=realType) :: alpha
    real(kind=alwaysRealType) :: step
    logical :: flag
    integer(kind=intType) :: nfevals
    !   Note that for line search purposes we work with with the related
    !   minimization problem:
    !      min  z(x):  R^n -> R,
    !   where z(x) = .5 * fnorm*fnorm, and fnorm = || f ||_2.
    !
    real(kind=realType) :: initslope, gamma, sigma,  max_val
    integer(kind=intType) :: ierr, iter, j

    ! Set some defaults:
    gamma = 1e-3_realType
    sigma = 0.5_realType

    nfevals = 0
    flag = .True.

    ! Compute the two norms we need:
    call VecNorm(y, NORM_2, ynorm, ierr)
    call EChk(ierr, __FILE__, __LINE__)

    call VecNorm(f, NORM_2, fnorm, ierr)
    call EChk(ierr, __FILE__, __LINE__)

    NKLSFuncEvals(iter_k) = 0.5_realType*fnorm*fnorm

    call MatMult(dRdw, y, w, ierr)
    call EChk(ierr, __FILE__, __LINE__)
    nfevals = nfevals + 1

    call VecDot(f, w, initslope, ierr)
    call EChk(ierr, __FILE__, __LINE__)

    if (initslope > 0.0_realType)  then
       initslope = -initslope
    end if

    if (initslope == 0.0_realType) then
       initslope = -1.0_realType
    end if

    alpha = 1.0 ! Initial step length:
    backtrack: do iter=1, 10

       ! Compute new x value:
       call VecWAXPY(w, -alpha, y, x, ierr)
       call EChk(ierr, __FILE__, __LINE__)

       ! Compute Function @ new x (w is the work vector
       call setW(w)
       call computeResidualNK()
       call setRVec(g)
       nfevals = nfevals + 1

       ! Compute the norm at the new trial location
       call VecNorm(g, NORM_2, gnorm, ierr)
       if (ierr == PETSC_ERR_FP) then ! Error code 72 floating point error
          ! Just apply the step limit and keep going (back to the loop start)
          alpha = alpha * sigma
       else
          call EChk(ierr, __FILE__, __LINE__)

          max_val = NKLSFuncEvals(iter_k) + alpha*gamma*initSlope

          ! Loop over the previous, m function values and find the max:
          do j=iter_k-1, iter_k-iter_m+1, -1
             max_val = max(max_val, NKLSFuncEvals(j) + alpha*gamma*initSlope)
          end do

          ! Sufficient reduction
          if (0.5_realType*gnorm*gnorm <= max_val) then
             exit backtrack
          else
             alpha = alpha * sigma
          end if
       end if
    end do backtrack
    step = alpha
  end subroutine LSNM

  subroutine computeResidualNK()

    ! This is the residual evaluation driver for the NK solver. The
    ! actual function that is used for the matrix free matrix-vector
    ! products is FormFunction_mf (see formFunction.F90). This the
    ! routine that actually computes the residual. This works with
    ! Euler, Laminar and RANS equation modes.

    ! This function uses the w that is currently stored in the flowDoms
    ! datastructure and leaves the resulting residual dw, in the same
    ! structure. setW() and setRVec() is used in formFunction to
    ! set/extract these values for communication with PETSc.

    use constants
    use blockPointers, only : nDom, ib, jb, kb, p, w, gamma
    use inputTimeSpectral, only : nTimeIntervalsSpectral
    use flowvarrefstate, only : nw, pInfCorr, nwf, kPresent, nt1, nt2
    use iteration, only : groundLevel, currentLevel, rkStage
    use inputPhysics, only : equations, gammaConstant
    use utils, only : setPointers
    use haloExchange, only : whalo2
    use turbUtils, only : computeEddyViscosity
    use turbAPI, only : turbResidual
    use turbBCRoutines, only : applyAllTurbBCThisBLock, bcturbTreatment
    use flowUtils, only : computeLamViscosity
    use BCRoutines, only : applyAllBC, applyAllBC_block
    use solverUtils, only : timeStep, computeUtau
    use residuals, only :residual, initRes, sourceTerms
    use oversetData, only : oversetPresent
    implicit none

    ! Local Variables
    integer(kind=intType) :: i, j, k, sps,nn
    logical secondHalo, correctForK
    real(kind=realType) :: gm1, factK, v2

    gm1 = gammaConstant - one
    rkStage = 0

    secondHalo = .false.
    correctForK = .false.
    if(currentLevel <= groundLevel) then
       secondHalo = .true.
       if (kPresent) then
          correctForK = .True.
       end if
    end if

    ! Recompute pressure on ALL cells
    spectralLoop: do sps=1, nTimeIntervalsSpectral
       domainsState: do nn=1, nDom
          ! Set the pointers to this block.
          call setPointers(nn, currentLevel, sps)
          factK = zero
          do k=0, kb
             do j=0, jb
                do i=0, ib

                   gm1  = gamma(i, j, k) - one
                   factK = five*third - gamma(i, j ,k)
                   v2 = w(i,j,k,ivx)**2 + w(i,j,k,ivy)**2 &
                        + w(i,j,k,ivz)**2

                   p(i,j,k) = gm1*(w(i,j,k,irhoE) &
                        - half*w(i,j,k,irho)*v2)

                   if( correctForK ) then
                      p(i, j ,K) = p(i,j, k) + factK*w(i, j, k, irho) &
                           * w(i, j, k, itu1)
                   end if

                   ! Clip to make sure it is positive.
                   p(i,j,k) = max(p(i,j,k), 1.e-4_realType*pInfCorr)
                end do
             end do
          end do

          ! Compute Viscosities
          call computeLamViscosity(.False.)
          call computeEddyViscosity (.False.)
       end do domainsState
    end do spectralLoop

    ! Apply BCs
    call applyAllBC(secondHalo)

    if (equations == RANSequations) then
       do nn=1,nDom
          do sps=1,nTimeIntervalsSpectral
             call setPointers(nn, currentLevel, sps)
             call bcTurbTreatment
             call applyAllTurbBCThisBLock(.True.)
          end do
       end do
    end if

    ! Exchange halos
    call whalo2(currentLevel, 1_intType, nw, .true., &
         .true., .true.)

    ! Need to re-apply the BCs. The reason is that BC halos behind
    ! interpolated cells need to be recomputed with their new
    ! interpolated values from actual compute cells. Only needed for
    ! overset.
    if (oversetPresent) then
       do sps=1,nTimeIntervalsSpectral
          do nn=1,nDom
             call setPointers(nn, 1, sps)
             if (equations == RANSequations) then
                call BCTurbTreatment
                call applyAllTurbBCthisblock(.True.)
             end if
             call applyAllBC_block(.True.)
          end do
       end do
    end if

    ! Compute time step (spectral radius is actually what we need)
    call timestep(.false.)

    ! Possible Turblent Equations
    if( equations == RANSEquations ) then
       ! Compute the skin-friction velocity (wall functions only)
       call computeUtau
       call initres(nt1, nt2) ! Initialize only the Turblent Variables
       call turbResidual
    endif

    ! Initialize Flow residuals
    call initres(1_intType, nwf)
    call sourceTerms

    ! Actual Residual Calc
    call residual

  end subroutine computeResidualNK

  subroutine applyPC(in_vec, out_vec, ndof)

    ! Apply the NK PC to the in_vec. This subroutine is ONLY used as a
    ! preconditioner for a global Aero-Structural Newton-Krylov Method

    use constants
    use utils, only : EChk

    implicit none

    ! Input/Output
    integer(kind=intType) :: ndof
    real(kind=realType), dimension(ndof), intent(in)    :: in_vec
    real(kind=realTYpe), dimension(ndof), intent(inout) :: out_vec

    ! Working Variables
    integer(kind=intType) :: ierr

    ! Setup the NKsolver if not already done so
    if (.not. NK_solverSetup) then
       call setupNKSolver
    end if

    ! We possibly need to re-form the jacobian
    if (mod(NK_iter, NK_jacobianLag) == 0) then
       call FormJacobianNK()
    end if

    ! Place the two arrays into two vectos. We reuse 'work' and 'g'.
    call VecPlaceArray(work, in_vec, ierr)
    call EChk(ierr, __FILE__, __LINE__)

    call VecPlaceArray(g, out_vec, ierr)
    call EChk(ierr, __FILE__, __LINE__)

    ! Set the base vec
    call setwVec(wVec)

    call MatMFFDSetBase(dRdW, wVec, PETSC_NULL_OBJECT, ierr)
    call EChk(ierr, __FILE__, __LINE__)

    ! This needs to be a bit better...
    call KSPSetTolerances(NK_KSP, 1e-8, 1e-16, 10.0, &
         applyPCSubSpaceSize, ierr)
    call EChk(ierr, __FILE__, __LINE__)

    ! Actually do the Linear Krylov Solve
    call KSPSolve(NK_KSP, work, g, ierr)
    call EChk(ierr, __FILE__, __LINE__)

    ! Reset the array pointers:
    call VecResetArray(work, ierr)
    call EChk(ierr, __FILE__, __LINE__)

    call VecResetArray(g, ierr)
    call EChk(ierr, __FILE__, __LINE__)

    NK_iter = NK_iter + 1

  end subroutine applyPC

  subroutine applyAdjointPC(in_vec, out_vec, ndof)

    ! Apply the Adjoint PC to the in_vec. This subroutine is ONLY used as a
    ! preconditioner for a global Aero-Structural Krylov Method

    use constants
    use ADjointPETSc, only : adjointKSP, KSP_NORM_NONE, PETSC_DEFAULT_REAL, &
         psi_like1, psi_like2
    use inputAdjoint, only : applyAdjointPCSubSpaceSize
    use utils, only : EChk
    implicit none

    ! Input/Output
    integer(kind=intType) :: ndof
    real(kind=realType), dimension(ndof), intent(in)    :: in_vec
    real(kind=realTYpe), dimension(ndof), intent(inout) :: out_vec

    ! Working Variables
    integer(kind=intType) :: ierr

    ! Hijack adjoint and adjointRes with in_vec and out_vec
    call VecPlaceArray(psi_like1, in_vec, ierr)
    call EChk(ierr, __FILE__, __LINE__)

    call VecPlaceArray(psi_like2, out_vec, ierr)
    call EChk(ierr, __FILE__, __LINE__)

    ! Set KSP_NORM Type to none. Implictly turns off convergence
    ! check. Since we just want to run a fixed number of iterations this
    ! is fine. The should be set regardless of the KSPType.

    call KSPSetNormType(adjointKSP, KSP_NORM_NONE, ierr)
    call EChk(ierr, __FILE__, __LINE__)

    ! This needs to be a bit better...
    call KSPSetTolerances(adjointKSP, PETSC_DEFAULT_REAL, &
         PETSC_DEFAULT_REAL, PETSC_DEFAULT_REAL, &
         applyAdjointPCSubSpaceSize, ierr)
    call EChk(ierr, __FILE__, __LINE__)

    ! Actually do the Linear Krylov Solve
    call KSPSolve(adjointKSP, psi_like1, psi_like2, ierr)
    call EChk(ierr, __FILE__, __LINE__)

    ! Reset the array pointers:
    call VecResetArray(psi_like1, ierr)
    call EChk(ierr, __FILE__, __LINE__)

    call VecResetArray(psi_like2, ierr)
    call EChk(ierr, __FILE__, __LINE__)

  end subroutine applyAdjointPC

  subroutine setWVec(wVec)

    ! Set the current residual in dw into the PETSc Vector

    use constants
    use blockPointers, only : nDom, il, jl, kl, w
    use inputtimespectral, only : ntimeIntervalsSpectral
    use flowvarrefstate, only : nw
    use utils, only : setPointers, EChk
    implicit none

    Vec   wVec
    integer(kind=intType) :: ierr,nn,sps,i,j,k,l,ii
    real(kind=realType),pointer :: wvec_pointer(:)

    call VecGetArrayF90(wVec,wvec_pointer,ierr)
    call EChk(ierr,__FILE__,__LINE__)
    ii = 1
    do nn=1,nDom
       do sps=1,nTimeIntervalsSpectral
          call setPointers(nn,1_intType,sps)
          ! Copy off w to wVec
          do k=2,kl
             do j=2,jl
                do i=2,il
                   do l=1,nw
                      wvec_pointer(ii) = w(i,j,k,l)
                      ii = ii + 1
                   end do
                end do
             end do
          end do
       end do
    end do

    call VecRestoreArrayF90(wVec,wvec_pointer,ierr)
    call EChk(ierr,__FILE__,__LINE__)

  end subroutine setWVec

  subroutine setRVec(rVec, flowRes, turbRes, totalRes)

    ! Set the current residual in dw into the PETSc Vector
    use constants
    use blockPointers, only : nDom, volRef, il, jl, kl, dw
    use inputtimespectral, only : nTimeIntervalsSpectral
    use flowvarrefstate, only : nw, nwf, nt1, nt2
    use inputIteration, only : turbResScale
    use utils, only : setPointers, EChk
    use communication, only : adflow_comm_world
    implicit none

    Vec    rVec
    integer(kind=intType) :: ierr,nn,sps,i,j,k,l,ii
    real(kind=realType),pointer :: rvec_pointer(:)
    real(Kind=realType) :: ovv
    real(kind=alwaysRealType), intent(out), optional :: flowRes, turbRes, totalRes
    real(kind=realType) :: tmp, tmp2(2), flowResLocal, turbResLocal

    flowResLocal = zero
    turbResLocal = zero

    call VecGetArrayF90(rVec,rvec_pointer,ierr)
    call EChk(ierr,__FILE__,__LINE__)
    ii = 1

    do nn=1,nDom
       do sps=1,nTimeIntervalsSpectral
          call setPointers(nn,1_intType,sps)
          ! Copy off dw/vol to rVec
          do k=2, kl
             do j=2, jl
                do i=2, il
                   ovv = 1/volRef(i, j, k)
                   do l=1,nwf
                      tmp =  dw(i, j, k, l)*ovv
                      rvec_pointer(ii) = tmp
                      ii = ii + 1
                      flowResLocal = flowResLocal + tmp**2
                   end do
                   do l=nt1,nt2
                      tmp = dw(i, j, k, l)*ovv*turbResScale(l-nt1+1)
                      rvec_pointer(ii) = tmp
                      ii = ii + 1
                      turbResLocal = turbResLocal + tmp**2
                   end do
                end do
             end do
          end do
       end do
    end do

    call VecRestoreArrayF90(rVec,rvec_pointer,ierr)
    call EChk(ierr,__FILE__,__LINE__)

    if (present(flowRes) .and. present(turbRes) .and. present(totalRes)) then
       call mpi_allreduce((/flowResLocal, turbResLocal/), tmp2, 2, adflow_real, &
         mpi_sum, ADflow_comm_world, ierr)
       flowRes = sqrt(tmp2(1))
       totalRes = sqrt(tmp2(1) + tmp2(2))
       if (tmp2(2) > zero) then
          turbRes = sqrt(tmp2(2))
       else
          turbRes = zero
       end if
    end if

  end subroutine setRVec

  subroutine setW(wVec)

    use constants
    use blockPointers, only : nDom, il, jl, kl, w
    use inputTimeSpectral, only : nTimeIntervalsSpectral
    use flowVarRefState, only : nwf, nt1, nt2, winf
    use utils, only : setPointers, EChk

    implicit none

    Vec  wVec
    integer(kind=intType) :: ierr,nn,sps,i,j,k,l,ii
    real(kind=realType),pointer :: wvec_pointer(:)


    call VecGetArrayReadF90(wVec,wvec_pointer,ierr)
    call EChk(ierr,__FILE__,__LINE__)

    ii = 1
    do nn=1,nDom
       do sps=1,nTimeIntervalsSpectral
          call setPointers(nn,1_intType,sps)

          do k=2,kl
             do j=2,jl
                do i=2,il
                   do l=1,nwf
                      w(i,j,k,l) = wvec_pointer(ii)
                      ii = ii + 1
                   end do
                   ! Clip the turb to prevent negative turb SA
                   ! values. This is similar to the pressure
                   ! clip. Need to check this for other Turb models.
                   do l=nt1, nt2
                      w(i, j, k, l) = max(1e-6*winf(l), wvec_pointer(ii))
                      ii = ii + 1
                   end do
                end do
             end do
          end do
       end do
    end do

    call VecRestoreArrayReadF90(wVec,wvec_pointer,ierr)
    call EChk(ierr,__FILE__,__LINE__)

  end subroutine setW

  subroutine getStates(states,ndimw)
    ! Return the state vector, w to Python

    use constants
    use blockPointers, only : il, jl, kl, nDom, w
    use inputTimeSpectral, only : nTimeIntervalsSpectral
    use flowvarrefstate, only : nw
    use utils, only : setPointers

    implicit none

    integer(kind=intType),intent(in):: ndimw
    real(kind=realType),dimension(ndimw),intent(out) :: states(ndimw)

    ! Local Variables
    integer(kind=intType) :: nn,i,j,k,l,counter,sps

    counter = 0
    do nn=1,nDom
       do sps=1,nTimeIntervalsSpectral
          call setPointers(nn,1,sps)
          do k=2,kl
             do j=2,jl
                do i=2,il
                   do l=1,nw
                      counter = counter + 1
                      states(counter) = w(i,j,k,l)
                   end do
                end do
             end do
          end do
       end do
    end do
  end subroutine getStates

  subroutine getRes(res,ndimw)

    ! Compute the residual and return result to Python
    use constants
    use blockPointers, only : il, jl, kl, nDom, dw, volRef
    use inputTimeSpectral, only : nTimeIntervalsSpectral
    use flowvarrefstate, only : nw
    use utils, only : setPointers

    implicit none

    integer(kind=intType),intent(in):: ndimw
    real(kind=realType),dimension(ndimw),intent(inout) :: res(ndimw)

    ! Local Variables
    integer(kind=intType) :: nn,i,j,k,l,counter,sps
    real(kind=realType) :: ovv

    call computeResidualNK()
    counter = 0
    do nn=1,nDom
       do sps=1,nTimeIntervalsSpectral
          call setPointers(nn,1,sps)
          do k=2,kl
             do j=2,jl
                do i=2,il
                   ovv = one/volRef(i,j,k)
                   do l=1,nw
                      counter = counter + 1
                      res(counter) = dw(i,j,k,l)*ovv
                   end do
                end do
             end do
          end do
       end do
    end do

  end subroutine getRes

  subroutine setStates(states,ndimw)

    ! Take in externallly generated states and set them in ADflow
    use constants
    use blockPointers, only : il, jl, kl, nDom, w
    use inputTimeSpectral, only : nTimeIntervalsSpectral
    use flowvarrefstate, only : nw
    use utils, only : setPointers

    implicit none

    integer(kind=intType),intent(in):: ndimw
    real(kind=realType),dimension(ndimw),intent(in) :: states(ndimw)

    ! Local Variables
    integer(kind=intType) :: nn,i,j,k,l,counter,sps

    counter = 0
    do nn=1,nDom
       do sps=1,nTimeIntervalsSpectral
          call setPointers(nn,1,sps)
          do k=2,kl
             do j=2,jl
                do i=2,il
                   do l=1,nw
                      counter = counter + 1
                      w(i,j,k,l) = states(counter)
                   end do
                end do
             end do
          end do
       end do
    end do
  end subroutine setStates

  subroutine getInfoSize(iSize)
    use constants
    use blockPointers, only : ib, jb, kb, nDom
    use inputTimeSpectral, only : nTimeIntervalsSpectral
    use flowvarrefstate, only : nw, viscous, eddymodel
    use utils, only : setPointers

    implicit none
    integer(kind=intType), intent(out) :: iSize
    integer(kind=intType) :: nn, sps, nc
    ! Determine the size of a flat array needed to store w, P, ( and
    ! rlv, rev if necessary) with full double halos.
    iSize = 0
    do nn=1,nDom
       do sps=1,nTimeIntervalsSpectral
          call setPointers(nn,1_intType,sps)
          nc = (kb+1)*(jb+1)*(ib+1)
          iSize = iSize + nc*(nw + 1) ! plus 1 for the P
          if (viscous) then
             iSize = iSize + nc
          end if
          if (eddyModel) then
             iSize = iSize + nc
          end if
       end do
    end do
  end subroutine getInfoSize

  subroutine setInfo(info, iSize)

    use constants
    use blockPointers, only : w, p, ib, jb, kb, rlv, rev, nDom
    use inputTimeSpectral, only : nTimeIntervalsSpectral
    use flowvarrefstate, only : nw, viscous, eddymodel
    use utils, only : setPointers
    implicit none

    real(kind=realType), intent(in), dimension(iSize) :: info
    integer(kind=intType), intent(in) :: iSize
    integer(kind=intType) :: nn, counter, i, j, k, l, sps
    ! Determine the size of a flat array needed to store w, P, ( and
    ! rlv, rev if necessary) with full double halos.
    counter = 0
    do nn=1,nDom
       do sps=1,nTimeIntervalsSpectral
          call setPointers(nn,1,sps)
          do k=0,kb
             do j=0,jb
                do i=0,ib
                   do l=1,nw
                      counter = counter + 1
                      w(i,j,k,l) = info(counter)
                   end do

                   counter = counter + 1
                   P(i,j,k) = info(counter)

                   if (viscous) then
                      counter = counter + 1
                      rlv(i,j,k) = info(counter)
                   end if

                   if (eddyModel) then
                      counter = counter + 1
                      rev(i,j,k) = info(counter)
                   end if
                end do
             end do
          end do
       end do
    end do
  end subroutine setInfo

  subroutine getInfo(info, iSize)

    use constants
    use blockPointers, only : w, p, ib, jb, kb, rlv, rev, nDom
    use inputTimeSpectral, only : nTimeIntervalsSpectral
    use flowvarrefstate, only : nw, viscous, eddymodel
    use utils, only : setPointers

    implicit none

    real(kind=realType), intent(out), dimension(iSize) :: info
    integer(kind=intType), intent(in) :: iSize
    integer(kind=intType) ::  nn, counter, i, j, k, l, sps
    ! Determine the size of a flat array needed to store w, P, ( and
    ! rlv, rev if necessary) with full double halos.
    counter = 0
    do nn=1,nDom
       do sps=1,nTimeIntervalsSpectral
          call setPointers(nn,1,sps)
          do k=0,kb
             do j=0,jb
                do i=0,ib
                   do l=1,nw
                      counter = counter + 1
                      info(counter) = w(i,j,k,l)
                   end do

                   counter = counter + 1
                   info(counter) = P(i,j,k)

                   if (viscous) then
                      counter = counter + 1
                      info(counter) = rlv(i,j,k)
                   end if

                   if (eddyModel) then
                      counter = counter + 1
                      info(counter) = rev(i,j,k)
                   end if
                end do
             end do
          end do
       end do
    end do
  end subroutine getInfo

  subroutine getEWTol(norm, old_norm, rtol_last, rtol)

    use constants
    implicit none

    ! There are the default EW Parameters from PETSc. They seem to work well
    !version:           2
    !rtol_0:  0.300000000000000
    !rtol_max:  0.900000000000000
    !gamma:   1.00000000000000
    !alpha:   1.61803398874989
    !alpha2:   1.61803398874989
    !threshold:  0.100000000000000

    real(kind=alwaysrealType), intent(in) :: norm, old_norm, rtol_last
    real(kind=alwaysrealType), intent(out) :: rtol
    real(kind=alwaysrealType) :: rtol_max, gamma, alpha, alpha2, threshold, stol

    rtol_max  = 0.8_realType
    gamma     = 1.0_realType
    alpha     = (1.0_realType+sqrt(five))/2.0_realType
    alpha2    = (1.0_realType+sqrt(five))/2.0_realType
    threshold = 0.10_realType
    ! We use version 2:
    rtol = gamma*(norm/old_norm)**alpha
    stol = gamma*rtol_last**alpha

    if (stol > threshold) then
       rtol = max(rtol, stol)
    end if

    ! Safeguard: avoid rtol greater than one
    rtol = min(rtol, rtol_max)

  end subroutine getEWTol
end module NKSolver

module ANKSolver

  use constants
  implicit none

  ! MPI comes from constants, so we need to avoid MPIF_H in PETSc
#define PETSC_AVOID_MPIF_H
#include "petsc/finclude/petsc.h"
#include "petsc/finclude/petscvec.h90"


  Mat  dRdw, dRdwPre
  Vec wVec, rVec, deltaW
  KSP  ANK_KSP

  ! Additional stuff required for KSP for turbulence only
  Mat dRdWTurb, dRdwPreTurb
  Vec wVecTurb, rVecTurb, deltaWTurb
  KSP ANK_KSP_Turb

  PetscFortranAddr   ctx(1)

  ! Options for ANK Solver
  logical :: useANKSolver
  integer(kind=intType) :: ANK_jacobianLag
  integer(kind=intType) :: ANK_subSpace
  integer(kind=intType) :: ANK_maxIter
  integer(kind=intType) :: ANK_asmOverlap
  integer(kind=intType) :: ANK_iluFill
  integer(kind=intType) :: ANK_innerPreConIts
  real(kind=realType)   :: ANK_rtol
  real(kind=realType)   :: ANK_switchTol
  real(kind=realType)   :: ANK_divTol = 10
  logical :: ANK_useTurbDADI
  logical :: ANK_coupled=.False.
  real(kind=realType) :: ANK_saRelax
  real(kind=realType) :: ANK_turbSwitchTol
  integer(kind=intType) :: ANK_nSubIterTurb
  real(kind=realType) :: ANK_turbcflscale

  ! Misc variables
  real(kind=realType) :: ANK_CFL, ANK_CFL0, ANK_CFLLimit, ANK_StepFactor, lambda
  real(kind=realType) :: ANK_stepInit, ANK_stepCutback, ANK_stepMin, ANK_stepExponent, ANK_CFLExponent
  real(kind=realType) :: ANK_secondOrdSwitchTol, ANK_coupledSwitchTol
  logical :: ANK_solverSetup=.False.
  logical :: ANK_turbSetup=.False.
  integer(kind=intTYpe) :: ANK_iter, ANK_Turb_iter
  integer(kind=intType) :: nState, nStateTurb
  real(kind=alwaysRealType) :: totalR_old ! for recording the previous residual
  real(kind=alwaysRealType) :: rtolLast ! for recording the previous relativel tolerance for Eisenstat-Walker

contains

  subroutine setupANKsolver

    ! Setup the PETSc objects for the Newton-Krylov
    ! solver. destroyNKsolver can be used to destroy the objects created
    ! in this function

    use constants
    use stencils, only : euler_PC_stencil, N_euler_PC
    use communication, only : adflow_comm_world
    use inputTimeSpectral, only : nTimeIntervalsSpectral
    use flowVarRefState, only : nw, viscous, nwf
    use ADjointVars , only: nCellsLocal
    use NKSolver, only : destroyNKSolver
    use utils, only : EChk
    use adjointUtils, only : myMatCreate, statePreAllocation
    implicit none

    ! Working Variables
    integer(kind=intType) :: ierr, nDimw, nDimWTurb
    integer(kind=intType) , dimension(:), allocatable :: nnzDiagonal, nnzOffDiag
    integer(kind=intType) :: n_stencil
    integer(kind=intType), dimension(:, :), pointer :: stencil
    integer(kind=intType) :: level

    ! Make sure we don't have memory for the approximate and exact
    ! Newton solvers kicking around at the same time.
    call destroyNKSolver()

    if (.not. ANK_solverSetup) then

        if (ANK_coupled) then ! NK solver for flow variables, DADI for turbulence
            nState = nw ! coupled ank uses all variables
        else
            nState = nwf ! Frozen Turbulence
            nStateTurb = nw-nwf ! Number of states in turbulence model
        endif

       nDimW = nState * nCellsLocal(1_intTYpe) * nTimeIntervalsSpectral

       call VecCreate(ADFLOW_COMM_WORLD, wVec, ierr)
       call EChk(ierr, __FILE__, __LINE__)

       call VecSetSizes(wVec, nDimW, PETSC_DECIDE, ierr)
       call EChk(ierr, __FILE__, __LINE__)

       call VecSetBlockSize(wVec, nState, ierr)
       call EChk(ierr, __FILE__, __LINE__)

       call VecSetType(wVec, VECMPI, ierr)
       call EChk(ierr, __FILE__, __LINE__)

       !  Create duplicates for residual and delta
       call VecDuplicate(wVec, rVec, ierr)
       call EChk(ierr, __FILE__, __LINE__)

       call VecDuplicate(wVec, deltaW, ierr)
       call EChk(ierr, __FILE__, __LINE__)

       ! Create Pre-Conditioning Matrix
       allocate(nnzDiagonal(nCellsLocal(1_intType)*nTimeIntervalsSpectral), &
            nnzOffDiag(nCellsLocal(1_intType)*nTimeIntervalsSpectral) )

       stencil => euler_pc_stencil
       n_stencil = N_euler_pc

       level = 1
       call statePreAllocation(nnzDiagonal, nnzOffDiag, nDimW/nState, stencil, n_stencil, &
            level, .False.)
       call myMatCreate(dRdwPre, nState, nDimW, nDimW, nnzDiagonal, nnzOffDiag, &
            __FILE__, __LINE__)

       call matSetOption(dRdwPre, MAT_STRUCTURALLY_SYMMETRIC, PETSC_TRUE, ierr)
       call EChk(ierr, __FILE__, __LINE__)
       deallocate(nnzDiagonal, nnzOffDiag)

       ! Set the mat_row_oriented option to false so that dense
       ! subblocks can be passed in in fortran column-oriented format
       call MatSetOption(dRdWPre, MAT_ROW_ORIENTED, PETSC_FALSE, ierr)
       call EChk(ierr, __FILE__, __LINE__)

       ! Setup Matrix-Free dRdw matrix and its function
       call MatCreateMFFD(ADFLOW_COMM_WORLD, nDimW, nDimW, &
            PETSC_DETERMINE, PETSC_DETERMINE, dRdw, ierr)
       call EChk(ierr, __FILE__, __LINE__)

       call MatMFFDSetFunction(dRdw, FormFunction_mf, ctx, ierr)
       call EChk(ierr, __FILE__, __LINE__)

       call MatSetOption(dRdW, MAT_ROW_ORIENTED, PETSC_FALSE, ierr)
       call EChk(ierr, __FILE__, __LINE__)

       !  Create the linear solver context
       call KSPCreate(ADFLOW_COMM_WORLD, ANK_KSP, ierr)
       call EChk(ierr, __FILE__, __LINE__)

       ! Set operators for the solver
       call KSPSetOperators(ANK_KSP, dRdw, dRdwPre, ierr)
       call EChk(ierr, __FILE__, __LINE__)

       ! Setup vectors and KSP for turbulence
       if ((.not. ANK_coupled) .and. (.not. ANK_useTurbDADI)) then
           nDimWTurb = nStateTurb * nCellsLocal(1_intTYpe) * nTimeIntervalsSpectral

           call VecCreate(ADFLOW_COMM_WORLD, wVecTurb, ierr)
           call EChk(ierr, __FILE__, __LINE__)

           call VecSetSizes(wVecTurb, nDimWTurb, PETSC_DECIDE, ierr)
           call EChk(ierr, __FILE__, __LINE__)

           call VecSetBlockSize(wVecTurb, nStateTurb, ierr)
           call EChk(ierr, __FILE__, __LINE__)

           call VecSetType(wVecTurb, VECMPI, ierr)
           call EChk(ierr, __FILE__, __LINE__)

           !  Create duplicates for residual and delta
           call VecDuplicate(wVecTurb, rVecTurb, ierr)
           call EChk(ierr, __FILE__, __LINE__)

           call VecDuplicate(wVecTurb, deltaWTurb, ierr)
           call EChk(ierr, __FILE__, __LINE__)

           ! Create Pre-Conditioning Matrix
           allocate(nnzDiagonal(nCellsLocal(1_intType)*nTimeIntervalsSpectral), &
                nnzOffDiag(nCellsLocal(1_intType)*nTimeIntervalsSpectral) )

           stencil => euler_pc_stencil
           n_stencil = N_euler_pc

           level = 1
           call statePreAllocation(nnzDiagonal, nnzOffDiag, nDimWTurb/nStateTurb, stencil, n_stencil, &
                level, .False.)
           call myMatCreate(dRdwPreTurb, nStateTurb, nDimWTurb, nDimWTurb, nnzDiagonal, nnzOffDiag, &
                __FILE__, __LINE__)

           call matSetOption(dRdwPreTurb, MAT_STRUCTURALLY_SYMMETRIC, PETSC_TRUE, ierr)
           call EChk(ierr, __FILE__, __LINE__)
           deallocate(nnzDiagonal, nnzOffDiag)

           ! Set the mat_row_oriented option to false so that dense
           ! subblocks can be passed in in fortran column-oriented format
           call MatSetOption(dRdWPreTurb, MAT_ROW_ORIENTED, PETSC_FALSE, ierr)
           call EChk(ierr, __FILE__, __LINE__)

           ! Setup Matrix-Free dRdw matrix and its function
           call MatCreateMFFD(ADFLOW_COMM_WORLD, nDimWTurb, nDimWTurb, &
                PETSC_DETERMINE, PETSC_DETERMINE, dRdwTurb, ierr)
           call EChk(ierr, __FILE__, __LINE__)

           call MatMFFDSetFunction(dRdwTurb, FormFunction_mf_Turb, ctx, ierr)
           call EChk(ierr, __FILE__, __LINE__)

           call MatSetOption(dRdWTurb, MAT_ROW_ORIENTED, PETSC_FALSE, ierr)
           call EChk(ierr, __FILE__, __LINE__)

           !  Create the linear solver context
           call KSPCreate(ADFLOW_COMM_WORLD, ANK_KSP_Turb, ierr)
           call EChk(ierr, __FILE__, __LINE__)

           ! Set operators for the solver
           call KSPSetOperators(ANK_KSP_Turb, dRdwTurb, dRdwPreTurb, ierr)
           call EChk(ierr, __FILE__, __LINE__)

           ANK_turbSetup = .True.
       end if

       ANK_solverSetup = .True.
       ANK_iter = 0
       ANK_Turb_iter = -1
    end if

  end subroutine setupANKsolver

  subroutine FormJacobianANK

    use constants
    use flowVarRefState, only : nw, nwf, nt1, nt2
    use blockPointers, only : nDom, volRef, il, jl, kl, dw
    use inputTimeSpectral, only : nTimeIntervalsSpectral
    use inputIteration, only : turbResScale
    use inputADjoint, only : viscPC
    use iteration, only : totalR0
    use utils, only : EChk, setPointers
    use adjointUtils, only :setupStateResidualMatrix, setupStandardKSP
    implicit none

    ! Local Variables
    character(len=maxStringLen) :: preConSide, localPCType, kspObjectType, globalPCType, localOrdering
    integer(kind=intType) ::ierr
    logical :: useAD, usePC, useTranspose, useObjective, tmp
    real(kind=realType) ::  dt
    integer(kind=intType) :: i, j, k, l, ii, nn, sps, outerPreConIts, subspace
    real(kind=realType), pointer :: diag(:)

    ! Assemble the approximate PC (fine leve, level 1)
    useAD = .False.
    usePC = .True.
    useTranspose = .False.
    useObjective = .False.
    tmp = viscPC ! Save what is in viscPC and set to the NKvarible
    viscPC = .False.

    if (ANK_coupled) then
       ! The turbulence jacobian will only be accuate with AD.
       useAD = .True.
       ! get the full jacobian with turbulent variables included
       call setupStateResidualMatrix(dRdwPre, useAD, usePC, useTranspose, &
            useObjective, .False., 1_intType)
    else
       call setupStateResidualMatrix(dRdwPre, useAD, usePC, useTranspose, &
            useObjective, .True., 1_intType)
    end if
    ! Reset saved value
    viscPC = tmp

    ! ----------- Setup Flow KSP ----------

    !!! The routine of setting CFL can be done just by petsc functions, may consider changing here !!!
    ! the turbulent cfl can be scaled separately by VecStrideScale, did not help

    call VecGetArrayF90(deltaW, diag, ierr)
    call EChk(ierr,__FILE__,__LINE__)

    ! Calculate the contribution from the time-stepping term
    dt = one/ANK_CFL

    if (.not. ANK_coupled) then
        ! For the segragated solver, no need for scaling, each variable gets the same value
        diag(:) = dt
    else
        ! For the coupled solver, CFL number for the turbulent variable needs scaling
        ii = 1
        do nn=1, nDom
           do sps=1, nTimeIntervalsSpectral
              call setPointers(nn,1_intType,sps)
              do k=2, kl
                 do j=2, jl
                    do i=2, il
                        do l = 1, nwf
                          diag(ii) = dt
                          ii = ii + 1
                        end do
                        do l = nt1, nt2
                          diag(ii) = turbResScale(l-nt1+1)*dt
                          ii = ii + 1
                        end do
                    end do
                 end do
              end do
           end do
        end do
    end if

    call VecRestoreArrayF90(deltaW, diag, ierr)
    call EChk(ierr,__FILE__,__LINE__)

    call MatDiagonalSet(dRdwPre, deltaW, ADD_VALUES, ierr)
    call EChk(ierr,__FILE__,__LINE__)

    ! Setup KSP Options
    preConSide = 'right'
    localPCType = 'ilu'
    kspObjectType = 'gmres'
    globalPCType = 'asm'
    localOrdering = 'rcm'
    outerPreConIts = 1
    ! Setup the KSP using the same code as used for the adjoint
    if (ank_subspace < 0) then
       subspace = ANK_maxIter
    else
       subspace = ANK_subspace
    end if
    call setupStandardKSP(ANK_KSP, kspObjectType, subSpace, &
         preConSide, globalPCType, ANK_asmOverlap, outerPreConIts, localPCType, &
         localOrdering, ANK_iluFill, ANK_innerPreConIts)

    ! Don't do iterative refinement for the NKSolver.
    call KSPGMRESSetCGSRefinementType(ANK_KSP, &
         KSP_GMRES_CGS_REFINE_NEVER, ierr)
    call EChk(ierr, __FILE__, __LINE__)

  end subroutine FormJacobianANK

  subroutine FormJacobianANKTurb

    use constants
    use flowVarRefState, only : nw, nwf, nt1, nt2
    use blockPointers, only : nDom, volRef, il, jl, kl, dw
    use inputTimeSpectral, only : nTimeIntervalsSpectral
    use inputIteration, only : turbResScale
    use inputADjoint, only : viscPC
    use iteration, only : totalR0
    use utils, only : EChk, setPointers
    use adjointUtils, only :setupStateResidualMatrix, setupStandardKSP
    implicit none

    ! Local Variables
    character(len=maxStringLen) :: preConSide, localPCType, kspObjectType, globalPCType, localOrdering
    integer(kind=intType) ::ierr
    logical :: useAD, usePC, useTranspose, useObjective, tmp, secondOrdSave
    real(kind=realType) ::  dt
    integer(kind=intType) :: i, j, k, l, ii, nn, sps, outerPreConIts, subspace
    real(kind=realType), pointer :: diag(:)

    ! Assemble the approximate PC (fine leve, level 1)
    useAD = .True. ! Turbulence Jacobian will only be accurate with AD
    usePC = .True.
    useTranspose = .False.
    useObjective = .False.
    tmp = viscPC ! Save what is in viscPC and set to the NKvarible
    viscPC = .False.

    ! Only form the preconditioner matrix for turbulence variable
    call setupStateResidualMatrix(dRdwPreTurb, useAD, usePC, useTranspose, &
         useObjective, .False., 1_intType, .True.)
    ! Reset saved values
    viscPC = tmp

    ! ----------- Setup Turbulence KSP ----------

    !!! The routine of setting CFL can be done just by petsc functions, may consider changing here !!!
    ! the turbulent cfl can be scaled separately by VecStrideScale, did not help

    call VecGetArrayF90(deltaWTurb, diag, ierr)
    call EChk(ierr,__FILE__,__LINE__)

    ! Calculate the contribution from the time-stepping term
    dt = turbResScale(1)/(ANK_CFL*ANK_turbCFLScale)
    diag(:) = dt

    call VecRestoreArrayF90(deltaWTurb, diag, ierr)
    call EChk(ierr,__FILE__,__LINE__)

    call MatDiagonalSet(dRdwPreTurb, deltaWTurb, ADD_VALUES, ierr)
    call EChk(ierr,__FILE__,__LINE__)

    ! Setup KSP Options
    preConSide = 'right'
    localPCType = 'ilu'
    kspObjectType = 'gmres'
    globalPCType = 'asm'
    localOrdering = 'rcm'
    outerPreConIts = 1
    ! Setup the KSP using the same code as used for the adjoint
    if (ank_subspace < 0) then
       subspace = ANK_maxIter
    else
       subspace = ANK_subspace
    end if
    call setupStandardKSP(ANK_KSP_Turb, kspObjectType, subSpace, &
         preConSide, globalPCType, ANK_asmOverlap, outerPreConIts, localPCType, &
         localOrdering, ANK_iluFill+2, ANK_innerPreConIts)

    ! Don't do iterative refinement for the NKSolver.
    call KSPGMRESSetCGSRefinementType(ANK_KSP_Turb, &
         KSP_GMRES_CGS_REFINE_NEVER, ierr)
    call EChk(ierr, __FILE__, __LINE__)

  end subroutine FormJacobianANKTurb

  subroutine FormFunction_mf(ctx, wVec, rVec, ierr)

    ! This is the function used for the matrix-free matrix-vector products
    ! for the GMRES solver used in ANK

    use constants
    use blockPointers, only : nDom, volRef, il, jl, kl, dw
    use inputtimespectral, only : nTimeIntervalsSpectral
    use inputIteration, only : turbResScale
    use flowvarrefstate, only : nwf, nt1, nt2
    use NKSolver, only : computeResidualNK, setRvec
    use utils, only : setPointers, EChk
    implicit none

    ! PETSc Variables
    PetscFortranAddr ctx(*)
    Vec     wVec, rVec
    real(kind=realType) :: dt
    integer(kind=intType) :: ierr, nn, sps, i, j, k, l, ii
    real(kind=realType),pointer :: rvec_pointer(:)
    real(kind=realType),pointer :: wvec_pointer(:)

    ! get the input vector
    call setWANK(wVec)

    if (ANK_coupled) then ! calculate all variables
      call computeResidualNK()
      call setRVec(rVec)
    else ! Flow variables only
      call computeResidualANK()
      call setRVecANK(rVec)
    end if

    ! Calculate the contribution from the time stepping term
    dt = one/ANK_CFL

    ! Add the contribution from the diagonal time stepping term
    if (.not. ANK_coupled) then
      ! For the segragated solver each variable gets the same dt value
      call VecAXPY(rVec, dt, wVec, ierr)
      call EChk(ierr,__FILE__,__LINE__)
    else
      ! For the coupled solver, time stepping term for turbulence needs to be scaled
      call VecGetArrayF90(rVec,rvec_pointer,ierr)
      call EChk(ierr,__FILE__,__LINE__)

      call VecGetArrayReadF90(wVec,wvec_pointer,ierr)
      call EChk(ierr,__FILE__,__LINE__)

      ii = 1
      do nn=1, nDom
         do sps=1, nTimeIntervalsSpectral
            call setPointers(nn,1_intType,sps)
            ! read the density residuals and set local CFL
            do k=2, kl
               do j=2, jl
                  do i=2, il
                      do l = 1, nwf
                        rvec_pointer(ii) = rvec_pointer(ii) + wvec_pointer(ii)*dt
                        ii = ii + 1
                      end do
                      do l = nt1, nt2
                        rvec_pointer(ii) = rvec_pointer(ii) + wvec_pointer(ii)*turbResScale(l-nt1+1)*dt
                        ii = ii + 1
                      end do
                  end do
               end do
            end do
         end do
      end do

      call VecRestoreArrayF90(rVec, rvec_pointer, ierr)
      call EChk(ierr,__FILE__,__LINE__)

      call VecRestoreArrayReadF90(wVec, wvec_pointer, ierr)
      call EChk(ierr,__FILE__,__LINE__)
    end if
    ! We don't check an error here, so just pass back zero
    ierr = 0

  end subroutine FormFunction_mf

  subroutine FormFunction_mf_Turb(ctx, wVecTurb, rVecTurb, ierr)
      ! This is the function used for the matrix-free matrix-vector products
      ! for the GMRES solver used in ANK

      use constants
      use blockPointers, only : nDom, volRef, il, jl, kl, dw
      use inputtimespectral, only : nTimeIntervalsSpectral
      use inputIteration, only : turbResScale
      use flowvarrefstate, only : nwf, nt1, nt2
      use NKSolver, only : computeResidualNK, setRvec
      use utils, only : setPointers, EChk
      implicit none

      ! PETSc Variables
      PetscFortranAddr ctx(*)
      Vec     wVecTurb, rVecTurb
      real(kind=realType) :: dt
      integer(kind=intType) :: ierr, nn, sps, i, j, k, l, ii
      real(kind=realType),pointer :: rvecTurb_pointer(:)
      real(kind=realType),pointer :: wvecTurb_pointer(:)

      ! get the input vector
      call setWANKTurb(wVecTurb)

      ! Compute turbulent residual only
      call computeResidualANKTurb()

      ! set the R vec for turbulence in petsc
      call setRVecANKTurb(rVecTurb)

      ! Calculate the contribution from the time stepping term
      dt = turbResScale(1)/(ANK_CFL*ANK_turbcflscale)

      ! For the segragated solver each variable gets the same dt value
      call VecAXPY(rVecTurb, dt, wVecTurb, ierr)
      call EChk(ierr,__FILE__,__LINE__)

      ! We don't check an error here, so just pass back zero
      ierr = 0

  end subroutine FormFunction_mf_Turb

  subroutine destroyANKsolver

    ! Destroy all the PETSc objects for the Newton-Krylov
    ! solver.

    use constants
    use utils, only : EChk
    implicit none
    integer(kind=intType) :: ierr

    if (ANK_SolverSetup) then

       call MatDestroy(dRdw, ierr)
       call EChk(ierr, __FILE__, __LINE__)

       call MatDestroy(dRdwPre, ierr)
       call EChk(ierr, __FILE__, __LINE__)

       call VecDestroy(wVec, ierr)
       call EChk(ierr, __FILE__, __LINE__)

       call VecDestroy(rVec, ierr)
       call EChk(ierr, __FILE__, __LINE__)

       call VecDestroy(deltaW, ierr)
       call EChk(ierr, __FILE__, __LINE__)

       call KSPDestroy(ANK_KSP, ierr)
       call EChk(ierr, __FILE__, __LINE__)

       if (ANK_turbSetup) then

           call MatDestroy(dRdwTurb, ierr)
           call EChk(ierr, __FILE__, __LINE__)

           call MatDestroy(dRdwPreTurb, ierr)
           call EChk(ierr, __FILE__, __LINE__)

           call VecDestroy(wVecTurb, ierr)
           call EChk(ierr, __FILE__, __LINE__)

           call VecDestroy(rVecTurb, ierr)
           call EChk(ierr, __FILE__, __LINE__)

           call VecDestroy(deltaWTurb, ierr)
           call EChk(ierr, __FILE__, __LINE__)

           call KSPDestroy(ANK_KSP_Turb, ierr)
           call EChk(ierr, __FILE__, __LINE__)

           ANK_turbSetup = .False.
       end if

       ANK_SolverSetup = .False.
    end if
  end subroutine destroyANKsolver

  subroutine computeResidualANK()

    ! This is the residual evaluation driver for the ANK solver. It
    ! computes the residual for the mean flow but does not compute the
    ! turbulent residuals.
    use constants
    use blockPointers
    use inputTimeSpectral
    use flowvarrefstate
    use iteration
    use inputPhysics
    use utils, only : setPointers
    use haloExchange, only : whalo2
    use turbUtils, only : computeEddyViscosity
    use flowUtils, only : computeLamViscosity
    use BCRoutines, only : applyAllBC
    use solverUtils, only : timeStep, computeUtau
    use residuals, only :residual, initRes, sourceTerms
    use oversetData, only : oversetPresent

    implicit none

    ! Local Variables
    integer(kind=intType) :: i, j, k, sps,nn
    logical secondHalo, correctForK
    real(kind=realType) :: gm1, factK, v2

    gm1 = gammaConstant - one
    rkStage = 0

    secondHalo = .false.
    correctForK = .false.
    if(currentLevel <= groundLevel) then
       secondHalo = .true.
       if (kPresent) then
          correctForK = .True.
       end if
    end if

    ! Recompute pressure on ALL cells
    spectralLoop: do sps=1, nTimeIntervalsSpectral
       domainsState: do nn=1, nDom
          ! Set the pointers to this block.
          call setPointers(nn, currentLevel, sps)
          factK = zero
          do k=0, kb
             do j=0, jb
                do i=0, ib

                   gm1  = gamma(i, j, k) - one
                   factK = five*third - gamma(i, j ,k)
                   v2 = w(i,j,k,ivx)**2 + w(i,j,k,ivy)**2 &
                        + w(i,j,k,ivz)**2

                   p(i,j,k) = gm1*(w(i,j,k,irhoE) &
                        - half*w(i,j,k,irho)*v2)

                   if( correctForK ) then
                      p(i, j ,K) = p(i,j, k) + factK*w(i, j, k, irho) &
                           * w(i, j, k, itu1)
                   end if

                   ! Clip to make sure it is positive.
                   p(i,j,k) = max(p(i,j,k), 1.e-4_realType*pInfCorr)
                end do
             end do
          end do

          ! Compute Viscosities
          call computeLamViscosity(.False.)
          call computeEddyViscosity(.False.)
       end do domainsState
    end do spectralLoop

    ! Apply BCs
    call applyAllBC(secondHalo)

    ! Exchange halos
    call whalo2(currentLevel, 1_intType, nwf, .true., &
         .true., .true.)

    ! Need to re-apply the BCs. The reason is that BC halos behind
    ! interpolated cells need to be recomputed with their new
    ! interpolated values from actual compute cells. Only needed for
    ! overset.
    if (oversetPresent) then
       call applyAllBC(secondHalo)
    end if

    ! Compute time step (spectral radius is actually what we need)
    call timestep(.false.)

    ! Initialize Flow residuals
    call initres(1_intType, nwf)
    call sourceTerms

    ! Actual Residual Calc
    call residual

  end subroutine computeResidualANK

  subroutine computeResidualANKTurb

    ! This is the residual evaluation driver for the KSP for Turbulence in ANK

    ! This routine might be cleaned up a bit, depending on what values we are using during turbulence residual calc

    use constants
    use blockPointers, only : nDom, ib, jb, kb, p, w, gamma
    use inputTimeSpectral, only : nTimeIntervalsSpectral
    use flowvarrefstate, only : nw, pInfCorr, nwf, kPresent, nt1, nt2
    use iteration, only : groundLevel, currentLevel, rkStage
    use inputPhysics, only : equations, gammaConstant
    use utils, only : setPointers
    use haloExchange, only : whalo2
    use turbUtils, only : computeEddyViscosity
    use turbAPI, only : turbResidual
    use turbBCRoutines, only : applyAllTurbBCThisBLock, bcturbTreatment
    use flowUtils, only : computeLamViscosity
    use BCRoutines, only : applyAllBC, applyAllBC_block
    use solverUtils, only : timeStep, computeUtau
    use residuals, only :residual, initRes, sourceTerms
    use overset, only : oversetPresent
    implicit none

    ! Local Variables
    integer(kind=intType) :: i, j, k, sps,nn
    logical secondHalo, correctForK
    real(kind=realType) :: gm1, factK, v2

    gm1 = gammaConstant - one
    rkStage = 0

    secondHalo = .false.
    correctForK = .false.
    if(currentLevel <= groundLevel) then
       secondHalo = .true.
       if (kPresent) then
          correctForK = .True.
       end if
    end if

    ! Recompute pressure on ALL cells
    spectralLoop: do sps=1, nTimeIntervalsSpectral
       domainsState: do nn=1, nDom
          ! Set the pointers to this block.
          call setPointers(nn, currentLevel, sps)
          ! Compute Viscosities
          call computeLamViscosity(.False.)
          call computeEddyViscosity (.False.)
       end do domainsState
    end do spectralLoop

    ! Apply BCs
    do nn=1,nDom
      do sps=1,nTimeIntervalsSpectral
         call setPointers(nn, currentLevel, sps)
         call bcTurbTreatment
         call applyAllTurbBCThisBLock(.True.)
      end do
    end do

    ! Exchange halos
    call whalo2(currentLevel, nt1, nt2, .false., &
         .false., .True.)

    ! Need to re-apply the BCs. The reason is that BC halos behind
    ! interpolated cells need to be recomputed with their new
    ! interpolated values from actual compute cells. Only needed for
    ! overset.
    if (oversetPresent) then
       do sps=1,nTimeIntervalsSpectral
          do nn=1,nDom
             call setPointers(nn, 1, sps)
             call BCTurbTreatment
             call applyAllTurbBCthisblock(.True.)
          end do
       end do
    end if

    ! Compute time step (spectral radius is actually what we need)
    call timestep(.false.)

    ! Compute the skin-friction velocity (wall functions only)
    call computeUtau
    call initres(nt1, nt2) ! Initialize only the Turblent Variables
    call turbResidual

  end subroutine computeResidualANKTurb

  subroutine setWVecANK(wVec)
    ! Set the current FLOW variables in the PETSc Vector

    use constants
    use blockPointers, only : nDom, il, jl, kl, w
    use inputtimespectral, only : ntimeIntervalsSpectral
    use utils, only : setPointers, EChk
    implicit none

    Vec   wVec
    integer(kind=intType) :: ierr,nn,sps,i,j,k,l,ii
    real(kind=realType),pointer :: wvec_pointer(:)

    call VecGetArrayF90(wVec,wvec_pointer,ierr)
    call EChk(ierr,__FILE__,__LINE__)
    ii = 0
    do nn=1, nDom
       do sps=1, nTimeIntervalsSpectral
          call setPointers(nn, 1_intType, sps)
          ! Copy off w to wVec
          do k=2, kl
             do j=2, jl
                do i=2, il
                   do l=1, nState
                      ii = ii + 1
                      wvec_pointer(ii) = w(i, j, k, l)
                   end do
                end do
             end do
          end do
       end do
    end do

    call VecRestoreArrayF90(wVec, wvec_pointer, ierr)
    call EChk(ierr,__FILE__,__LINE__)

  end subroutine setWVecANK

  subroutine setWVecANKTurb(wVecTurb)
    ! Set the current Turbulence variables in the PETSc Vector

    use constants
    use blockPointers, only : nDom, il, jl, kl, w
    use inputtimespectral, only : ntimeIntervalsSpectral
    use flowvarrefstate, only : nt1, nt2
    use utils, only : setPointers, EChk
    implicit none

    Vec   wVecTurb
    integer(kind=intType) :: ierr,nn,sps,i,j,k,l,ii
    real(kind=realType),pointer :: wvecTurb_pointer(:)

    call VecGetArrayF90(wVecTurb,wvecTurb_pointer,ierr)
    call EChk(ierr,__FILE__,__LINE__)
    ii = 0
    do nn=1, nDom
       do sps=1, nTimeIntervalsSpectral
          call setPointers(nn, 1_intType, sps)
          ! Copy off w to wVec
          do k=2, kl
             do j=2, jl
                do i=2, il
                   do l=nt1, nt2
                      ii = ii + 1
                      wvecTurb_pointer(ii) = w(i, j, k, l)
                   end do
                end do
             end do
          end do
       end do
    end do

    call VecRestoreArrayF90(wVecTurb, wvecTurb_pointer, ierr)
    call EChk(ierr,__FILE__,__LINE__)

  end subroutine setWVecANKTurb

  subroutine setRVecANK(rVec)

    ! Set the current FLOW residual in dw into the PETSc Vector
    use constants
    use blockPointers, only : nDom, volRef, il, jl, kl, dw
    use inputtimespectral, only : nTimeIntervalsSpectral
    use flowvarrefstate, only : nwf, nt1, nt2
    use inputIteration, only : turbResScale
    use utils, only : setPointers, EChk
    implicit none
    Vec    rVec
    integer(kind=intType) :: ierr, nn, sps, i, j, k, l, ii
    real(kind=realType),pointer :: rvec_pointer(:)
    real(Kind=realType) :: ovv
    call VecGetArrayF90(rVec,rvec_pointer,ierr)
    call EChk(ierr,__FILE__,__LINE__)
    ii = 0
    do nn=1, nDom
       do sps=1, nTimeIntervalsSpectral
          call setPointers(nn,1_intType,sps)
          ! Copy off dw/vol to rVec
          do k=2, kl
             do j=2, jl
                do i=2, il
                   ovv = one/volRef(i,j,k)
                   do l=1, nwf
                      ii = ii + 1
                      rvec_pointer(ii) = dw(i, j, k, l)*ovv
                   end do
                end do
             end do
          end do
       end do
    end do

    call VecRestoreArrayF90(rVec, rvec_pointer, ierr)
    call EChk(ierr,__FILE__,__LINE__)

  end subroutine setRVecANK

  subroutine setRVecANKTurb(rVecTurb)

    ! Set the current Turb residual in dw into the PETSc Vector
    use constants
    use blockPointers, only : nDom, volRef, il, jl, kl, dw
    use inputtimespectral, only : nTimeIntervalsSpectral
    use flowvarrefstate, only : nt1, nt2
    use inputIteration, only : turbResScale
    use utils, only : setPointers, EChk
    implicit none
    Vec    rVecTurb
    integer(kind=intType) :: ierr, nn, sps, i, j, k, l, ii
    real(kind=realType),pointer :: rvecTurb_pointer(:)
    real(Kind=realType) :: ovv
    call VecGetArrayF90(rVecTurb,rvecTurb_pointer,ierr)
    call EChk(ierr,__FILE__,__LINE__)
    ii = 0
    do nn=1, nDom
       do sps=1, nTimeIntervalsSpectral
          call setPointers(nn,1_intType,sps)
          ! Copy off dw/vol to rVec
          do k=2, kl
             do j=2, jl
                do i=2, il
                   ovv = one/volRef(i,j,k)
                   do l=nt1, nt2
                      ii = ii + 1
                      rvecTurb_pointer(ii) = dw(i, j, k, l)*ovv*turbResScale(l-nt1+1)
                   end do
                end do
             end do
          end do
       end do
    end do

     call VecRestoreArrayF90(rVecTurb, rvecTurb_pointer, ierr)
     call EChk(ierr,__FILE__,__LINE__)

 end subroutine setRVecANKTurb

  subroutine setWANK(wVec)
    ! Get the updated solution from the PETSc Vector

    use constants
    use blockPointers, only : nDom, vol, il, jl, kl, w
    use inputtimespectral, only : nTimeIntervalsSpectral
    use utils, only : setPointers, EChk
    implicit none

    Vec  wVec
    integer(kind=intType) :: ierr, nn, sps, i, j, k, l, ii
    real(kind=realType), pointer :: wvec_pointer(:)
    call VecGetArrayReadF90(wVec, wvec_pointer, ierr)
    call EChk(ierr,__FILE__,__LINE__)

    ii = 0
    do nn=1, nDom
       do sps=1,nTimeIntervalsSpectral
          call setPointers(nn, 1_intType, sps)

          do k=2, kl
             do j=2, jl
                do i=2, il
                   do l=1, nState
                      ii = ii + 1
                      w(i, j, k, l) = wvec_pointer(ii)
                   end do
                end do
             end do
          end do
       end do
    end do
    call VecRestoreArrayReadF90(wVec, wvec_pointer, ierr)
    call EChk(ierr,__FILE__,__LINE__)

  end subroutine setWANK

  subroutine setWANKTurb(wVecTurb)
    ! Get the updated solution from the PETSc Vector

    use constants
    use blockPointers, only : nDom, vol, il, jl, kl, w
    use inputtimespectral, only : nTimeIntervalsSpectral
    use flowvarrefstate, only : nt1, nt2
    use utils, only : setPointers, EChk
    implicit none

    Vec  wVecTurb
    integer(kind=intType) :: ierr, nn, sps, i, j, k, l, ii
    real(kind=realType), pointer :: wvecTurb_pointer(:)
    call VecGetArrayReadF90(wVecTurb, wvecTurb_pointer, ierr)
    call EChk(ierr,__FILE__,__LINE__)

    ii = 0
    do nn=1, nDom
       do sps=1,nTimeIntervalsSpectral
          call setPointers(nn, 1_intType, sps)
          do k=2, kl
             do j=2, jl
                do i=2, il
                   do l=nt1, nt2
                      ii = ii + 1
                      w(i, j, k, l) = wvecTurb_pointer(ii)
                   end do
                end do
             end do
          end do
       end do
    end do
    call VecRestoreArrayReadF90(wVecTurb, wvecTurb_pointer, ierr)
    call EChk(ierr,__FILE__,__LINE__)

  end subroutine setWANKTurb

  ! for debugging/experimenting
  subroutine scaleDeltaWTurb(deltaWTurb, wVecTurb)
    ! Get the updated solution from the PETSc Vector

    use constants
    use blockPointers, only : nDom, vol, il, jl, kl, w, volRef
    use inputtimespectral, only : nTimeIntervalsSpectral
    use flowvarrefstate, only : nt1, nt2
    use utils, only : setPointers, EChk
    implicit none

    Vec  deltaWTurb, wVecTurb
    integer(kind=intType) :: ierr, nn, sps, i, j, k, l, ii, counter
    real(kind=realType), pointer :: dvecTurb_pointer(:), wVecTurb_pointer(:)
    call VecGetArrayReadF90(deltaWTurb, dvecTurb_pointer, ierr)
    call EChk(ierr,__FILE__,__LINE__)

    call VecGetArrayReadF90(wVecTurb, wVecTurb_pointer, ierr)
    call EChk(ierr,__FILE__,__LINE__)

    ii = 0
    counter = 0
    do nn=1, nDom
       do sps=1,nTimeIntervalsSpectral
          call setPointers(nn, 1_intType, sps)
          do k=2, kl
             do j=2, jl
                do i=2, il
                   do l=nt1, nt2
                      ii = ii + 1
                      if (abs(max(dvecturb_pointer(ii), 0.0_realType)) > wVecTurb_pointer(ii)) then
                        dvecturb_pointer(ii) = 0.9_realType*wVecTurb_pointer(ii)
                        counter = counter + 1
                      end if
                   end do
                end do
             end do
          end do
       end do
    end do
    call VecRestoreArrayReadF90(deltaWTurb, dvecTurb_pointer, ierr)
    call EChk(ierr,__FILE__,__LINE__)

    call VecRestoreArrayReadF90(wVecTurb, wVecTurb_pointer, ierr)
    call EChk(ierr,__FILE__,__LINE__)

    if (counter > 0)&
        write(*,*) "Number of turb updates clipped: ",counter

  end subroutine scaleDeltaWTurb

  subroutine ANKStep(firstCall)

    use constants
    use blockPointers, only : nDom, flowDoms, shockSensor, ib, jb, kb, p, w, gamma
<<<<<<< HEAD
    use communication, only : myid
=======
>>>>>>> 1442b2f8
    use inputPhysics, only : equations
    use inputIteration, only : L2conv, nsubiterturb, turbResScale
    use inputDiscretization, only : lumpedDiss, sa_relax
    use inputTimeSpectral, only : nTimeIntervalsSpectral
<<<<<<< HEAD
    use iteration, only : approxTotalIts, totalR0, totalR, stepMonitor, linResMonitor, currentlevel
    use utils, only : EChk, setpointers
=======
    use iteration, only : approxTotalIts, totalR0, totalR, stepMonitor, linResMonitor, currentLevel
    use utils, only : EChk, setPointers
>>>>>>> 1442b2f8
    use turbAPI, only : turbSolveSegregated
    use turbMod, only : secondOrd
    use solverUtils, only : computeUTau
    use adjointUtils, only : referenceShockSensor
    use NKSolver, only : setRVec, computeResidualNK, getEwTol
    use initializeFlow, only : setUniformFlow
<<<<<<< HEAD
    use haloexchange, only : whalo2
    use BCRoutines, only : applyAllBC, applyAllBC_block
    use flowvarrefstate, only : nwf, nw, kPresent, pInfCorr
    use overset, only : oversetPresent
=======
    use BCRoutines, only : applyAllBC, applyAllBC_block
    use haloExchange, only : whalo2
    use oversetData, only : oversetPresent
    use flowVarRefState, only : nw, nwf, kPresent, pInfCorr
>>>>>>> 1442b2f8
    use flowUtils, only : computeLamViscosity
    use turbUtils, only : computeEddyViscosity
    use communication

    implicit none

    ! Input Variables
    logical, intent(in) :: firstCall

    ! Working Variables
<<<<<<< HEAD
    integer(kind=intType) :: ierr, maxIt, kspIterations, kspIterations_Turb, nn, sps, reason, nHist, iter, n_turb
=======
    integer(kind=intType) :: ierr, maxIt, kspIterations, nn, sps, reason, nHist, iter
>>>>>>> 1442b2f8
    integer(kind=intType) :: i,j,k
    real(kind=realType) :: atol, val, lambdaBT, v2, factK, gm1
    real(kind=alwaysRealType) :: rtol, totalR_dummy, linearRes, norm
    real(kind=alwaysRealType) :: resHist(ank_maxIter+1)
<<<<<<< HEAD
    real(kind=alwaysRealType) :: resHist_turb(ank_maxIter+1)
=======
>>>>>>> 1442b2f8
    logical :: secondOrdSave, correctForK

    ! Enter this check if this is the first ANK step OR we are switching to the coupled ANK solver
    if (firstCall .or. (totalR < ANK_coupledSwitchTol * totalR0 .and. (.not. ANK_coupled) ) &
        .or. (totalR < ANK_turbSwitchTol * totalR0 .and. ANK_useTurbDADI) ) then

       ! If using segragated ANK and below the coupled switch tol, set ANK_useTurbDADI
       ! to .False. to create the PETSc objets required for the coupled ANK solver
<<<<<<< HEAD
       if (totalR < ANK_coupledSwitchTol * totalR0) then
         ANK_coupled = .True.
         call destroyANKSolver()
       else if (totalR < ANK_turbSwitchTol * totalR0) then
=======
       if (totalR < ANK_coupledSwitchTol * totalR0 .and. ANK_useTurbDADI) then
         call destroyANKsolver()
>>>>>>> 1442b2f8
         ANK_useTurbDADI = .False.
         ANK_coupled = .False.
         call destroyanksolver()
       else
         ANK_coupled = .False.
       end if

       call setupANKSolver()

       ! Copy the adflow 'w' into the petsc wVec
       call setwVecANK(wVec)

       ! Evaluate the residual before we start
       if (ANK_coupled) then ! Compute and set the full residual
          call computeResidualNK()
          call setRVec(rVec)
       else
          call computeResidualANK() ! Compute only flow residuals
          call setRVecANK(rVec) ! Set flow residuals

          ! If not DADI, Turb gets updates via KSP
          if (.not. ANK_useTurbDADI) then ! Segragated ANK with KSP for turbulence
              call computeResidualANKTurb() ! Compute turbulent residuals only
              call setRVecANKTurb(rVecTurb) ! Set turbulence residual vector in PETSc
              call setWVecANKTurb(wVecTurb) ! Set turbulence state vector in PETSc
          end if
       end if

       totalR_old = totalR ! Record the old residual for the first iteration
       rtolLast = ANK_rtol ! Set the previous relative convergence tolerance for the first iteration

       if (firstCall) then
         ! Start with the selected fraction of the ANK_StepFactor
         lambda = ANK_stepInit*ANK_StepFactor
       end if
    else
       ANK_iter = ANK_iter + 1
    end if

    ! ANK CFL calculation, use relative convergence w.r.t. totalR0 for better performance with restarts
    ANK_CFL = min(ANK_CFL0 * (totalR0 / totalR)**ANK_CFLExponent, ANK_CFLLimit)

    ! Determine if if we need to form the Preconditioner
    if (mod(ANK_iter, ANK_jacobianLag) == 0) then
       call FormJacobianANK()
    end if

    ! Dummy matrix assembly for the matrix-free matrix
    call MatAssemblyBegin(dRdw, MAT_FINAL_ASSEMBLY, ierr)
    call EChk(ierr, __FILE__, __LINE__)
    call MatAssemblyEnd(dRdw, MAT_FINAL_ASSEMBLY, ierr)
    call EChk(ierr, __FILE__, __LINE__)

    ! Set the BaseVector of the matrix-free matrix:
    call MatMFFDSetBase(dRdw, wVec, PETSC_NULL_OBJECT, ierr)
    call EChk(ierr, __FILE__, __LINE__)

    ! Continuation for step factor:
    ! If total residual have increased in the previous iteration,
    ! reduce the step wrt the cutback factor, until ANK_StepMin factor of the step factor is reached
    if (totalR > totalR_old) then
      lambda = max(lambda*ANK_stepCutback, ANK_StepFactor*ANK_stepMin)
    ! If total residual have decreased, slowly ramp the step up
    else
      lambda = min(lambda*(totalR_old/totalR)**ANK_stepExponent, ANK_StepFactor)
    end if

    ! ============== Flow Update =============

    ! For the approximate solver, we need the approximate flux routines
    ! We set the variables required for approximate fluxes here and they will be used
    ! for the matrix-free matrix-vector product routines when the KSP solver calls it
    ! Very important to set the variables back to their original values after each
    ! KSP solve because we want actual flux functions when calculating residuals
    if (totalR > ANK_secondOrdSwitchTol*totalR0) then
      ! Setting lumped dissipation to true gives approximate fluxes
      lumpedDiss =.True.

      ! Save if second order turbulence is used, we will only use 1st order during ANK (only matters for the coupled solver)
      secondOrdSave = secondOrd
      secondOrd =.False.

      ! Calculate the shock sensor here because the approximate routines do not
      call referenceShockSensor()

      ! Determine the relative convergence for the KSP solver
      rtol = ANK_rtol ! Just use the input relative tolerance for approximate fluxes

   else
      ! If the second order fluxes are used, Eisenstat-Walker algorithm to determine relateive
      ! convergence tolerance helps with performance.
      totalR_dummy = totalR
      call getEWTol(totalR_dummy, totalR_old, rtolLast, rtol)

   end if

    ! Record the total residual and relative convergence for next iteration
    totalR_old = totalR
    rtolLast = rtol

    ! Set all tolerances for linear solve:
    atol = totalR0*L2Conv

    ! Set the iteration limit to maxIt, determined by which fluxes are used.
    ! This is because ANK step require 0.1 convergence for stability during initial stages.
    ! Due to an outdated preconditioner, the KSP solve might take more iterations.
    ! If this happens, the preconditioner is re-computed and because of this,
    ! ANK iterations usually don't take more than 2 times number of ANK_subSpace size iterations
    call KSPSetTolerances(ANK_KSP, rtol, &
         real(atol), real(ANK_divTol), ank_maxIter, ierr)
    call EChk(ierr, __FILE__, __LINE__)

    call KSPSetResidualHistory(ANK_KSP, resHist, ank_maxIter+1, PETSC_TRUE, ierr)
    call EChk(ierr, __FILE__, __LINE__)

    ! Actually do the Linear Krylov Solve
    call KSPSolve(ANK_KSP, rVec, deltaW, ierr)

    ! DON'T just check the error. We want to catch error code 72
    ! which is a floating point error. This is ok, we just reset and
    ! keep going
    if (ierr == 72) then
       ! The convergence check will get the nan
    else
       call EChk(ierr, __FILE__, __LINE__)
    end if

    ! Return previously changed variables back to normal, VERY IMPORTANT
    if (totalR > ANK_secondOrdSwitchTol*totalR0) then
      ! Set lumpedDiss back to False to go back to using actual flux routines
      lumpedDiss =.False.

      ! Replace the second order turbulence option
      secondOrd = secondOrdSave

      ! Deallocate the memory used for the shock sensor
      do nn=1, nDom
          do sps=1, nTimeIntervalsSpectral
              deallocate(flowDoms(nn,1,sps)%shockSensor)
          end do
      end do
    end if

    ! No line search...just take the new solution, possibly (fixed)
    ! limited
    call VecAXPY(wVec, -lambda, deltaW, ierr)
    call EChk(ierr, __FILE__, __LINE__)

    stepMonitor = lambda
    ! Set the updated state variables
    call setWANK(wVec)

    ! ============== Turb Update =============
<<<<<<< HEAD
    if ((.not. ANK_coupled) .and. equations == RANSEquations) then ! Turb either gets dadi or KSP
=======
    if (ANK_useTurbDADI .and. equations==RANSEquations) then
>>>>>>> 1442b2f8
        ! Update the intermediate variables required for turb. solve
        if (kPresent) then
           correctForK = .True.
        end if
        ! because the flow variables has changed.
        do sps=1,nTimeIntervalsSpectral
           do nn=1,nDom
             call setPointers(nn, 1, sps)
             ! Calculate pressure
             factK = zero
             do k=0, kb
                do j=0, jb
                   do i=0, ib

                      gm1  = gamma(i, j, k) - one
                      v2 = w(i,j,k,ivx)**2 + w(i,j,k,ivy)**2 &
                           + w(i,j,k,ivz)**2

                      p(i,j,k) = gm1*(w(i,j,k,irhoE) &
                           - half*w(i,j,k,irho)*v2)

                      if( correctForK ) then
                         factK = five*third - gamma(i, j ,k)
                         p(i, j ,K) = p(i,j, k) + factK*w(i, j, k, irho) &
                              * w(i, j, k, itu1)
                      end if

                      ! Clip to make sure it is positive.
                      p(i,j,k) = max(p(i,j,k), 1.e-4_realType*pInfCorr)
                   end do
                end do
             end do
             ! Compute Viscosities
             call computeLamViscosity(.False.)
             call computeEddyViscosity (.False.)
           end do
        end do

        ! Apply BCs
        call applyAllBC(.true.)

        ! Exchange halos
<<<<<<< HEAD
        call whalo2(currentLevel, 1_intType, nwf, .True., &
             .false., .true.)

        ! Need to re-apply the BCs. The reason is that BC halos behind
        ! interpolated cells need to be recomputed with their new
        ! interpolated values from actual compute cells. Only needed for
        ! overset.
        if (oversetPresent) then
           do sps=1,nTimeIntervalsSpectral
              do nn=1,nDom
                 call setPointers(nn, 1, sps)
                 call applyAllBC_block(.True.)
              end do
           end do
        end if

        if (ANK_useTurbDADI) then ! Do DDADI update
            ! parameter to control the approximations in the ddadi jacobian for turbulence
            !sa_relax = min(ANK_saRelax*totalR0/totalR, one)
            call computeUtau
            call turbSolveSegregated
        else ! Do ksp update
          do n_turb = 1, ANK_nsubiterturb ! Repeat for desired turbulent sub-iterations

            ! Re-calculate the turbulent residuals
            call computeResidualANKTurb()

            ! Set the residual vector in Petsc
            call setRVecANKTurb(rVecTurb)

            ! Increment the iteration counter
            ANK_Turb_iter = ANK_Turb_iter + 1

            ! Check if PC needs a refresh
            if (mod(ANK_Turb_iter, ANK_jacobianLag) == 0) then
               call FormJacobianANKTurb()
            end if

            ! Dummy matrix assembly for the mat-free matrix
            call MatAssemblyBegin(dRdwTurb, MAT_FINAL_ASSEMBLY, ierr)
            call EChk(ierr, __FILE__, __LINE__)
            call MatAssemblyEnd(dRdwTurb, MAT_FINAL_ASSEMBLY, ierr)
            call EChk(ierr, __FILE__, __LINE__)

            ! Set base vector of the MFFD matrix
            call MatMFFDSetBase(dRdwTurb, wVecTurb, PETSC_NULL_OBJECT, ierr)
            call EChk(ierr, __FILE__, __LINE__)

            ! Set different stuff required for MFFD operations
            if (totalR > ANK_secondOrdSwitchTol*totalR0) then
              ! Setting lumped dissipation to true gives approximate fluxes
              lumpedDiss =.True. ! Doesn't do anything for turbulence, might remove

              ! Save if second order turbulence is used, we will only use 1st order until 2nd ord switchtol is reached
              secondOrdSave = secondOrd
              secondOrd =.False.

              ! Determine the relative convergence for the KSP solver
              rtol = ANK_rtol ! Use the same relative tolerance for the turbulence
            else
              ! If the second order fluxes are used, Eisenstat-Walker algorithm to determine relateive
              ! convergence tolerance helps with performance.
              !totalR_dummy = totalR
              !call getEWTol(totalR_dummy, totalR_old, rtolLast, rtol)

              rtol = ANK_rtol ! Use the same value for now
            end if

            ! Set R tol for the KSP. Turb residuals should already be scaled, so they should be same order wrt flow residuals
            atol = totalR0*L2Conv

            ! Set KSP tolerances, get residual history

            ! Set the iteration limit to maxIt, determined by which fluxes are used.
            ! This is because ANK step require 0.1 convergence for stability during initial stages.
            ! Due to an outdated preconditioner, the KSP solve might take more iterations.
            ! If this happens, the preconditioner is re-computed and because of this,
            ! ANK iterations usually don't take more than 2 times number of ANK_subSpace size iterations
            call KSPSetTolerances(ANK_KSP_Turb, rtol, &
                 real(atol), real(ANK_divTol), ank_maxIter, ierr)
            call EChk(ierr, __FILE__, __LINE__)

            call KSPSetResidualHistory(ANK_KSP_turb, resHist_turb, ank_maxIter+1, PETSC_TRUE, ierr)
            call EChk(ierr, __FILE__, __LINE__)

            ! Actually do the KSP Solve
            call KSPSolve(ANK_KSP_turb, rVecTurb, deltaWTurb, ierr)

            ! Check for NaN
            if (ierr == 72) then
               ! The convergence check will get the nan
            else
               call EChk(ierr, __FILE__, __LINE__)
            end if

            ! Return previously changed variables back to normal, VERY IMPORTANT
            if (totalR > ANK_secondOrdSwitchTol*totalR0) then
              ! Set lumpedDiss back to False to go back to using actual flux routines
              lumpedDiss =.False. ! again, shouldn't do anything for turbulence

              ! Replace the second order turbulence option
              secondOrd = secondOrdSave
            end if

            ! Scale the update to prevent negative turbulence variables
            call scaleDeltaWTurb(deltaWTurb, wVecTurb)

            ! take the update
            call VecAXPY(wVecTurb, -lambda, deltaWTurb, ierr)
            call EChk(ierr, __FILE__, __LINE__)

            ! Set the updated state variables
            call setWANKTurb(wVecTurb)

            ! Get the number of iterations from the KSP solver
            call KSPGetIterationNumber(ANK_KSP_Turb, kspIterations_Turb, ierr)
            call EChk(ierr, __FILE__, __LINE__)

            ! Get reason for convergence, for debugging purposes only
            call KSPGetConvergedReason(ANK_KSP_Turb, reason, ierr)
            call EChk(ierr, __FILE__, __LINE__)

            ! Print some info about the turbulence ksp
            if (myid == 0) then
              Write(*,*) "LIN RES, ITER, INITRES, REASON", resHist_turb(kspIterations_turb+1)/resHist_turb(1),kspIterations_turb, &
              reshist_turb(1), reason
            end if
            if (kspIterations_turb > .5 * ank_maxIter .and. totalR > ANK_secondOrdSwitchTol*totalR0) then
               ! We should reform the PC since it took longer than we want.
               ANK_Turb_iter = -1
            end if
          end do
        end if
=======
        call whalo2(currentLevel, 1_intType, nwf, .false.,&
                    .false., .false.)

        ! If overset is present, we need to re-apply the BCs due to interpolated cells
        if (oversetPresent) then
            do sps=1,nTimeIntervalsSpectral
               do nn=1,nDom
                  call setPointers(nn, 1, sps)
                  call applyAllBC_block(.True.)
               end do
            end do
        end if

        ! actually do the turbulence update
        call computeUtau
        call turbSolveSegregated
>>>>>>> 1442b2f8
    end if

    ! Calculate the residual with the new values and set the R vec in PETSc
    ! We calculate the full residual using NK routine because the dw values
    ! for turbulent variable has the update, not the residual and this
    ! gives the wrong turbulent residual norm. This causes issues when
    ! switching to NK or restarts after ANK. To fix, we calculate turbulent
    ! residuals after each ANK step, which the turbSolveSegregated routine
    ! does not do on its own
    call computeResidualNK()
    if (ANK_coupled) then
       call setRVec(rVec)
    else
       call setRVecANK(rVec)
    end if

    ! Check if the norm of the rVec is bad:
    call VecNorm(rVec, NORM_2, norm, ierr)
    call EChk(ierr, __FILE__, __LINE__)

    if (isnan(norm)) then

       ! Do backtracking linesearch:
       call setUniformFlow()

       ! Restore the starting (old) w value
       call VecAXPY(wVec, lambda, deltaW, ierr)
       call EChk(ierr, __FILE__, __LINE__)

       ! Set the initial new lambda
       lambdaBT = 0.5 * lambda

       backtrack: do iter=1, 10

          ! Apply the new step
          call VecAXPY(wVec, -lambdaBT, deltaW, ierr)
          call EChk(ierr, __FILE__, __LINE__)

          ! Set and recompute
          call setWANK(wVec)
          call computeResidualNK()
          if (ANK_coupled) then
             call setRVec(rVec)
          else
             call setRVecANK(rVec)
          end if
          call VecNorm(rVec, NORM_2, norm, ierr)
          call EChk(ierr, __FILE__, __LINE__)

         if (isnan(norm)) then

            ! Restore back to the original wVec
            call VecAXPY(wVec, lambdaBT, deltaW, ierr)
            call EChk(ierr, __FILE__, __LINE__)

            ! Haven't backed off enough yet....keep going
            call setUniformFlow()
            lambdaBT = lambdaBT * .5
         else
            ! We don't have an nan anymore...break out
            exit
         end if
      end do backtrack
      stepMonitor = lambdaBT
   end if

    ! Get the number of iterations from the KSP solver
    call KSPGetIterationNumber(ANK_KSP, kspIterations, ierr)
    call EChk(ierr, __FILE__, __LINE__)

    call KSPGetConvergedReason(ANK_KSP, reason, ierr)
    call EChk(ierr, __FILE__, __LINE__)

    linResMonitor = resHist(kspIterations+1)/resHist(1)

    if (kspIterations > .5 * ank_maxIter .and. totalR > ANK_secondOrdSwitchTol*totalR0) then
       ! We should reform the PC since it took longer than we want.
       ANK_iter = -1
    end if

    ! Update the approximate iteration counter. The +1 is for the
    ! residual evaluations.
    approxTotalIts = approxTotalIts + 1 + kspIterations

  end subroutine ANKStep
end module ANKSolver<|MERGE_RESOLUTION|>--- conflicted
+++ resolved
@@ -2736,38 +2736,23 @@
 
     use constants
     use blockPointers, only : nDom, flowDoms, shockSensor, ib, jb, kb, p, w, gamma
-<<<<<<< HEAD
     use communication, only : myid
-=======
->>>>>>> 1442b2f8
     use inputPhysics, only : equations
     use inputIteration, only : L2conv, nsubiterturb, turbResScale
     use inputDiscretization, only : lumpedDiss, sa_relax
     use inputTimeSpectral, only : nTimeIntervalsSpectral
-<<<<<<< HEAD
     use iteration, only : approxTotalIts, totalR0, totalR, stepMonitor, linResMonitor, currentlevel
     use utils, only : EChk, setpointers
-=======
-    use iteration, only : approxTotalIts, totalR0, totalR, stepMonitor, linResMonitor, currentLevel
-    use utils, only : EChk, setPointers
->>>>>>> 1442b2f8
     use turbAPI, only : turbSolveSegregated
     use turbMod, only : secondOrd
     use solverUtils, only : computeUTau
     use adjointUtils, only : referenceShockSensor
     use NKSolver, only : setRVec, computeResidualNK, getEwTol
     use initializeFlow, only : setUniformFlow
-<<<<<<< HEAD
     use haloexchange, only : whalo2
     use BCRoutines, only : applyAllBC, applyAllBC_block
     use flowvarrefstate, only : nwf, nw, kPresent, pInfCorr
     use overset, only : oversetPresent
-=======
-    use BCRoutines, only : applyAllBC, applyAllBC_block
-    use haloExchange, only : whalo2
-    use oversetData, only : oversetPresent
-    use flowVarRefState, only : nw, nwf, kPresent, pInfCorr
->>>>>>> 1442b2f8
     use flowUtils, only : computeLamViscosity
     use turbUtils, only : computeEddyViscosity
     use communication
@@ -2778,19 +2763,12 @@
     logical, intent(in) :: firstCall
 
     ! Working Variables
-<<<<<<< HEAD
     integer(kind=intType) :: ierr, maxIt, kspIterations, kspIterations_Turb, nn, sps, reason, nHist, iter, n_turb
-=======
-    integer(kind=intType) :: ierr, maxIt, kspIterations, nn, sps, reason, nHist, iter
->>>>>>> 1442b2f8
     integer(kind=intType) :: i,j,k
     real(kind=realType) :: atol, val, lambdaBT, v2, factK, gm1
     real(kind=alwaysRealType) :: rtol, totalR_dummy, linearRes, norm
     real(kind=alwaysRealType) :: resHist(ank_maxIter+1)
-<<<<<<< HEAD
     real(kind=alwaysRealType) :: resHist_turb(ank_maxIter+1)
-=======
->>>>>>> 1442b2f8
     logical :: secondOrdSave, correctForK
 
     ! Enter this check if this is the first ANK step OR we are switching to the coupled ANK solver
@@ -2799,15 +2777,10 @@
 
        ! If using segragated ANK and below the coupled switch tol, set ANK_useTurbDADI
        ! to .False. to create the PETSc objets required for the coupled ANK solver
-<<<<<<< HEAD
        if (totalR < ANK_coupledSwitchTol * totalR0) then
          ANK_coupled = .True.
          call destroyANKSolver()
        else if (totalR < ANK_turbSwitchTol * totalR0) then
-=======
-       if (totalR < ANK_coupledSwitchTol * totalR0 .and. ANK_useTurbDADI) then
-         call destroyANKsolver()
->>>>>>> 1442b2f8
          ANK_useTurbDADI = .False.
          ANK_coupled = .False.
          call destroyanksolver()
@@ -2961,11 +2934,7 @@
     call setWANK(wVec)
 
     ! ============== Turb Update =============
-<<<<<<< HEAD
     if ((.not. ANK_coupled) .and. equations == RANSEquations) then ! Turb either gets dadi or KSP
-=======
-    if (ANK_useTurbDADI .and. equations==RANSEquations) then
->>>>>>> 1442b2f8
         ! Update the intermediate variables required for turb. solve
         if (kPresent) then
            correctForK = .True.
@@ -3008,7 +2977,6 @@
         call applyAllBC(.true.)
 
         ! Exchange halos
-<<<<<<< HEAD
         call whalo2(currentLevel, 1_intType, nwf, .True., &
              .false., .true.)
 
@@ -3142,24 +3110,6 @@
             end if
           end do
         end if
-=======
-        call whalo2(currentLevel, 1_intType, nwf, .false.,&
-                    .false., .false.)
-
-        ! If overset is present, we need to re-apply the BCs due to interpolated cells
-        if (oversetPresent) then
-            do sps=1,nTimeIntervalsSpectral
-               do nn=1,nDom
-                  call setPointers(nn, 1, sps)
-                  call applyAllBC_block(.True.)
-               end do
-            end do
-        end if
-
-        ! actually do the turbulence update
-        call computeUtau
-        call turbSolveSegregated
->>>>>>> 1442b2f8
     end if
 
     ! Calculate the residual with the new values and set the R vec in PETSc
