!
!      ******************************************************************
!      *                                                                *
!      * File:          readRestartFile.F90                             *
!      * Author:        Edwin van der Weide, Steve Repsher              *
!      * Starting date: 03-07-2003                                      *
!      * Last modified: 09-13-2007                                      *
!      *                                                                *
!      ******************************************************************
!
       subroutine readRestartFile()
!
!      ******************************************************************
!      *                                                                *
!      * readRestartFile reads the fine grid solution(s) from the       *
!      * restart file(s). If the restart file(s) do not correspond to   *
!      * the current mesh, the solution(s) are interpolated onto this   *
!      * mesh. It is also allowed to change boundary conditions, e.g.   *
!      * an alpha and/or Mach sweep is possible. Furthermore there is   *
!      * some support when starting from a different turbulence model,  *
!      * although this should be used with care.                        *
!      *                                                                *
!      ******************************************************************
!
       use blockPointers
       use cgnsGrid
       use communication
       use flowVarRefState
       use inputIO
       use inputPhysics
       use inputTimeSpectral
       use iteration
       use monitor
       use su_cgns
       use restartMod
       use killSignals
       implicit none
!
!      Local variables.
!
       integer :: nZones, cellDim, physDim, ierr, nSols

       integer, dimension(9) :: sizes
       integer, dimension(nSolsRead) :: fileIDs

       integer(kind=intType) :: ii, jj, nn
       integer(kind=intType) :: nTypeMismatch
       integer(kind=intType) :: nHiMin, nHjMin, nHkMin
       integer(kind=intType) :: nHiMax, nHjMax, nHkMax

       character(len=7)              :: integerString
       character(len=maxCGNSNameLen) :: cgnsName
       character(len=2*maxStringLen) :: errorMessage
!
!      Function definitions.
!
       integer(kind=intType) :: bsearchStrings
!
!      ******************************************************************
!      *                                                                *
!      * Begin execution                                                *
!      *                                                                *
!      ******************************************************************
!
#ifdef USE_NO_CGNS

       call returnFail("readRestartFile", &
                      "Routine should not be called if no cgns support &
                      &is selected.")

#else
       ! Initialize halosRead to .true. This will be overwritten if
       ! there is at least one block present for which the halo data
       ! cannot be read.

       halosRead = .true.

       ! Initialize nTypeMismatch to 0.

       nTypeMismatch = 0

       ! Loop over the number of files to be read and open them.

       fileOpenLoop: do solID=1,nSolsRead

         ! Open the restart file for reading.

         call cg_open_f(solFiles(solID), mode_read, cgnsInd, ierr)
         if(ierr /= all_ok) then
           write(errorMessage,*) "File ", trim(solFiles(solID)), &
                                 " could not be opened for reading"
           call terminate("readRestartFile", errorMessage)
         endif

         fileIDs(solID) = cgnsInd

         ! Determine the number of bases in the cgns file.
         ! This must be at least 1.

         call cg_nbases_f(cgnsInd, cgnsBase, ierr)
         if(ierr /= all_ok)                  &
           call terminate("readRestartFile", &
                          "Something wrong when calling cg_nbases_f")

         if(CGNSBase < 1) then
           write(errorMessage,*) "CGNS file ", trim(solFiles(solID)), &
                                 " does not contain a base"
           call terminate("readRestartFile", errorMessage)
         endif

         ! Only data from the first base is read. Information from
         ! higher bases is ignored.

         cgnsBase = 1

         ! Read the cell and physical dimensions as well as the name for
         ! this base.

         call cg_base_read_f(cgnsInd, cgnsBase, cgnsName, cellDim, &
                             physDim, ierr)
         if(ierr /= all_ok)                  &
           call terminate("readRestartFile", &
                          "Something wrong when calling cg_base_read_f")

         ! Check the cell and physical dimensions. Both must be 3 for
         ! this code to work.

         if(cellDim /= 3 .or. physDim /= 3) then
           write(errorMessage,100) cellDim, physDim
 100       format("Both the number of cell and physical dimensions &
                  &should be 3, not",1X,I1,1X,"and",1X,I1)
           call terminate("readRestartFile", errorMessage)
         endif

       enddo fileOpenLoop

       ! Read the time history for an unsteady computation. Again only
       ! done by processor 0. Note that time history only needs to be
       ! present in the first solution file

       if(equationMode == unsteady .and. myID == 0) &
         call readTimeHistory(fileIDs)

       ! Broadcast nTimeStepsRestart and timeUnsteadyRestart to all
       ! processors. These values are needed to perform a consistent
       ! unsteady restart.

       call mpi_bcast(nTimeStepsRestart, 1, sumb_integer, 0, &
                      SUmb_comm_world, ierr)
       call mpi_bcast(timeUnsteadyRestart, 1, sumb_real, 0, &
                      SUmb_comm_world, ierr)

       ! Get the scaling factors for density, pressure and velocity
       ! by reading the reference state.

       call scaleFactors(fileIDs)

       ! Loop over the number of files to be read and read the solution.

       solLoop: do solID=1,nSolsRead

         ! Store the file index a bit easier and set the base to 1.

         cgnsInd  = fileIDs(solID)
         cgnsBase = 1

         ! Determine the number of zones (blocks) in the restart file
         ! and check if this is identical to the number in the grid file.

         call cg_nzones_f(cgnsInd, cgnsBase, nZones, ierr)
         if(ierr /= all_ok)                  &
           call terminate("readRestartFile", &
                          "Something wrong when calling cg_nzones_f")

         if(nZones /= cgnsNdom)              &
           call terminate("readRestartFile", &
                          "Number of blocks in grid file and restart &
                          &file differ")

         ! Create a sorted version of the zone names of the restart file
         ! and store its corresponding zone numbers in zoneNumbers.

         call getSortedZoneNumbers

         ! Loop over the number of blocks stored on this processor.

         domains: do nn=1,nDom

           ! Set the pointers for this block. Make sure that the
           ! correct data is set.

           ii = min(solID,nTimeIntervalsSpectral)
           call setPointers(nn, 1_intType, ii)

           ! Store the zone name of the original grid a bit easier.

           cgnsName = cgnsDoms(nbkGlobal)%zoneName

           ! Search in the sorted zone names of the restart file for
           ! cgnsName. The name must be found; otherwise the restart
           ! is pointless. If found, the zone number is set accordingly.

           jj = bsearchStrings(cgnsname, zoneNames, cgnsNdom)
           if(jj == 0) then
             write(errorMessage,*) "Zone name ", trim(cgnsName),  &
                                   " not found in restart file ", &
                                   trim(solFiles(solID))
             call terminate("readRestartFile", errorMessage)
           else
             jj = zoneNumbers(jj)
           endif

           cgnsZone = jj

           ! Determine the dimensions of the zone and check if these are
           ! identical to the dimensions of the block in the grid file.

           call cg_zone_read_f(cgnsInd, cgnsBase, cgnsZone, &
                               cgnsname, sizes, ierr)
           if(ierr /= all_ok)                  &
             call terminate("readRestartFile", &
                            "Something wrong when calling &
                            &cg_zone_read_f")

           if(cgnsDoms(nbkGlobal)%il /= sizes(1) .or. &
              cgnsDoms(nbkGlobal)%jl /= sizes(2) .or. &
              cgnsDoms(nbkGlobal)%kl /= sizes(3))     &
             call terminate("readRestartFile", &
                            "Corresponding zones in restart file and &
                            &grid file have different dimensions")

           ! Determine the number of flow solutions in this zone and
           ! check if there is a solution stored.

           call cg_nsols_f(cgnsInd, cgnsBase, cgnsZone, nSols, ierr)
           if(ierr /= all_ok)                  &
             call terminate("readRestartFile", &
                            "Something wrong when calling cg_nsols_f")

           if(nSols == 0)                      &
             call terminate("readRestartFile", &
                            "No solution present in restart file")

           ! Check for multiple solutions. A distinction is needed for
           ! overset cases because there will be an extra solution node
           ! for the nodal iblanks.

<<<<<<< HEAD
           if((nSols > 1 .and. .not. oversetPresent) .or. nSols > 2) &
             call terminate("readRestartFile", &
=======
           if((nSols > 1) .or. nSols > 2) &
             call returnFail("readRestartFile", &
>>>>>>> a552edcf
                            "Multiple solutions present in restart file")

           ! Determine the location of the solution variables. A loop is
           ! done over the solution nodes which is either 1 or 2. In the
           ! latter case, pick the node not named "Nodal Blanks".

           do cgnsSol=1,nSols
             call cg_sol_info_f(cgnsInd, cgnsBase, cgnsZone, cgnsSol, &
                                cgnsName, location, ierr)
             if(ierr /= all_ok)                  &
               call terminate("readRestartFile", &
                              "Something wrong when calling &
                              &cg_sol_info_f")

             if (trim(cgnsName) /= "Nodal Blanks") exit
           end do

           ! Determine the rind info.

           call cg_goto_f(cgnsInd, cgnsBase, ierr, "Zone_t", &
                          cgnsZone, "FlowSolution_t", cgnsSol, "end")
           if(ierr /= all_ok)                  &
             call terminate("readRestartFile", &
                            "Something wrong when calling cg_goto_f")

           call cg_rind_read_f(sizes, ierr)
           if(ierr /= all_ok)                  &
             call terminate("readRestartFile", &
                            "Something wrong when calling &
                            &cg_rind_read_f")

           ! Check if halo's are present. If not, set halosRead to .false.
           ! This only needs to be done if this is not an older state for
           ! an unsteady computation.

           if(solID == 1 .or. equationMode == timeSpectral) then
             if(sizes(1) == 0 .or. sizes(2) == 0 .or. sizes(3) == 0 .or. &
                sizes(4) == 0 .or. sizes(5) == 0 .or. sizes(6) == 0)     &
               halosRead = .false.
           endif

           ! Initialize the number of halo cells to read to 0.

           nHiMin = 0; nHjMin = 0; nHkMin = 0
           nHiMax = 0; nHjMax = 0; nHkMax = 0

           ! Determine the range which must be read. A few things must be
           ! taken into account: - in iBegor, iEndor, etc. The nodal
           !                       range is stored. As in CGNS the cell
           !                       range start at 1, 1 must be subtracted
           !                       from the upper bound.
           !                     - the rind info must be taken into
           !                       account, because only the upper bound
           !                       is changed in cgns; the lower bound
           !                       remains 1.
           !                     - in case the solution is stored in the
           !                       vertices one extra variable in each
           !                       direction is read. An averaging will
           !                       take place to obtain cell centered
           !                       values.
           ! Also when vertex data is present, set halosRead to .false.,
           ! because it is not possible to determine the halos.

           if(location == CellCenter) then

             ! Correct the number of halo cells to be read.
             ! Only if this is not an older state in time for an
             ! unsteady computation.

             if(solID == 1 .or. equationMode == timeSpectral) then
               if(sizes(1) > 0) nHiMin = 1; if(sizes(2) > 0) nHiMax = 1
               if(sizes(3) > 0) nHjMin = 1; if(sizes(4) > 0) nHjMax = 1
               if(sizes(5) > 0) nHkMin = 1; if(sizes(6) > 0) nHkMax = 1
             endif

             ! Set the cell range to be read from the CGNS file.

             rangeMin(1) = iBegOr + sizes(1) - nHiMin
             rangeMin(2) = jBegOr + sizes(3) - nHjMin
             rangeMin(3) = kBegOr + sizes(5) - nHkMin

             rangeMax(1) = rangeMin(1) + nx-1 + nHiMin + nHiMax
             rangeMax(2) = rangeMin(2) + ny-1 + nHjMin + nHjMax
             rangeMax(3) = rangeMin(3) + nz-1 + nHkMin + nHkMax

           else if(location == Vertex) then

             ! Set the nodal range such that enough info is present
             ! to average the nodal data to create the cell centered
             ! data in the owned cells. No halo cells will be
             ! initialized.

             halosRead   = .false.

             rangeMin(1) = iBegor + sizes(1)
             rangeMin(2) = jBegor + sizes(3)
             rangeMin(3) = kBegor + sizes(5)

             rangeMax(1) = rangeMin(1) + nx
             rangeMax(2) = rangeMin(2) + ny
             rangeMax(3) = rangeMin(3) + nz
           else
             call terminate("readRestartFile", &
                            "Only CellCenter or Vertex data allowed in &
                            &restart file")
           endif

           ! Allocate the memory for buffer, needed to store the variable
           ! to be read, and bufferVertex in case the solution is stored
           ! in the vertices.

           allocate(buffer(2-nHiMin:il+nHiMax, &
                           2-nHjMin:jl+nHjMax, &
                           2-nHkMin:kl+nHkMax), stat=ierr)
           if(ierr /= 0)                       &
             call terminate("readRestartFile", &
                            "Memory allocation failure for buffer")

           if(location == Vertex) then
             allocate(bufferVertex(1:il,1:jl,1:kl), stat=ierr)
             if(ierr /= 0)                       &
               call terminate("readRestartFile", &
                          "Memory allocation failure for bufferVertex")
           endif

           ! Create a sorted version of the variable names and store the
           ! corresponding type in varTypes.

           call getSortedVarNumbers

           ! Read the density and the turbulence variables.

           call readDensity(nTypeMismatch)
           call readTurbvar(nTypeMismatch)

           ! Read the other variables, depending on the situation.

           testPrim: if(solID == 1 .or. equationMode == timeSpectral) then

             ! Either the first solution or time spectral mode. Read
             ! the primitive variables from the restart file.

             call readXvelocity(nTypeMismatch)
             call readYvelocity(nTypeMismatch)
             call readZvelocity(nTypeMismatch)
             call readPressure(nTypeMismatch)

           else testPrim

             ! Old solution in unsteady mode. Read the conservative
             ! variables.

             call readXmomentum(nTypeMismatch)
             call readYmomentum(nTypeMismatch)
             call readZmomentum(nTypeMismatch)
             call readEnergy(nTypeMismatch)

           endif testPrim

           ! Release the memory of buffer, varNames and varTypes.

           deallocate(buffer, varNames, varTypes, stat=ierr)
           if(ierr /= 0)                       &
             call terminate("readRestartFile", &
                            "Deallocation error for buffer, varNames &
                            &and varTypes.")

           ! In case bufferVertex is allocated, release it.

           if(location == Vertex) then
             deallocate(bufferVertex, stat=ierr)
             if(ierr /= 0)                       &
               call terminate("readRestartFile", &
                              "Deallocation error for bufferVertex")
           endif

         enddo domains

         ! Release the memory of zoneNames and zoneNumbers.

         deallocate(zoneNames, zoneNumbers, stat=ierr)
         if(ierr /= 0)                       &
           call terminate("readRestartFile", &
                          "Deallocation failure for zoneNames &
                          &and zoneNumbers.")

         ! Close the cgns solution file.

         call cg_close_f(cgnsInd, ierr)
         if(ierr /= all_ok)                  &
           call terminate("readRestartFile", &
                          "Something wrong when calling cg_close_f")

       enddo solLoop

       ! Write a message about the time step number for which is
       ! restarted.

       if(equationMode == unsteady .and. myID == 0) then
         write(integerString,"(i7)") nTimeStepsRestart+1
         integerString = adjustl(integerString)

         print "(a)", "#"
         print 110, trim(integerString)
         print "(a)", "#"
 110     format("# Restarting at time step",1X,A,".")
       endif

       ! Determine the global sum of nTypeMismatch; the result only
       ! needs to be known on processor 0. Use ii as the global buffer
       ! to store the result. If a type mismatch occured,
       ! print a warning.

       call mpi_reduce(nTypeMismatch, ii, 1, sumb_integer, &
                       mpi_sum, 0, SUmb_comm_world, ierr)
       if(myID == 0 .and. ii > 0) then

         write(integerString,"(i6)") ii
         integerString = adjustl(integerString)

         print "(a)", "#"
         print "(a)", "#                      Warning"
         print 120, trim(integerString)
         print "(a)", "#"
 120     format("# ",a," type mismatches occured when reading the &
                &solution of the blocks")
       endif

#endif

       end subroutine readRestartFile<|MERGE_RESOLUTION|>--- conflicted
+++ resolved
@@ -245,13 +245,8 @@
            ! overset cases because there will be an extra solution node
            ! for the nodal iblanks.
 
-<<<<<<< HEAD
-           if((nSols > 1 .and. .not. oversetPresent) .or. nSols > 2) &
-             call terminate("readRestartFile", &
-=======
            if((nSols > 1) .or. nSols > 2) &
              call returnFail("readRestartFile", &
->>>>>>> a552edcf
                             "Multiple solutions present in restart file")
 
            ! Determine the location of the solution variables. A loop is
