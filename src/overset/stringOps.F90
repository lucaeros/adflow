module stringOps

  use overset

contains
  subroutine nullifyString(string)

    use overset
    implicit none
    type(oversetString) :: string

    nullify(string%nodeData, &
         string%x, &
         string%norm, &
         string%perpNorm, &
         string%h, &
         string%intNodeData, &
         string%ind, &
         string%cluster, &
         string%family, & 
         string%conn, &
         string%pNodes, &
         string%pElems, &
         string%cNodes, &
         string%otherID, &
         string%nte, &
         string%subStr, &
         string%elemUsed, &
         string%XzipNodeUsed, &
         string%tris, &
         string%surfCellID)

  end subroutine nullifyString

  subroutine deallocateString(string)

    use overset
    implicit none
    type(oversetString) :: string
    integer(kind=intType) :: i

    if (associated(string%nodeData)) & 
         deallocate(string%nodeData)

    if (associated(string%intNodeData)) & 
         deallocate(string%intNodeData)

    if (associated(string%conn)) & 
         deallocate(string%conn)

    if (associated(string%pNodes)) &
         deallocate(string%pNodes)

    if (associated(string%pElems)) &
         deallocate(string%pElems)

    if (associated(string%cNodes)) &
         deallocate(string%cNodes)

    if (associated(string%otherID)) & 
         deallocate(string%otherID)

    if (associated(string%nte)) & 
         deallocate(string%nte)

    if (associated(string%subStr)) & 
         deallocate(string%subStr)

    if (associated(string%elemUsed)) &
         deallocate(string%elemUsed)

    if (associated(string%xZipNodeUsed)) &
         deallocate(string%xZipNodeUsed)

    if (associated(string%tris)) &
         deallocate(string%tris)

    if (associated(string%surfCellID)) &
         deallocate(string%surfCellID)

    call nullifyString(string)

  end subroutine deallocateString

  subroutine setStringPointers(string)

    use overset
    implicit none
    type(oversetString) :: string
    string%x => string%nodeData(1:3, :)
    string%norm => string%nodeData(4:6, :)
    string%perpNorm => string%nodeData(7:9, :)
    string%h => string%nodeData(10, :)

    string%ind => string%intNodeData(1, :)
    string%cluster => string%intNodeData(2, :)
    string%family => string%intNodeData(3, :)

  end subroutine setStringPointers

  subroutine reduceGapString(string)

    ! Generic routine for removing duplicate nodes on the given
    ! string. The string is returned with the nodes and connectivities
    ! adjusted accordingly.

    use overset
    implicit none

    ! Input/Ouput
    type(oversetString), intent(inout) :: string

    ! Working:
    real(kind=realType) :: minEdge
    integer(kind=intType) :: nUnqiue, i, n1, n2, nUnique
    integer(kind=intType), dimension(:), allocatable :: link
    real(kind=realType), dimension(:, :), allocatable :: uniqueNodes
    real(kind=realType), dimension(:, :), pointer :: nodeDataPtr
    integer(kind=intType) , dimension(:, :), pointer :: intNodeDataPtr

    ! We will do a sort of adaptive tolernace here: Get the minium edge
    ! length and base the tolerance on that:

    minEdge = huge(one)

    do i=1, string%nElems
       n1 = string%conn(1, i)
       n2 = string%conn(2, i)
       minEdge = min(minEdge, norm2(string%x(:, n1) - string%x(:, n2)))
    end do

    allocate(link(string%nNodes), uniqueNodes(3, string%nNodes))

    call pointReduce(string%x, string%nNodes, minEdge/1000.0, uniqueNodes, link, nUnique)

    ! Update the connectivity to use the new set of nodes
    do i=1, string%nElems
       string%conn(1, i) = link(string%conn(1, i))
       string%conn(2, i) = link(string%conn(2, i))
    end do

    ! Reallocate the node based data to the correct size. Set pointers
    ! to original data first. 
    nodeDataPtr => string%nodeData
    intNodeDataPtr => string%intNodeData
    allocate(string%nodeData(10, nUnique), string%intNodeData(3, nUnique))

    ! Reset the pointers 
    call setStringPointers(string)

    do i=1, string%nNodes
       string%nodeData(:, link(i)) = nodeDataPtr(:, i)
       string%intNodeData(:, link(i)) = intNodeDataPtr(:, i)
    end do
    string%nNodes = nUnique

    ! deallocate the pointer data which is actually the original data
    deallocate(nodeDataPtr, intNodeDataPtr, link, uniqueNodes)

  end subroutine reduceGapString

  recursive subroutine createNodeToElem(string)

    ! Produce the inverse of the connectivity...the nodeToElem
    ! array. Each node should point to 1 element (at a
    ! boundary) or two elements for a normal part of a chain.

    use overset
    implicit none

    ! Input/Output
    type(oversetString) :: string

    ! Working
    integer(kind=intType) :: i, j, ii, jj, n(2), m(2), curElem, nDup
    integer(kind=intType), dimension(string%nElems) :: duplicated
    integer(kind=intType), dimension(:, :), pointer :: tmpConn
    logical :: duplicateElement

    allocate(string%nte(3, string%nNodes))
    string%nte = 0 
    duplicated = 0

    do i=1, string%nElems
       ! Node numbers we're working with:
       n = string%conn(:, i)

       ! For each node check which elements (if any) are already
       ! connected. We need to check them again the node numbers n1 and n2

       duplicateElement = .False.
       do jj=1, 2

          do j=1, string%nte(1, n(jj)) ! Loop over the element numbers already here:
             curElem = string%nte(j+1, n(jj))

             m = string%conn(:, curElem)

             if (m(1) == n(1) .and. m(2) == n(2)) then 
                duplicateElement = .True.

             else if(m(1) == n(2) .and. m(2) == n(1)) then 
                ! Element exists, but it is the wrong order...don't
                ! know what to do with this, probably an error or
                ! maybe a corner case I haven't thought of.
                call terminate("makeBoundaryString", "Inconsistent duplicate edge.")
             end if
          end do
       end do

       if (.not. duplicateElement) then 
          do jj=1, 2
             string%nte(1, n(jj)) = string%nte(1, n(jj)) + 1
             ii = string%nte(1, n(jj))
             string%nte(ii+1, n(jj)) = i
          end do
       else
          ! Well, we've figured out that this element is actually a
          ! duplicate so we'll make a note of that
          duplicated(i) = 1
       end if
    end do

    ! If we have duplicated elements, modify the conn to adjust for this. 
    nDup = sum(duplicated) 
    if (nDup > 0) then 
       tmpConn => string%conn

       allocate(string%conn(2, string%nElems - nDup))

       j = 0
       do i=1, string%nElems
          if (duplicated(i) == 0) then 
             j = j + 1
             string%conn(:, j) = tmpConn(:, i)

          end if
       end do

       ! Set the new number of elements
       string%nElems = string%nElems - nDup

       ! Don't forget to deallocate the tmpConn pointer which is
       ! actually the original conn data.
       deallocate(tmpConn)

       ! Destroy nte and call myself again to get the final correct nte
       ! without the duplicates.
       deallocate(string%nte)
       call createNodeToElem(string)
    end if
  end subroutine createNodeToElem

  subroutine doChain(master, iStart, iSub)

    use overset
    implicit none
    ! Input/OUtput
    type(oversetString) :: master
    integer(kind=intType), intent(in) :: iStart, iSub

    ! Working
    integer(Kind=intType) :: i, j, jj, c, n1, n2, curNode, nextNode
    integer(Kind=intType) ::  elem1, elem2, curElem, nextElem
    integer(kind=intType) :: N

    ! The number of elements in this substring
    N = 1

    curNode = iStart

    chainLoop: do

       ! Get the currnet element
       curElem = master%subStr(iSub, N)

       ! Flag the element as used:
       master%elemUsed(curElem) = 1

       ! Get the two nodes for the current element:
       n1 = master%conn(1, curElem)
       n2 = master%conn(2, curElem)

       if (n1 == curNode) then 
          nextNode = n2
       else
          nextNode = n1
       end if

       ! Exit condition 1: Next node was our starting node:
       if (nextNode == iStart) then 
          exit chainLoop
       end if

       ! Exit condition 2: The next node has only 1 element, (the one
       ! we're currently on) so that means the the chain is finished
       c = master%nte(1, nextNode)

       if (c == 1) then 
          exit chainLoop

       else if (c == 2) then 
          ! With c=2 this easy, just extract the two elements
          elem1 = master%nte(2, nextNode)
          elem2 = master%nte(3, nextNode)

          if (elem1 == curElem) then 
             nextElem = elem2
          else
             nextElem = elem1
          end if
       end if

       ! Now add the "nextElem" to our chain:
       N = N + 1
       master%subStr(iSub, N) = nextElem

       ! Flag this elemet as being used
       master%elemUsed(nextElem) = 1 

       ! Finally set the nextNode back to the current node for the next
       ! iteration
       curNode = nextNode
    end do chainLoop
    master%nSubStr(iSub) = N
  end subroutine doChain

  subroutine createSubStringFromElems(p, s, id)

    use overset
    implicit none

    ! Input/output
    type(oversetString), target, intent(in) :: p
    type(oversetString), intent(out) :: s
    integer(kind=intType), intent(in) :: id

    ! Working 
    integer(kind=intType) :: i, j, n1, n2, k
    integer(kind=intType), dimension(:), allocatable :: nodeUsed

    ! First thing we always have to do with a new string is to nullify
    ! all the poitners
    call nullifyString(s)

    ! Firstly we can set the number of elements, since we know precisely
    ! what this is:

    s%nElems = p%nSubStr(1)
    s%myID = id

    ! Next determine the number of nodes. This is done by flagging the
    ! nodes in the parent that are used by 's'
    allocate(nodeUsed(p%nNodes))
    nodeUsed = 0
    k = 0
    do i=1, s%nElems
       n1 = p%conn(1, p%subStr(1, i))
       n2 = p%conn(2, p%subStr(1, i))
       if (nodeUsed(n1) == 0) then 
          k = k + 1
          nodeUsed(n1) = k
       end if

       if (nodeUsed(n2) == 0) then 
          k = k + 1
          nodeUsed(n2) = k
       end if
    end do

    ! We can now set the number of nodes the substring has
    s%nNodes = k

    ! The number of nodes will equal the number of elements iff the
    ! string is period. Otherwise we will have 1 more node than element.

    if (s%nNodes ==  s%nElems) then 
       s%isPeriodic = .True. 
    end if

    ! Allocate and set the node and element parent information
    allocate(s%pElems(s%nElems), s%pNodes(s%nNodes))

    do i=1, s%nElems
       s%pElems(i) = p%subStr(1, i)
    end do

    ! Now create the pNodes ("link") array such that pNodes(i) points to
    ! the node index in the parent
    j = 0
    do i=1, p%nNodes
       if (nodeUsed(i) /= 0) then 
          s%pNodes(nodeUsed(i)) = i
       end if
    end do

    ! Set the parent's cNode to point to my nodes
    do i=1, s%nNodes
       p%cNodes(:, s%pNodes(i)) = (/s%myID, i/)
    end do

    ! Now that we know the mapping between by local nodes-based
    ! quantities and the parent, we can allocate and set all the
    ! node-based quantities.

    allocate(s%nodeData(10, s%nNodes), s%intNodeData(3, s%nNodes))

    ! Set the string pointers
    call setStringPointers(s)

    do i=1, s%nNodes
       s%nodeData(:, i) = p%nodeData(:, s%pNodes(i))
       s%intNodeData(:, i) = p%intNodeData(:, s%pNodes(i))
    end do

    ! We can now create the local conn too, *USING THE LOCAL NODE NUMBERS*
    allocate(s%conn(2, s%nElems))

    do i=1, s%nElems
       s%conn(1, i) = nodeUsed(p%conn(1, s%pElems(i)))
       s%conn(2, i) = nodeUsed(p%conn(2, s%pElems(i)))
    end do

    ! Set the pointer to my parent. 
    s%p => p

    deallocate(nodeUsed)

    ! Last thing we can do is create the nodeToElem for the substring. 
    call  createNodeToElem(s)
  end subroutine createSubStringFromElems

  subroutine combineChainBuffers(s)

    use overset
    implicit none
    type(oversetString), intent(inout) :: s
    integer(kind=intType) :: N1, N2

    N1 = s%nSubStr(1)
    N2 = s%nSubStr(2)

    ! First reverse the direction of string 2 of the nodes we found
    s%subStr(2, 1:N2) = s%subStr(2, N2:1:-1)

    ! Now String 1 can be tacked on the end of string2
    s%subStr(2, N2+1:N2+N1) = s%subStr(1, 1:N1)

    ! And finally copied back to string1
    s%subStr(1, 1:N1+N2) = s%subStr(2, 1:N1+N2)
    s%nSubStr(1) = N1 + n2

  end subroutine combineChainBuffers

  subroutine selfZip(s, cutOff, nZipped)

    use overset
    use kdtree2_module
    implicit none

    ! Input/Output
    type(oversetString), intent(inout), target :: s
    integer(Kind=intType), intent(out) :: nZipped
    real(kind=realType), intent(in) :: cutOff

    ! Working
    integer(kind=intType) :: i, j, k,  N, ii, im1, ip1
    logical :: lastNodeZippered,  added
    real(kind=realType), dimension(3) :: v1, v2, norm
    real(kind=realType) :: cosCutoff, cosTheta, r2, v1nrm, v2nrm
    integer(Kind=intType), dimension(:), allocatable :: nodeMap
    type(kdtree2_result), dimension(:), allocatable  :: results

    ! Perform self zipping on the supplied string. The string at this
    ! point should be either peroidic or since sinded --- no multiple
    ! loops should be left. Therefore, we can count on the nodes being
    ! in order.

    allocate(results(25))
    allocate(nodeMap(s%nNodes))
    nodeMap = 1

    cosCutoff = cos(cutOff*pi/180)
    nzipped = 0

    ! Peroidic string starts at node 1, and uses node 'N' as the previous
    ! node. Single chains start at node 2 and only go to the N-1 node. 
    if (s%isPeriodic) then 
       im1 = s%nNodes
       ii = 1
       ip1 = 2
       N = s%nNodes
    else
       im1 = 1
       ii = 2
       ip1 = 3
       N = s%nNodes - 1
    end if

    do while (ii <= N)

       ! Peroidic string at end...loop around
       if (s%isPeriodic .and. ii == N) then 
          ip1 = 1
       end if

       lastNodeZippered = .False. 

       ! Determine the anlge between the vectors
       v1 = s%x(:, ip1) - s%x(:, ii)
       v2 = s%x(:, im1) - s%x(:, ii)
       v1nrm = norm2(v1)
       v2nrm = norm2(v2)
       call cross_prod(v2, v1, norm)
       norm = norm / norm2(norm)

       if (dot_product(norm, s%norm(:, ii)) > zero) then 

          ! the dot product of the im1 and ip1 nodes have to be close
          if (dot_product(s%norm(:, ip1), s%norm(:, im1)) > 0.80) then 

             costheta = dot_product(v1, v2)  / (v1nrm * v2nrm)

             if (costheta > cosCutoff) then 

                call addPotentialTriangle(s, im1, ii, ip1, nodeMap, &
                     results, added)

                if (added) then 
                   nZipped = nZipped + 1
                   lastNodeZippered = .True.
                end if
             end if
          end if
       end if

       if (lastNodeZippered) then 
          ! Skip the next node...we'll get it on the next pass
          ii = ii + 2
          im1 = ii -1
          ip1 = ii + 1
       else
          ! Just shuffle along
          ii = ii + 1
          ip1 = ii + 1
          im1 = ii -1
       end if
    end do

    ! Now we will modify our string to remove the elements and nodes
    ! that got knocked off due to self zipping. This way the calling
    ! process still sees the same string, it just gets a little
    ! shorter. 

    call shortenString(s, nodeMap)
    deallocate(results, nodeMap)

  end subroutine selfZip

  subroutine crossZip(str1, N1, N2, str2, N3, N4)

    implicit none
    type(oversetString), intent(inout) :: str1, str2
    integer(kind=intType) :: N1, N2, N3, N4

    ! Working
    integer(kind=intType) :: stepsA, stepsB, nStepsA, nStepsB
    integer(kind=intType) :: nTriToAdd, ii, i, j, k, A, B, Ap, Bp
    real(kind=realType), dimension(3) :: ptA, ptB, ptAp, ptBp
    real(kind=realType), dimension(3) :: Aoff, Boff, ApOff, BpOff
    real(kind=realType), dimension(3) :: normA, normB, normAp, normBp
    real(kind=realType), dimension(3) :: perpA, perpB, perpAp, perpBp
    real(kind=realType), dimension(3) :: triNorm1, quadNorm1
    real(kind=realType), dimension(3) :: triNorm2, quadNorm2
    logical :: aValid, bValid, advanceA, aPreferred, area1, area2
    logical :: advanceB
    logical :: positiveTriArea, changeA, changeB
    real(kind=realType) ::  sum1, sum2, h, dpa, dpb
    !am real(kind=realType), parameter :: cutOff = 0.95*3
    real(kind=realType), parameter :: cutOff = 0.85*3
    ! First determine the the total number of triangles we will add
    ! total. It is equal to the total number of triangles on each
    ! string. This will form the index on the do loop.

    ! Str1 goes forward
    if (N2 > N1) then 
       nStepsA = N2 - N1
    else if (N2 < N1) then 
       nStepsA = N2 + str1%nNodes - N1
    else ! N1 == N2
       nStepsA = str1%nElems
    end if

    ! Str2 goes backwards
    if (N3 < N4) then 
       nStepsB = N3 + str2%nNodes - N4
    else if (N3 > N4) then 
       nStepsB = N3 - N4
    else ! N3 == N4
       nStepsB =  str2%nElems
    end if

    ! The number of steps we've performed in each edge
    stepsA = 0
    stepsB = 0

    ! Initialize the front: 
    A = N1
    B = N3
    ptA = str1%x(:, A)
    ptB = str2%x(:, B)

    normA = str1%norm(:, A)
    normB = str2%norm(:, B)

    perpA = str1%perpNorm(:, A)
    perpB = str2%perpNorm(:, B)

    Ap = nextNode(str1, A, .True.)
    Bp = nextNode(str2, B, .False.)
    ptAp = str1%x(:, Ap)
    ptBp = str2%x(:, Bp)
    normAp = str1%norm(:, Ap)
    normBp = str2%norm(:, Bp)
    perpAp = str1%perpNorm(:, Ap)
    perpBp = str2%perpNorm(:, Bp)



    ! Cross zip nodes N1 to N2 on str1 to nodes N3 to N4 on str2
    ii = 0
    do while (ii < nStepsA + nStepsB)

       aValid = .True. 
       bValid = .True. 
       ! ---------------------------------------------------------------
       ! Check 1: Point-in-Triangle test: This test considers the
       ! triangle ABA+ and determines if any of the neighbouring points
       ! on either of the two strings is contained inside the
       ! triangle. If the test is positive, A+ must be rejected. The
       ! same test is repeated for B+. 
       ! ---------------------------------------------------------------

       if (triOverlap(ptA, ptB, ptAp, str1, A, Ap) .or. &
            triOverlap(ptA, ptB, ptAp, str2, B, B)) then
          aValid = .False.
       end if

       if (triOverlap(ptA, ptB, ptBp, str1, A, A) .or. & 
            triOverlap(ptA, ptB, ptBp, str2, B, Bp)) then
          bValid = .False.
       end if

       ! ---------------------------------------------------------------
       ! Check 2: Convex quadrilaterl test: This test considers the
       ! quadrilateral ABB+A+ and determines if it is convex. For
       ! connection to point A+ to be valid, the vector areas of
       ! triangles ABA+ and BB+A+ should have the same size. For
       ! connection to B+ to be valid, the vector areas of trianges ABB+
       ! and AB+A+ should be the same sign.  NOTE THAT THIS TEST DOES NOT
       ! ACTUALLY WORK. IT IS 100% INCORRECT!!! THERE ARE CASES WHERE
       ! THE SIGN OF BOTH AREAS ARE OPPOSITE! IT CANNOT BE SAFELY USED. 
       ! ---------------------------------------------------------------

       ! area1 = positiveTriArea(ptA, ptB, ptAp, normB)
       ! area2 = positiveTriArea(ptB, ptBp, ptAp, normB)

       ! if (area1 .neqv. area2) then 
       !    aValid = .False. 
       ! end if

       ! area1 = positiveTriArea(ptA, ptB, ptBp, normA)
       ! area2 = positiveTriArea(ptAp, ptBp, ptA, normA)

       ! if (area1 .neqv. area2) then 
       !    bValid = .False. 
       ! end if

       ! Instead, check if the triangle we're going to add has a
       ! positive or negative vector area

       area1 = positiveTriArea(ptA, ptB, ptAp, normA)
       if (area1 .eqv. .False.) then 
          aValid = .False. 
       end if

       area2 = positiveTriArea(ptA, ptB, ptBp, normB)
       if (area2 .eqv. .False.) then 
          bValid = .False. 
       end if

       ! ---------------------------------------------------------------
       ! Check 3: Prism volume test: Using the surface normals,
       ! "extrude" a prisim in the direction of each surface normal and
       ! find it's volume. It is is not positive, reject the
       ! triangle. Since we don't have the node off wall, we will have
       ! to make do with the normal vectors and average cell size. We
       ! average the cell size and divide by 1000 to give an approximate
       ! offwall distance. Then we use the norm veectors to offset in
       ! that distance to produce the "off" points. 
       ! ---------------------------------------------------------------

       ! h = quarter*(str1%h(A) + str1%h(Ap) + str2%h(B) + str2%h(Bp)) / 1000
       ! AOff = ptA + normA * h
       ! BOff = ptB + Bnorm * h
       ! ApOff = ptAp + normAp * h
       ! BpOff = ptBp + normBp * h

       ! if (prismVol(A, B, Ap, Aoff, Boff, ApOff) < zero) then 
       !    aValid = .False. 
       ! end if

       ! if (prismVol(A, B, Bp, Aoff, Boff, BpOff) < zero) then 
       !    bValid = .False. 
       ! end if

       ! ---------------------------------------------------------------
       ! Check 4: Interpolation stencil test: This one isn't implemented
       ! ---------------------------------------------------------------

       ! ---------------------------------------------------------------
       ! Check 5: Surface normal compatibility test. The surface normal
       ! from the triangle should be pointing (mostly) in the same
       ! direction as the normal of the quad that this triangle shares
       ! and edge with. THIS ALSO DOES NOT WORK! What we have to do
       ! instead, is check the normal tri normal against the node
       ! normals it would be using. This is simplier and is vastly
       ! superior. 
       ! ---------------------------------------------------------------

       call cross_prod(ptB-ptA, ptAp-ptA, triNorm1)
       triNorm1 = triNorm1 / norm2(triNorm1)

       ! Compute the sum of the dot product of the nodal norms with the triNorm
       sum1 = dot_product(triNorm1, normA) + dot_product(triNorm1, normB) + &
            dot_product(triNorm1, normAp)

       call cross_prod(ptB-ptA, ptBp-ptA, triNorm2)
       triNorm2 = triNorm2 / norm2(triNorm2)

       sum2 = dot_product(triNorm2, normA) + dot_product(triNorm2, normB) + &
            dot_product(triNorm2, normBp)

       ! Only use this to help pick one if both are still valid:
       if (aValid .and. bValid .and. dot_product(triNorm1, triNorm2) < 0.8) then

          ! Only use this to help pick one if both are still valid:

          if (sum1 < cutoff .and. sum2 > cutoff) then 
             aValid = .False.

          else if(sum2 < cutoff .and. sum1 > cutoff) then 
             bValid = .False.

          else if (sum1 < cutoff .and. sum2 < cutoff) then 
             ! Both bad. Take the least bad one
             if (sum1 > sum2) then 
                bValid = .False. 
             else
                aValid = .False. 
             end if
          end if
       end if

       ! ---------------------------------------------------------------
       ! Check 6: Front angle test: Try to keep the front as close as
       ! possible to the gap edges. 
       ! ---------------------------------------------------------------

       ! Triangle ABA+. Original implemnetation
       sum1 = abs(vecAngle(ptA-ptAp, ptB-ptAp)) + abs(vecAngle(ptBp-ptB, ptAp-ptB)) 
       sum2 = abs(vecAngle(ptA-ptBp, ptB-ptBp)) + abs(vecAngle(ptBp-ptA, ptAp-ptA))

       if (sum1 > sum2) then 
          aPreferred = .True. 
       else
          aPreferred = .False. 
       end if

       ! ---------------------------------------------------------------
       ! Check 7: End of string test
       ! ---------------------------------------------------------------

       if (A == Ap) then 
          aValid = .False. 
          bValid = .True. 
       end if

       if (B == Bp) then 
          bValid = .False. 
          aValid = .True. 
       end if

       ! ---------------------------------------------------------------
       ! Decide on the triangle we want to take. 
       ! ---------------------------------------------------------------

       if (aValid .and. .not. bValid) then 

          ! We have no choice but to take A+

          call addTri(A, str1, B, str2, Ap, str1)
          advanceA = .True. 
          advanceB = .False. 

       else if (bValid .and. .not. aValid) then 

          ! We have no choice but to take B+

          call addTri(A, str1, B, str2, Bp, str2)
          advanceA = .False. 
          advanceB = .True. 

       else if (aValid .and. bValid) then 

          ! We could take either. Use the preferred triangle. 
          if (aPreferred) then 

             call addTri(A, str1, B, str2, Ap, str1)
             advanceA = .True.
             advanceB = .False.

          else

             call addTri(A, str1, B, str2, Bp, str2)
             advanceA = .False. 
             advanceB = .True. 

          end if

       else 

          ! Ewww. neither triangle is valid. Do not add any triangle,
          ! leave it for pocket zipping. Just move forward to Ap and Bp.
          print *,' ****** eww, skipping both A and B:', A, B, aValid, bValid, aPreferred, ptA, ptB

          advanceA = .False.
          advanceB = .False.

       end if

       ! Now we have to shuffle along the string. 
       if (advanceA .and. .not.advanceB) then 

          stepsA = stepsA + 1

          ! Copy the Ap to A
          A = Ap
          ptA = ptAp
          normA = normAp
          perpA = perpAp

          ! And get the new data for Ap
          Ap = nextNode(str1, A, .True.)
          ptAp = str1%x(:, Ap)
          normAp = str1%norm(:, Ap)
          perpAp = str1%perpNorm(:, Ap)

       else if (advanceB .and. .not.advanceA) then

          stepsB = stepsB + 1

          ! Copy the Bp to B
          B = Bp
          ptB = ptBp
          normB = normBp
          perpB = perpBp

          ! And get the new data for Bp
          Bp = nextNode(str2, B, .False.)
          ptBp = str2%x(:, Bp)
          normBp = str2%norm(:, Bp)
          perpBp = str2%perpNorm(:, Bp)

       else if (.not.advanceA .and. .not.advanceB) then

          ! Move A
          stepsA = stepsA + 1

          ! Copy the Ap to A
          A = Ap
          ptA = ptAp
          normA = normAp
          perpA = perpAp

          ! And get the new data for Ap
          Ap = nextNode(str1, A, .True.)
          ptAp = str1%x(:, Ap)
          normAp = str1%norm(:, Ap)
          perpAp = str1%perpNorm(:, Ap)


          ! Move B
          stepsB = stepsB + 1

          ! Copy the Bp to B
          B = Bp
          ptB = ptBp
          normB = normBp
          perpB = perpBp

          ! And get the new data for Bp
          Bp = nextNode(str2, B, .False.)
          ptBp = str2%x(:, Bp)
          normBp = str2%norm(:, Bp)
          perpBp = str2%perpNorm(:, Bp)
       end if

       ! Finally increment the number of triangles we've used so far. 
       ii = ii + 1

       ! Account for two skipped triangles (i.e. one extra count)
       ! if both A and B are skipped and advanced to Ap and Bp.
       if (.not.advanceA .and. .not.advanceB) then 
          ii = ii + 1
       end if
    end do

  contains

    function nextNode(str, i, pos)

      implicit none
      type(oversetString), intent(iN) :: str
      integer(kind=intType), intent(in) :: i
      logical, intent(in) :: pos
      integer(kind=intType) :: nextNode

      if (pos) then 
         if (stepsA == nStepsA) then 
            nextNode = i
         else
            nextNode = i + 1
            if (nextNode > str%nNodes) then 
               if (str%isPeriodic) then 
                  ! Loop back around
                  nextNode = 1
               else
                  ! Leave it at the same node
                  nextNode = i
               end if
            end if
         end if
      else
         if (stepsB == nStepsB) then 
            nextNode = i
         else
            nextNode = i - 1
            if (nextNode < 1) then 
               if (str%isPeriodic) then 
                  ! Loop back around
                  nextNode = str%nNodes
               else
                  ! Leave it at the same node
                  nextNode = i
               end if
            end if
         end if
      end if
    end function nextNode

    function vecAngle(vec1, vec2)

      implicit none

      ! Input/Output
      real(kind=realType), dimension(3), intent(in) :: vec1, vec2
      real(kind=realType) :: vecAngle

      ! Working
      real(kind=realType), dimension(3) :: vecA, vecB

      vecA = vec1 / norm2(vec1)
      vecB = vec2 / norm2(vec2)

      vecAngle = acos(dot_product(vecA, vecB))

    end function vecAngle

    function elemBetweenNodes(str, a, b)
      implicit none

      ! Input/Output
      type(oversetString), intent(in) :: str
      integer(kind=intType), intent(in) :: a,b
      integer(kind=intType) :: elemBetweenNodes

      ! Working
      integer(kind=intType) :: e1, e2, e3, e4

      if (str%nte(1, a) == 1) then 
         e1 = str%nte(2, a)
         e2 = e1
      else
         e1 = str%nte(2, a)
         e2 = str%nte(3, a)
      end if

      if (str%nte(1, b) == 1) then 
         e3 = str%nte(2, b)
         e4 = e3
      else
         e3 = str%nte(2, b)
         e4 = str%nte(3, b)
      end if

      ! Two of the edges are the same. And this is the one that must
      ! be between the two nodes. 

      if (e1 == e3 .or. e1 == e4) then 
         elemBetweenNodes = e1
      else
         elemBetweenNodes = e2
      end if

    end function elemBetweenNodes

    function triArea(pt1, pt2, pt3)

      implicit none

      ! Input/Output
      real(kind=realType), intent(in), dimension(3) :: pt1, pt2, pt3
      real(kind=realType) :: triArea

      ! Working
      real(kind=realType), dimension(3) :: norm

      call cross_prod(pt2-pt1, pt3-pt1, norm)
      triArea = half * norm2(norm)

    end function triArea

  end subroutine crossZip

  subroutine addTri(A, sA, B, sB, C, sC)

    ! Form a triangle from index 'A' on string 'sA' , index 'B' on
    ! string 'sB' and index 'C' on string 'sC'

    implicit none

    ! Input/Output
    integer(kind=intType), intent(in) :: A, B, C
    type(oversetString), intent(in) :: sA, sB, sC

    ! Working 
    type(oversetString), pointer :: p
    integer(kind=intType) :: mn1, mn2, mn3
    p => sA%p

    p%nTris = p%nTris+ 1

    ! mn = master node
    mn1 = sA%pNodes(A)
    mn2 = sB%pNodes(B)
    mn3 = sC%pNodes(C)

    p%tris(:, p%nTris) = (/mn1, mn2, mn3/)

    ! Add these three edges to master list of edges

    ! Edge 1:
    p%nEdges = p%nEdges + 1
    p%edges(p%nEdges)%n1 = mn1
    p%edges(p%nEdges)%n2 = mn2

    ! Edge 2:
    p%nEdges = p%nEdges + 1
    p%edges(p%nEdges)%n1 = mn2
    p%edges(p%nEdges)%n2 = mn3

    ! Edge 3:
    p%nEdges = p%nEdges + 1
    p%edges(p%nEdges)%n1 = mn3
    p%edges(p%nEdges)%n2 = mn1

  end subroutine addTri

  subroutine makeCrossZip(p, strings, nStrings)
    use inputoverset
    implicit none

    ! Input/output
    integer(kind=intType), intent(in) :: nStrings
    type(oversetString), intent(inout), target :: p, strings(nStrings)
    type(oversetString), pointer :: s, s1, s2

    ! Working
    integer(kind=intType) :: i, iStart, iEnd, jStart, jEnd, iStart_j, iEnd_j
    integer(kind=intType) :: curOtherID, iString, ii, nextI, curIStart
    integer(kind=intType) :: nIElemsBeg, nJElemsBeg, nIElemsEnd, nJElemsEnd
    logical :: fullLoop1, fullLoop2, dummy
    ! The purpose of this routine is to determine the ranges on two
    !  paired strings that are continuously paired and suitable for
    !  performing cross zipping. 

    ! Allocate arrays to keep track of nodes that have already been
    !  used in cross zipping. 
    do i=1, nstrings
       s => strings(i)
       allocate(s%XzipNodeUsed(s%nNodes))
       s%xZipNodeUsed = 0
    end do

    strLoop: do iString=1, nStrings

       ! Skip strings that were pocekts
       if (strings(iString)%isPocket) then 
          cycle
       end if

       ! S1 is the curent '1' string we are working with 
       s1 => strings(iString)

       ! Find the lowest node number that isn't used:
       curIStart = startNode(s1)
       do while(curIStart > 0) 

          if (debugZipper) then 
             print *,'------------------------------------------------'
             print *,'Starting string ', s1%myid, 'at index ', curIstart
             print *,'------------------------------------------------'
          end if

          iStart = curIStart
          ! Other ID is the string attached at the current pt. 
          curOtherID = s1%otherID(1, iStart)

          ! S2 is the current '2' string we are working with 
          s2 => strings(curOtherID)
          jStart = s1%otherID(2, iStart)

          ! ---------------- s1 increments -------------
          ! The goal is to increment s1 as far as we can go in the
          ! NEGATIVE direction.
          call traceMatch(s1, iStart, .False., curOtherID, iEnd, fullLoop1)

          if (.not. fullLoop1) then 
             ! Now set iStart to iEnd. Basically we start right at the
             ! negative end the chain and traverse in the POSITIVE
             ! direction. 
             iStart = iEnd 
             call traceMatch(s1, iStart, .True., curOtherID, iEnd, dummy)
          end if

          ! Now, iStart -> iEnd (in the positive order) is the maximum
          ! possible extent that s1 could be connected to s1
          ! over. However, s2 may have something to say about that. We
          ! do the same operation for s2. Note that the orders are reversed. 

          ! ---------------- s2 increments -------------
          call traceMatch(s2, jStart, .True., s1%myID, jEnd, fullLoop2)

          ! If the first jnode isnt' actually matched to me, like I am
          ! to him. Therefore skip me, and go to the next one.
          if (jStart == jEnd .and. &
               .not. fullLoop2 .and. &
               s2%otherID(1, jStart) /= s1%myID) then 
             s1%xZipNodeUsed(curIStart) = 1
             curIStart = startNode(s1)
             cycle 
          end if

          if (.not. fullLoop2) then 
             jStart = jEnd
             call traceMatch(s2, jStart, .False., s1%myID, jEnd, dummy)
          end if

          if (debugZipper) then 
             print *,'Initial Range s1:', istart, iend, fullLoop1
             print *,'Initial Range s2:', jstart, jend, fullLoop2
          end if

          if ((iStart == iEnd .and. .not. fullLoop1)  .or.& 
               (jStart == jEnd .and. .not. fullLoop2)) then
             ! Can't go anywhere. Flag this node and the next.
             s1%xZipNodeUsed(curIStart) = 1
             curIStart = startNode(s1)
             cycle 
          end if

          if ((istart == iend .and. fullLoop1) .and. &
               (jstart == jend .and. fullLoop2)) then 

             ! s1 fully attached to s2

             call closestSymmetricNode(s1, s2, istart, jstart)
             iEnd = iStart
             jEnd = jStart

          else if((iStart == iEnd .and. fullLoop1) .and. .not. fullLoop2) then 

             ! s1 is fully attached to a part of s2. No need to modify the ranges

          else if((jStart == jEnd .and. fullLoop2) .and. .not. fullLoop1) then 

             ! s2 is fully attached to a part of s1. No need to modify the ranges
          else 

             ! part of s1 is attached to part of s2

<<<<<<< HEAD
             ! Determine the number of elements we initial think we
             ! want to zip for both strings. 
             nIElemsBeg = elemsForRange(s1, iStart, iEnd, .True.)
             nJElemsBeg = elemsForRange(s2, jStart, jEnd, .False.)

             ! Now we "project" the s2 increments back onto the the s1
=======
             
            ! Now we "project" the s2 increments back onto the the s1
>>>>>>> 3be569d2
             ! range:
             iStart_j = s2%otherID(2, jStart)
             iEnd_j   = s2%otherID(2, jEnd)

             ! Now determine the smallest overlapping range. iStart and
             ! iEnd are updated. 
             iStart = max(iStart, iStart_j)
             iEnd = min(iEnd, iEnd_j)

             ! Now with the updated range. Project the iRange back to the
             ! the final J range.
             jStart = s1%otherID(2, iStart)
             jEnd   = s1%otherID(2, iEnd)

             ! Now determine the updated number of elements
             nIElemsEnd = elemsForRange(s1, iStart, iEnd, .True.)
             nJElemsEnd = elemsForRange(s2, jStart, jEnd, .False.)

             if (nIElemsEnd > nIElemsBeg .or. nJElemsEnd > nJElemsBeg) then 
                ! Something happened and the strings became zero
                ! length or went the wrong way. 
                s1%xZipNodeUsed(curIStart) = 1
                curIStart = startNode(s1)
                cycle 
             end if

          end if

          if (debugZipper) then 
             print *,'Zipping string: ', s1%myid, ' with ', s2%myid
             print *,'s1 range:', istart, iend
             print *,'s2 range:', jstart, jend
          end if

          ! Do actual cross zip
          call crossZip(s1, iStart, iEnd, s2, jStart, jEnd)

          ! Flag all the nodes in xZipUsed as used:
          call flagNodesUsed(s1, iStart, iEnd, .True.)
          call flagNodesUsed(s2, jStart, jEnd, .False.)

          ! Find the next starting index:
          curIStart = startNode(s1)

       end do
    end do strLoop

  contains

    function startNode(s)
      ! Determine the lowest index of a non-used xzip node for
      ! string 's'. 
      implicit none
      type(oversetString) :: s
      integer(kind=intType) :: startNode, i

      ! This will be the return value if all nodes are used:
      startNode = 0
      nodeLoop: do i=1, s%nNodes
         if (s%xZipNodeUsed(i) == 0) then 
            startNode = i
            exit nodeLoop
         end if
      end do nodeLoop
    end function startNode

    function nextNode(s, i)

      implicit none
      type(oversetString), intent(iN) :: s
      integer(kind=intType), intent(in) :: i
      integer(kind=intType) :: nextNode

      ! Normally just increment:
      nextNode = i + 1

      if (i == s%nNodes) then 
         if (s%isPeriodic) then 
            nextNode = 1
         else
            ! Can't go any further
            nextNode = i
         end if
      end if

      ! If the next node is used. The next node is set the current
      ! one.
      if (s%xZipNodeUsed(nextNode) == 1) then 
         nextNode = i
      end if
    end function nextNode

    function simpleNextNode(s, i)

      implicit none
      type(oversetString), intent(iN) :: s
      integer(kind=intType), intent(in) :: i
      integer(kind=intType) :: simpleNextNode

      ! Normally just increment:
      simpleNextNode = i + 1

      if (i == s%nNodes) then 
         if (s%isPeriodic) then 
            simpleNextNode = 1
         else
            ! Can't go any further
            simpleNextNode = i
         end if
      end if
    end function simpleNextNode

    function prevNode(s, i)

      implicit none
      type(oversetString), intent(iN) :: s
      integer(kind=intType), intent(in) :: i
      integer(kind=intTYpe) :: prevNode
      ! Normally just increment:
      prevNode = i - 1

      if (i == 1) then 
         if (s%isPeriodic) then 
            prevNode = s%nNodes
         else
            ! Can't go any further
            prevNode = i
         end if
      end if

      ! If the next node is used. The next node is set the current
      ! one.
      if (s%xZipNodeUsed(prevNode) == 1) then 
         prevNode = i
      end if
    end function prevNode

    subroutine traceMatch(s, iStart, pos, checkID, iEnd, fullLoop)

      implicit none

      ! Given a starting position 'iStart' on string 's', traverse in
      ! the 'POSitive' or '.not. POSitive' direction checking that the
      ! otherID still matches "checkID". Return the ending position
      ! 'iEnd'. 

      ! Input/Output
      type(oversetString) :: s
      integer(kind=intType), intent(in) :: iStart, checkID
      logical, intent(in) :: pos
      integer(kind=intType), intent(out) :: iEnd 
      logical, intent(out) :: fullLoop

      ! Working
      integer(kind=intType) :: i, nextI

      i = iStart
      fullLoop = .False.

      traverseLoop: do 
         if (pos) then 
            nextI = nextNode(s, i)
         else
            nextI = prevNode(s, i)
         end if

         if (nextI == i .or. s%otherID(1, nextI) /= checkID) then 
            ! We can't go any further than we already are
            iEnd = i
            exit traverseLoop
         end if

         ! Continue to the next one.
         i = nextI

         if (i == iStart) then 
            fullLoop = .True.
            iEnd = i
            exit traverseLoop
         end if
      end do traverseLoop
    end subroutine traceMatch

    subroutine flagNodesUsed(s, N1, N2, pos)

      implicit none

      ! Input/Output
      type(oversetString) :: s
      integer(kind=intType), intent(in) :: N1, N2
      logical, intent(in) :: pos

      ! Working
      integer(kind=intType) :: nSteps, i, nextI

      if (pos) then 
         if (N2 > N1) then 
            nSteps = N2 - N1
         else if (N2 < N1) then 
            nSteps = N2 + s%nNodes - N1
         else ! N1 == N2
            nSteps = s%nElems
         end if
      else
         if (N1 < N2) then 
            nSteps = N1 + s%nNodes - N2
         else if (N1 > N2) then 
            nSteps = N1 - N2
         else ! N3 == N4
            nSteps =  s%nElems
         end if
      end if

      s%xZipNodeUsed(N1) = 1
      i = N1
      do ii=1, nSteps
         if (pos) then 
            nextI = nextNode(s, i)
         else
            nextI = prevNode(s, i)
         end if

         s%xZipNodeUsed(nextI) = 1
         i = nextI
      end do
    end subroutine flagNodesUsed

    function elemsForRange(s, N1, N2, pos)
      ! Determine the number of elements between N1 and N2 for for the
      ! "POSitive" or "not POSIitive (negative" direction.

      implicit none
      type(oversetString) :: s
      integer(kind=intType), intent(in) :: N1, N2
      logical :: pos
      integer(kind=intType) :: elemsForRange
      
      if (.not. s%isPeriodic) then 
         if (pos) then 
            elemsForRange = N1 - N2
         else
            elemsForRange = N2 - N1
         end if
      else ! Periodic
         if (pos) then 
            if (N2 >= N1) then 
               elemsForRange = N2 - N1
            else
               elemsForRange = N2 + s%nNodes - N1
            end if
         else
            if (N1 >= N2) then 
               elemsForRange = N1 - N2
            else
               elemsForRange = N1 + s%nNodes - N2
            end if
         end if
      end if
    end function elemsForRange

  end subroutine makeCrossZip

  subroutine makePocketZip(p, strings, nStrings, pocketMaster)
    use overset
    use inputOverset
    implicit none

    ! Input/output
    integer(kind=intType), intent(in) :: nStrings
    type(oversetString), intent(in) :: p, strings(nStrings)
    type(oversetString) :: pocketMaster

    ! Local variables
    integer(kind=intType) :: i, nsum1, nsum2, ndiff1, ndiff2, ipedge, icur
    integer(kind=intType) :: n1, n2, npolyEdges
    integer(kind=intType) :: nNodes1, nNodes2, cn1, cn2, str1, str2
    type(oversetEdge), allocatable, dimension(:) :: polyEdges
    type(oversetEdge) :: e1, e2
    type(oversetString), pointer  :: stringsLL, str
    integer(kind=intType) :: npocketEdges, nFullStrings, nNodes
    integer(kind=intType) :: ip, curElem, nElems, iStart, firstElem
    type(oversetString), allocatable, dimension(:), target :: pocketStringsArr

    ! ---------------------------------------------------------------
    ! PocketZip 1: 
    ! First sort the edges.
    ! ---------------------------------------------------------------
    call qsortEdgeType(p%Edges, p%nEdges)

    ! Now gather up the left-over edges for pocket zipping.

    ! Over estimate of remaining pocket edges to zip
    allocate(polyEdges(p%nEdges)) 

    ! Eliminate the edges going through the ordered edges. 
    ! The sorted opposite edges are canceled in pairs.
    npolyEdges = 0

    i = 1
    do while (i < p%nEdges -1)

       ! Two edges in sequence
       e1 = p%Edges(i)
       e2 = p%Edges(i+1)

       ! First determine if e1 is at the end of two single ended
       ! chains. In this case the edge *will* not be paired and that's
       ! correct. 

       str1    = p%cNodes(1, e1%n1) ! node1's child fullStrings ID
       cn1     = p%cNodes(2, e1%n1) ! node1's child fullStrings node index
       nNodes1 = strings(str1)%nNodes ! node1's child fullStrings nNodes size

       str2    = p%cNodes(1, e1%n2) ! node2's child fullStrings ID
       cn2     = p%cNodes(2, e1%n2) ! node2's child fullStrings node index
       nNodes2 = strings(str2)%nNodes ! node2's child fullStrings nNodes size

       if (str1 /= str2 ) then
          if (.not.strings(str1)%isperiodic .and. &
               .not.strings(str2)%isperiodic .and. &
               (cn1==1 .or. cn1==nNodes1) .and. (cn2==1 .or. cn2==nNodes2)) then

             ! Increment just 1 in 1 to skip over edge e1. 
             i = i + 1
             cycle 
          end if
       end if

       ! The sum and difference:
       nsum1 = e1%n1 + e1%n2
       nsum2 = e2%n1 + e2%n2

       ndiff1 = e1%n2 - e1%n1
       ndiff2 = e2%n2 - e2%n1

       if (nsum1 == nsum2 .and. ndiff1 + ndiff2 == 0) then 
          ! These edges cancel. Great. 
          i = i + 2
          cycle
       else
          ! Add e1
          npolyEdges = npolyEdges + 1
          polyEdges(npolyEdges) = e1

          ! And e2 if it is the very last edge
          if (i+1 == p%nEdges) then 
             npolyEdges = npolyEdges + 1
             polyEdges(npolyEdges) = e2
             i = i + 1 
          end if

          i = i + 1 
       end if
    end do

    ! Define pocketMaster string
    call nullifyString(pocketMaster)
    pocketMaster%myID = 88
    pocketMaster%nElems = nPolyEdges
    pocketMaster%nNodes = nPolyEdges*2
    pocketMaster%nEdges = 0
    allocate(pocketMaster%nodeData(10, 2*nPolyEdges), &
         pocketMaster%intNodeData(3, 2*nPolyEdges), &
         pocketMaster%conn(2, nPolyEdges))

    ! Dump the data into the pocketMaster
    do i=1, nPolyEdges
       pocketMaster%nodeData(:, 2*i-1) = p%nodeData(:, polyEdges(i)%n1)
       pocketMaster%intNodeData(:, 2*i-1) = p%intNodeData(:, polyEdges(i)%n1)

       pocketMaster%nodeData(:, 2*i) = p%nodeData(:, polyEdges(i)%n2)
       pocketMaster%intNodeData(:, 2*i) = p%intNodeData(:, polyEdges(i)%n2)
       pocketMaster%conn(:, i) = (/2*i, 2*i-1/)
    end do

    call setStringPointers(pocketMaster)
    call reduceGapString(pocketMaster)
    call createNodeToElem(pocketMaster)

    ! The next step is to create ordered strings based on the
    ! connectivity. This is a purely logical operation. We don't know
    ! how many actual strings we will need so we will use a linked
    ! list as we go. 

    ! Allocate some additional arrays we need for doing the chain
    ! searches. 
    nElems = pocketMaster%nElems
    nNodes = pocketMaster%nNodes
    allocate(pocketMaster%elemUsed(nElems), pocketMaster%subStr(2, nElems), &
         pocketMaster%cNodes(2, nNodes))

    pocketMaster%cNodes = 0
    pocketMaster%elemUsed = 0
    curElem = 1
    nFullStrings = 0
    do while (curElem < pocketMaster%nElems)

       ! Arbitrarily get the first node for my element:
       iStart = pocketMaster%conn(1, curElem)
       nElems = pocketMaster%nte(1, iStart)

       firstElem = pocketMaster%nte(2, iStart)
       pocketMaster%subStr(1, 1) = firstElem
       call doChain(pocketMaster, iStart, 1)

       ! We now have a boundary string stored in master%subString(1,
       ! :nSubStr(1)). These are actually the element numbers of the
       ! master that form a continuous chain.

       ! Create or add a new string to our linked list
       ! "stringsLL".
       if (nFullStrings == 0) then 
          allocate(stringsLL)
          nFullStrings = 1
          stringsLL%next => stringsLL
          str => stringsLL
       else
          allocate(str%next)
          str%next%next => stringsLL
          str => str%next
          nFullStrings = nFullStrings + 1 
       end if

       ! Create a substring from master based on the elements we
       ! have in the buffer
       call createSubStringFromElems(pocketMaster, str, nFullStrings)

       ! Scan through until we find the next unused element:
       do while(pocketMaster%elemUsed(curElem) == 1 .and. curElem < pocketMaster%nElems) 
          curElem = curElem + 1
       end do
    end do

    ! Temporary strings array for plotting and pocketZipping
    allocate(pocketStringsArr(nFullStrings))
    str => stringsLL
    i = 0
    do while(i < nFullStrings)
       i = i + 1
       pocketStringsArr(i) = str ! Derived type assignment
       call nullifyString(str)
       str => str%next
    end do

    ! Allocate space for pocket triangles.
    ! (n-sided polygon -> n-2 triangles)
    allocate(pocketMaster%tris(3, pocketMaster%nElems))
    allocate(pocketMaster%edges(4*pocketMaster%nElems))
    pocketMaster%nTris = 0

    ! Build the pocketMaster tree
    pocketMaster%tree => kdtree2_create(pocketMaster%x, sort=.True.)

    if (debugZipper) then 
       open(unit=101, file="pocketStrings.dat", form='formatted')
       write(101,*) 'TITLE = "PocketStrings Data" '
       
       write(101,*) 'Variables = "X" "Y" "Z" "Nx" "Ny" "Nz" "Vx" "Vy" "Vz" "ind" &
            "gapID" "gapIndex" "otherID" "otherIndex" "ratio"'
       do i=1, nFullStrings
          ! Temporarily allocate otherID
          allocate(pocketStringsArr(i)%otherID(2, pocketStringsArr(i)%nNodes))
          pocketStringsArr(i)%otherID = -1

          call writeOversetString(pocketStringsArr(i), pocketStringsArr, &
               nFullStrings, 101)
       end do
       close(101)
    end if

    ! Loop over pocketStrings and begin pocketZip starting 
    ! from smallest convex ear.
    do i=1, nFullStrings
       pocketZiploop: do while (pocketStringsArr(i)%nNodes > 2) 
          ! Each pass zips one triangle. Keep zipping
          ! until last triangle is zipped in the pocket polygon.
          call pocketZip(pocketStringsArr(i))
       end do pocketZiploop
    end do

    ! Destroy the strings array
    do i=1, nFullStrings
       call deallocateString(pocketStringsArr(i))
    end do
    deallocate(pocketStringsArr, polyEdges)


  end subroutine makePocketZip

  subroutine pocketZip(s)

    use overset
    use kdtree2_module
    implicit none

    ! Input parameters
    type(oversetString), intent(inout), target :: s

    ! Local variables
    integer(kind=intType) :: i, j, k, ii, im1, ip1, N
    integer(kind=intType) :: nNodes, nElems, imin
    real(kind=realType), dimension(3) :: v1, v2, norm, c
    real(kind=realType) :: cosCutoff, cosTheta, r2, v1nrm, v2nrm, costhetaMax

    integer(Kind=intType), dimension(:), allocatable :: nodeMap, badNode
    type(kdtree2_result), dimension(:), allocatable  :: results
    logical :: added

    N = s%nNodes
    allocate(results(25), nodeMap(N), badNode(N))
    nodeMap = 1
    badNode = 0 ! Will become 1 if bad

    outerZiploop: do 

       ! Find min angled ear
       costhetaMax = -Large 
       nodeloop: do ii=1, N

          if (badNode(ii) == 1) cycle nodeloop

          ip1 = nextNode(ii)
          im1 = prevNode(ii)

          ! Determine the angle between the vectors
          v1 = s%x(:, im1) - s%x(:, ii)
          v2 = s%x(:, ip1) - s%x(:, ii)
          v1nrm = norm2(v1)
          v2nrm = norm2(v2)
          call cross_prod(v2, v1, norm)
          norm = norm / norm2(norm)

          ! Interior node norm and potential node norm should point
          ! in the same direction.
          if (dot_product(norm, s%norm(:, ii)) > zero) then
             ! Dot product of im1 and ip1 nodes should be close
             if (dot_product(s%norm(:, ip1), s%norm(:, im1)) > 0.80) then
                costheta = dot_product(v1, v2)  / (v1nrm * v2nrm)

                ! cos(theta) is the largest for smallest angle
                if (costhetaMax <= costheta) then
                   costhetaMax = costheta
                   imin = ii
                end if
             end if
          end if
       end do nodeloop

       ! Zip about node "imin"
       ii = imin
       ip1 = nextNode(ii)
       im1 = prevNode(ii)
       call addPotentialTriangle(s, ip1, ii, im1, nodeMap, results, added)
       if (added) then 
          ! This triangle was good!
          exit outerZipLoop
       else 
          ! Bad node. Need to cycle through rest of pocket nodes.
          ! Remember this bad node in next cycle.
          badNode(ii) = 1 
          cycle outerZiploop
       end if
    end do outerZiploop

    ! Modify the pocketStrings to remove the two elements and the node
    ! that got eliminated due to pocketZipping. 
    call shortenString(s, nodeMap)
    deallocate(nodeMap, badNode, results)

  contains
    function nextNode(ii)
      implicit none
      integer(kind=intType) :: ii, nextNode
      nextNode = ii + 1
      if (ii == N) then 
         nextNode = 1
      end if
    end function nextNode

    function prevNode(ii)
      implicit none
      integer(kind=intType) :: ii, prevNode
      prevNode = ii - 1
      if (ii == 1) then 
         prevNode = N
      end if
    end function prevNode
  end subroutine pocketZip

  subroutine computeTriSurfArea(master, area)

    ! Computes area sum of all triangles belonging to object master
    use overset
    implicit none

    ! Input parameters
    type(oversetString), intent(in) :: master
    real(kind=realType), intent(out) :: area

    ! Local variables
    integer(kind=intType) :: i, n1, n2, n3
    real(kind=realType), dimension(3) :: v1, v2, norm

    area = 0.0
    do i=1, master%nTris
       n1 = master%tris(1, i)
       n2 = master%tris(2, i)
       n3 = master%tris(3, i)

       v1 = master%x(:, n2) - master%x(:, n1)
       v2 = master%x(:, n3) - master%x(:, n1)
       call cross_prod(v1, v2, norm)
       area = area + half*norm2(norm)
    end do

  end subroutine computeTriSurfArea

  function triOverlap(pt1, pt2, pt3, str, i1, i2)

    implicit none
    ! Input/Output
    real(kind=realType), dimension(3), intent(in) :: pt1, pt2, pt3
    integer(kind=intType), intent(in) :: i1, i2
    type(oversetString), intent(in) :: str

    ! Working
    logical :: triOverlap, inTri
    integer(kind=intType) :: i
    real(kind=realType) :: triNorm(3)

    ! Note: This is a dumb loop. We need to do a spatial serch here to
    ! only check the nodes around the current point. 

    call cross_prod(pt2-pt1, pt3-pt1, triNorm)
    triNorm = triNorm / norm2(triNorm)

    triOverlap = .False. 
    do i=1, str%nNodes
       if (i /= i1 .and. i/= i2) then
          if (dot_product(str%norm(:, i), triNorm) > 0.8) then 
             call pointInTriangle(pt1, pt2, pt3, str%x(:, i), inTri)
             if (inTri) then 
                triOverlap = .true. 
                exit
             end if
          end if
       end if
    end do
  end function triOverlap

  subroutine shortenString(s, nodeMap)

    ! This is an auxilary routine that take a string 's', and a node
    ! map of len s%nNodes, with 1 or 0. A 1 means that the node will
    ! be in the shortened string, 0 means that the node should be
    ! deleted.

    implicit none

    ! Input/Output
    type(oversetString) :: s
    integer(kind=intType), dimension(:), intent(inout) :: nodeMap

    ! Working
    integer(kind=intType) :: nNodes, nElems, nRemoved, i, j
    real(kind=realType), dimension(:, :), pointer :: nodeDataTmp
    integer(kind=intType), dimension(:, :), pointer :: connTmp, intNodeDataTmp
    integer(kind=intType), dimension(:), pointer :: pNodesTmp


    ! Now we will modify our string to remove the elements and nodes
    ! that got knocked off due to self zipping. This way the calling
    ! process still sees the same string, it just gets a little
    ! shorter. 

    ! Save pointers to existing data
    nNodes = s%nNodes
    nElems = s%nElems
    nodeDataTmp => s%nodeData
    intNodeDataTmp => s%intNodeData
    connTmp => s%conn
    pNodesTmp => s%pNodes

    ! Convert the nodeMap which currently contains a one if the node
    ! still exists and 0 if it doesn't. This will convert it to the new
    ! node numbers. Ie nodeMap(i) gives the new node index of the
    ! shorted chain. If nodeMap(i) = 0, it is no longer part of the
    ! chain.
    j = 0
    nRemoved = 0
    do i=1, s%nNodes
       if (nodeMap(i) == 1) then 
          j = j + 1
          nodeMap(i) = j
       else
          nRemoved = nRemoved + 1
       end if
    end do

    !  Update the cNodes in the parent so they point to the updated node
    ! numbers. Note that the nodes that have been eliminated, have cNode
    ! = 0, which will identify that it no longer has a child node. 
    do i=1, s%nNodes
       s%p%cNodes(:, s%pNodes(i)) = (/s%myID, nodeMap(i)/)
    end do

    ! Update the number of nodes/elems in our shorted chain. Every
    ! zipper reduces the number of nodes and number of elems by 1
    s%nNodes = s%nNodes - nRemoved
    s%nElems = s%nElems - nRemoved

    allocate(s%nodeData(10, s%nNodes), s%intNodeData(3, s%nNodes), &
         s%pNodes(s%nNodes), s%conn(2, s%nElems))

    ! Set the pointers for the new string
    call setStringPointers(s)

    do i=1, nNodes
       if (nodeMap(i) /= 0) then 
          s%nodeData(:, nodeMap(i)) = nodeDataTmp(:, i)
          s%intNodeData(:, nodeMap(i)) = intNodeDataTmp(:, i)
          s%pNodes(nodeMap(i)) = pNodesTmp(i)
       end if
    end do

    ! Since we know the string was in order, we can simply redo the connectivity
    do i=1, s%nElems
       s%conn(:, i) = (/i, i+1/)
    end do

    if (s%isPeriodic) then 
       s%conn(2, s%nElems) = 1
    end if

    ! Dellocate the existing memory
    deallocate(nodeDataTmp, intNodeDataTmp, connTmp, pNodesTmp)

    ! Recreate the node to elem
    if (s%nNodes >=3 ) then 
       call createNodeToElem(s)
    end if

  end subroutine shortenString

  subroutine addPotentialTriangle(s, im1, ii, ip1, nodeMap, results, added)

    ! Common routine (for pocketZip and selfZip) to potentially add a
    ! triangle resulting from a single string. 

    implicit none

    ! Input/Output
    type(oversetString) :: s
    integer(kind=intType), intent(in) :: im1, ii, ip1
    integer(kind=intType), intent(inout), dimension(:) :: nodeMap
    type(kdtree2_result), dimension(:), allocatable :: results
    logical, intent(out) :: added
    ! Working:
    real(kind=realType) :: r2
    real(kind=realType), dimension(3) :: v1, v2, norm, c
    integer(kind=intType) ::  nFound, nalloc, idx, k, j, i
    logical :: overlapFound, inTri

    ! We may have a valid triangle. We need to make sure we
    ! don't overlap anyone else. 
    !
    ! xim1 +
    !      | \
    !      |   \
    !      |     c
    !      |       \
    !      |         \
    !      +----------+
    !      xi         xip1
    ! We do a ball search based at 'c' which is just the
    ! (average of xip1 and xim1) using a radius defined as the
    ! maximum of (the distance between 'c' and 'xi', half
    ! length of xip1 to xim1)
    ! 
    added = .False.
    c = half*(s%x(:, ip1) + s%x(:, im1))
    r2 = (c(1) - s%x(1, ii))**2 +  (c(2) - s%x(2, ii))**2 +  (c(3) - s%x(3, ii))**2

    r2 = max(r2, (s%x(1, ip1) - s%x(1, im1))**2 + (s%x(2, ip1) - s%x(2, im1))**2 + &
         (s%x(3, ip1) - s%x(3, im1))**2)

    nFound = 0
    outerLoop: do 
       nalloc = size(results)
       call kdtree2_r_nearest(s%p%tree, c, r2, nfound, nalloc, results) 
       if (nFound < nAlloc) then 
          exit outerLoop
       end if

       ! Allocate more space and keep going
       deallocate(results)
       nAlloc = nAlloc * 2
       allocate(results(nAlloc))
    end do outerLoop


    ! We can now be sure that we have all the points inside our
    ! ball. Next we proceed to systematically check them. 
    overlapFound = .False.
    nodeFoundLoop: do k=1, nFound
       ! Note that we do check nodes from our own string,
       ! except for the the three nodes we're dealing
       ! with. Remember that we are working in our parent's
       ! ording here.
       idx = results(k)%idx 

       notPartofTriangle: if (idx /= s%pNodes(im1) .and. &
            idx /= s%pNodes(ii) .and. idx /= s%pNodes(ip1)) then 

          ! Only check if the node normal of the point we're
          ! checking is in the same direction as the triangle. 
          if (dot_product(s%norm(:, ii), s%p%norm(:, idx)) > zero) then 

             ! Finally do the actual trianlge test
             call pointInTriangle(s%x(:, ip1), s%x(:, ii), s%x(:, im1), &
                  s%p%x(:, idx), inTri)
             if (inTri) then 
                ! As soon as 1 is in the triangle, we know the
                ! triangle is no good. 
                overlapFound = .True. 
                exit nodeFoundLoop
             end if
          end if
       end if notPartofTriangle
    end do nodeFoundLoop

    if (.not. overlapFound) then 

       ! This triangle is good!
       added = .True. 

       ! Call the generic addTri Routine. Here all the ndoes from the
       ! triangle come from the same string.
       call addTri(ip1, s, ii, s, im1, s)

       ! Flag this node as gone
       nodeMap(ii) = 0

    end if
  end subroutine addPotentialTriangle

  subroutine closestSymmetricNode(s1, s2, i, j)

    implicit none

    ! Input/Output
    type(oversetString) :: s1, s2
    integer(kind=intType), intent(out) :: i, j
    real(kind=realType) :: minDist, dist
    integer(kind=intType) :: ii

    ! Working:
    minDist = large

    do ii=1, s1%nNodes
       ! "The other index of the matching node on the other string is
       ! me" ie. "I point to you and you point to me"

       if (s2%otherID(2, s1%otherID(2, ii)) == ii) then 

          dist = norm2(s1%x(:, ii) - s2%x(:, s1%otherID(2, ii)))

          if (dist < minDist) then 
             minDist = dist
             i = ii
             j = s1%otherID(2, ii)
          end if
       end if
    end do

  end subroutine closestSymmetricNode

  subroutine stringMatch(strings, nStrings)

    implicit none
    
    type(oversetString), dimension(nstrings), target :: strings
    integer(kind=intType), intent(in) :: nStrings

    integer(kind=intType) :: i, j, k, idx
    integer(kind=intType) ::  nAlloc, nUnique, nSearch
    type(kdtree2_result), allocatable, dimension(:) :: results
    type(oversetString), pointer ::  str, master
    logical :: checkLeft, checkRight, concave, nodeInFrontOfEdges
    logical :: checkLeft2, checkRight2, concave2
    logical :: leftOK, rightOK, overlappedEdges, overlappedEdges2
    real(kind=realType), dimension(3) :: xj, xjp1, xjm1, normj
    real(kind=realType), dimension(3) :: xk, xkp1, xkm1, normk
    real(kind=realType), dimension(3) :: myPt, otherPt, eNorm
    real(kind=realType) ::  fact, dStar, curDist, minDist, edgeLength
    integer(kind=intTYpe) :: otherID, otherIndex, closestOtherIndex, closestOtherString
    integer(kind=intType) :: id, index
    real(kind=realType) :: timeA,  pt(3),   v(3), cosTheta,  cutOff, dist, maxH, ratio

    ! Now make we determine the nearest point on another substring
    ! for each point. 
    nAlloc = 50
    allocate(results(nAlloc))
    master => strings(1)%p

    ! Loop over the fullStrings
    do i=1, nStrings
       str => strings(i) ! Easier readability

       ! No need to do anything with the pocket string.
       if (str%isPocket) then 
          cycle
       end if

       ! Allocate space for otherID as it is not done yet
       if (associated(str%otherID)) then 
          deallocate(str%otherID)
       end if

       allocate(str%otherID(2, str%nNodes))
       str%otherID = -1

        ! Loop over my nodes and search for it in master tree
        nodeLoop:do j=1, str%nNodes

           ! Reinitialize initial maximum number of neighbours
           nSearch = 50
           
           ! We have to be careful since single-sided chains have only
           ! 1 neighbour at each end. 

           call getNodeInfo(str, j, checkLeft, checkRight, concave, &
                xj, xjm1, xjp1,  normj)
     
           outerLoop: do
              minDist = large
              closestOtherIndex = -1
              call kdtree2_n_nearest(master%tree, xj, nSearch, results)

              ! Only check edges connected to nodes within the
              ! distance the maximum element size of my self or the
              ! closest node. We put in a fudge factor of 1.5. 

              innerLoop: do k=1, nSearch

                 ! Since we know the results are sorted, if the
                 ! distance(k) > than our current minDist, we can stop
                 ! since there is no possible way that any of the
                 ! remaining points can be closer given that the modified
                 ! D* is always larger than the original D
                 
                 ! Extract current information to make things a little
                 ! easier to read
                 curDist = sqrt(results(k)%dis)
                 idx = results(k)%idx
                 pt = master%x(:, idx)

                 ! --------------------------------------------- 
                 ! Exit Condition: We can stop the loop if the current
                 ! uncorrected distance is larger than our current
                 ! minimum. This guarantees the minimum corrected
                 ! distance is found.
                 ! ---------------------------------------------

                 if (curDist > minDist) then 
                    exit outerLoop
                 end if

                 ! ---------------------------------------------
                 ! Check 1: If the node we found isn't on our
                 ! substring. we don't need to do anything
                 ! ---------------------------------------------

                 if (master%cNodes(1, idx) == str%myID) then 
                    cycle innerLoop 
                 end if
                 
                 ! ---------------------------------------------

                 ! Check 1b: If the node we found has been removed due
                 ! to self zipping, we can just keep going
                 ! --------------------------------------------
                 if (master%cNodes(2, idx) == 0) then 
                    cycle innerLoop 
                 end if

                 ! The first time we make it here, idx will be the
                 ! index of the closest node on another string that
                 ! isn't me. 
                 if (closestOtherIndex == -1) then 
                    closestOtherString = master%cNodes(1, idx)
                    closestOtherIndex = master%cNodes(2, idx)
                 end if

                 ! --------------------------------------------- 
                 ! Check 2: Check if the node we found violates the
                 ! the "in front" test. For a concave corner TWO
                 ! triangle areas formed by the point and the two
                 ! edges must be positive. For a convex corner only
                 ! one of the triangle areas needs to be positive.
                 ! ---------------------------------------------
                 if (.not. nodeInFrontOfEdges(pt, concave, checkLeft, checkRight, &
                      xj, xjm1, xjp1, normj)) then 
                    cycle innerLoop
                 end if

                 ! --------------------------------------------- 
                 ! Check 3: This is the *reverse* of check 2: Is the
                 ! node we're searching for visible from the potential
                 ! closest other node. 
                 ! ---------------------------------------------
                 otherID = master%cNodes(1, idx)
                 otherIndex = master%cNodes(2, idx)

                 call getNodeInfo(strings(otherID), otherIndex, checkLeft2, &
                      checkRight2, concave2, xk, xkm1, xkp1,  normk)
     
                 if (.not. nodeInFrontOfEdges(xj, concave2, checkLeft2, &
                      checkRight2, xk, xkm1, xkp1, normk)) then 
                    cycle innerLoop
                 end if
                 
                 ! --------------------------------------------- 
                 ! Check 4a: Check if the potential node intersects
                 ! itself.
                 ! ---------------------------------------------
                 if (overlappedEdges(str, j, pt)) then 
                    cycle
                 end if

                 ! --------------------------------------------- 
                 ! Check 4b: OR if the other node would have to
                 ! intersect *ITSELF* to get back to me. This is used 
                 ! to catch closest points crossing over thin strips. 
                 ! ---------------------------------------------
                 
                 if (overlappedEdges(strings(otherID), otherIndex, xj)) then 
                    cycle
                 end if

                 ! --------------------------------------------- 
                 ! Check 4c: Make sure it doesn't inersect the closest
                 ! string if that happens to be different from the
                 ! cloest one.  string. This should only check very
                 ! rare cases the other checks miss.
                 ! ---------------------------------------------
                 
                 if (otherID /= closestOtherString) then 
                    if (overlappedEdges2(&
                         strings(closestOtherString), xj, normj, pt)) then 
                       cycle
                    end if
                 end if
                    
                 ! --------------------------------------------- 
                 ! Check 5: Now that the point has passed the previous
                 ! checks, we can compute the agumented distance
                 ! function and see if it better than the exisitng min
                 ! distance.
                 ! ---------------------------------------------

                 ! Now calculate our new distance
                 v =  pt - xj
                 v = v/norm2(v)

                 ! Recompute the distance function
                 cosTheta = abs(dot_product(normj, v))
                 
                 ! Update distFunction 
                 dStar = curDist / (max(1-cosTheta, 1e-6))
                 
                 if (dStar < minDist) then 
                    ! Save the string ID and the index.
                    minDist = dStar
                    str%otherID(:, j) = master%cNodes(:, idx)
                 end if
              end do innerLoop

              ! If we have already searched the max, we have to quit the loop
              if (nSearch == master%Nnodes) then 
                 exit outerLoop
              end if

              ! We are not 100% sure that we found the minium
              ! yet. Make nAlloc twice as big and start over. 
              nSearch = nSearch * 2
              nSearch = min(nSearch, master%nNodes)
              if (nSearch > nAlloc) then 
                 deallocate(results)
                 nAlloc = nAlloc*2
                 allocate(results(nAlloc))
              end if
           end do outerLoop
        end do nodeLoop
     end do
   end subroutine stringMatch
  



  subroutine writeOversetString(str, strings, n, fileID)

    use communication
    use overset
    implicit none

    type(oversetString), intent(inout) :: str
    type(oversetString), intent(inout), dimension(n) :: strings
    integer(kind=intType), intent(in) :: fileID, n
    integer(kind=intType) :: i, j, id, index
    real(kind=realType), dimension(3) :: myPt, otherPT, vec
    real(kind=realType) :: maxH, dist, ratio

    character(80) :: zoneName  


    write (zoneName,"(a,I5.5)") "Zone T=gap_", str%myID
    write (fileID, *) trim(zoneName)

    write (fileID,*) "Nodes = ", str%nNodes, " Elements= ", str%nElems, " ZONETYPE=FELINESEG"
    write(fileID, *) "DATAPACKING=BLOCK"
13  format (E20.12)

    ! Nodes
    do j=1,3
       do i=1, str%nNodes
          write(fileID,13) str%x(j, i)
       end do
    end do

    ! Node normal
    do j=1,3
       do i=1, str%nNodes
          write(fileID,13) str%norm(j, i)
       end do
    end do

    ! Vector between closest points
    do j=1,3
       do i=1, str%nNodes
          myPt = str%x(:, i)
          id = str%otherID(1, i)
          if (id /= -1) then 
             index = str%otherID(2, i)
             otherPt = strings(id)%x(:, index)
             vec = otherPt - myPt
          else
             vec = zero
          end if

          write(fileID,13) vec(j)
       end do
    end do

    ! global node ID
    do i=1, str%nNodes
       write(fileID,13) real(str%ind(i))
    end do

    ! gapID
    do i=1, str%nNodes
       write(fileID,13) real(str%myID)
    end do

    ! gap Index
    do i=1, str%nNodes
       write(fileID,13) real(i)
    end do

    if (associated(str%otherID)) then 
       ! otherID
       do i=1, str%nNodes
          write(fileID,13) real(str%otherID(1, i))
       end do

       ! other Index
       do i=1, str%nNodes
          write(fileID,13) real(str%otherID(2, i))
       end do
    else
       do i=1, 2*str%nNodes
          write(fileID,13) zero
       end do
    end if


    do i=1, str%nNodes
       myPt = str%x(:, i)
       id = str%otherID(1, i)
       if (id /= -1) then 
          index = str%otherID(2, i)
          otherPt = strings(id)%x(:, index)
          dist = norm2(myPt - otherPt)
          maxH = max(str%h(i), strings(id)%h(index))
          ratio = dist/maxH
       else
          ratio = zero
       end if

       write(fileID,13) ratio
    end do

15  format(I5, I5)
    do i=1, str%nElems
       write(fileID, 15) str%conn(1, i), str%conn(2, i)
    end do

  end subroutine writeOversetString

  subroutine writeOversetTriangles(string, fileName)

    use communication
    use overset
    implicit none

    type(oversetString), intent(inout) :: string
    character(*) :: fileName
    integer(kind=intType) :: i, j
    character(80) :: zoneName  

    open(unit=101, file=trim(fileName), form='formatted')
    write(101,*) 'TITLE = "Triangles"'
    write(101,*) 'Variables = "X", "Y", "Z"'

    write (zoneName,"(a,I5.5)") "Zone T=triangles_", string%myID
    write (101, *) trim(zoneName)

    write (101,*) "Nodes = ", string%nNodes, " Elements= ", string%nTris, " ZONETYPE=FETRIANGLE"
    write (101,*) "DATAPACKING=POINT"
13  format (E20.12)

    ! Write all the coordinates  
    do i=1, string%nNodes
       do j=1, 3
          write(101,13, advance='no') string%x(j, i)
       end do
       write(101,"(1x)")
    end do

15  format(I5, I5, I5)
    do i=1, string%nTris
       write(101, 15) string%tris(1, i), string%tris(2, i), string%tris(3, i)
    end do
    close(101)
  end subroutine writeOversetTriangles

end module stringOps<|MERGE_RESOLUTION|>--- conflicted
+++ resolved
@@ -1089,7 +1089,6 @@
     ! Working
     integer(kind=intType) :: i, iStart, iEnd, jStart, jEnd, iStart_j, iEnd_j
     integer(kind=intType) :: curOtherID, iString, ii, nextI, curIStart
-    integer(kind=intType) :: nIElemsBeg, nJElemsBeg, nIElemsEnd, nJElemsEnd
     logical :: fullLoop1, fullLoop2, dummy
     ! The purpose of this routine is to determine the ranges on two
     !  paired strings that are continuously paired and suitable for
@@ -1116,12 +1115,6 @@
        ! Find the lowest node number that isn't used:
        curIStart = startNode(s1)
        do while(curIStart > 0) 
-
-          if (debugZipper) then 
-             print *,'------------------------------------------------'
-             print *,'Starting string ', s1%myid, 'at index ', curIstart
-             print *,'------------------------------------------------'
-          end if
 
           iStart = curIStart
           ! Other ID is the string attached at the current pt. 
@@ -1167,11 +1160,6 @@
              call traceMatch(s2, jStart, .False., s1%myID, jEnd, dummy)
           end if
 
-          if (debugZipper) then 
-             print *,'Initial Range s1:', istart, iend, fullLoop1
-             print *,'Initial Range s2:', jstart, jend, fullLoop2
-          end if
-
           if ((iStart == iEnd .and. .not. fullLoop1)  .or.& 
                (jStart == jEnd .and. .not. fullLoop2)) then
              ! Can't go anywhere. Flag this node and the next.
@@ -1200,17 +1188,8 @@
 
              ! part of s1 is attached to part of s2
 
-<<<<<<< HEAD
-             ! Determine the number of elements we initial think we
-             ! want to zip for both strings. 
-             nIElemsBeg = elemsForRange(s1, iStart, iEnd, .True.)
-             nJElemsBeg = elemsForRange(s2, jStart, jEnd, .False.)
-
-             ! Now we "project" the s2 increments back onto the the s1
-=======
              
             ! Now we "project" the s2 increments back onto the the s1
->>>>>>> 3be569d2
              ! range:
              iStart_j = s2%otherID(2, jStart)
              iEnd_j   = s2%otherID(2, jEnd)
@@ -1225,13 +1204,9 @@
              jStart = s1%otherID(2, iStart)
              jEnd   = s1%otherID(2, iEnd)
 
-             ! Now determine the updated number of elements
-             nIElemsEnd = elemsForRange(s1, iStart, iEnd, .True.)
-             nJElemsEnd = elemsForRange(s2, jStart, jEnd, .False.)
-
-             if (nIElemsEnd > nIElemsBeg .or. nJElemsEnd > nJElemsBeg) then 
-                ! Something happened and the strings became zero
-                ! length or went the wrong way. 
+             if ((istart == iend  .and. .not. fullLoop1) .or. &
+                  (jstart == jend  .and. .not. fullLoop2)) then 
+                ! The range on one became zero. Don't cross zip.
                 s1%xZipNodeUsed(curIStart) = 1
                 curIStart = startNode(s1)
                 cycle 
@@ -1437,39 +1412,6 @@
          i = nextI
       end do
     end subroutine flagNodesUsed
-
-    function elemsForRange(s, N1, N2, pos)
-      ! Determine the number of elements between N1 and N2 for for the
-      ! "POSitive" or "not POSIitive (negative" direction.
-
-      implicit none
-      type(oversetString) :: s
-      integer(kind=intType), intent(in) :: N1, N2
-      logical :: pos
-      integer(kind=intType) :: elemsForRange
-      
-      if (.not. s%isPeriodic) then 
-         if (pos) then 
-            elemsForRange = N1 - N2
-         else
-            elemsForRange = N2 - N1
-         end if
-      else ! Periodic
-         if (pos) then 
-            if (N2 >= N1) then 
-               elemsForRange = N2 - N1
-            else
-               elemsForRange = N2 + s%nNodes - N1
-            end if
-         else
-            if (N1 >= N2) then 
-               elemsForRange = N1 - N2
-            else
-               elemsForRange = N1 + s%nNodes - N2
-            end if
-         end if
-      end if
-    end function elemsForRange
 
   end subroutine makeCrossZip
 
