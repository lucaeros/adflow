!
!      ******************************************************************
!      *                                                                *
!      * File:          storeSurfsolInBuffer.f90                        *
!      * Author:        Edwin van der Weide, Steve Repsher              *
!      * Starting date: 05-19-2003                                      *
!      * Last modified: 07-14-2005                                      *
!      *                                                                *
!      ******************************************************************
!
       subroutine storeSurfsolInBuffer(sps, buffer, nn, blockID,   &
                                       faceID, cellRange, solName, &
                                       viscousSubface)
!
!      ******************************************************************
!      *                                                                *
!      * storeSurfsolInBuffer stores the variable indicated by          *
!      * solName of the given block ID in the buffer. As the solution   *
!      * must be stored in the center of the boundary face the average  *
!      * value of the first internal cell and its corresponding halo is *
!      * computed. The counter nn is updated in this routine. However   *
!      * it is not initialized, because multiple contributions may be   *
!      * stored in buffer.                                              *
!      *                                                                *
!      ******************************************************************
!
       use blockPointers
       use BCTypes
       use cgnsNames
       use constants
       use flowVarRefState
       use inputPhysics
       use inputIO
<<<<<<< HEAD
       use iteration ! eran-avf
       use communication 
=======
>>>>>>> 370affb5
       implicit none
!
!      Subroutine arguments.
!
       integer(kind=intType), intent(in)    :: sps, blockID, faceID
       integer(kind=intType), intent(inout) :: nn
       integer(kind=intType), dimension(3,2), intent(in) :: cellRange
       real(kind=realType), dimension(*), intent(out) :: buffer
       character(len=*), intent(in) :: solName
       logical, intent(in) :: viscousSubface
!
!      Local variables.
!
       integer(kind=intType) :: i, j, k
       integer(kind=intType) :: ii, jj, mm, iiMax, jjMax, offVis

       integer(kind=intType), dimension(2,2) :: rangeFace
       integer(kind=intType), dimension(3,2) :: rangeCell

       integer(kind=intType), dimension(:,:), pointer :: viscPointer
       integer(kind=intType), dimension(:,:), pointer :: iblank2

       real(kind=realType) :: fact, fact2, gm1, ptotInf, ptot, psurf, rsurf
       real(kind=realType) :: usurf, vsurf, wsurf, m2surf, musurf
       real(kind=realType) :: fx, fy, fz, fn, a2Tot, a2, qw
       real(kind=realType) :: tauxx, tauyy, tauzz
       real(kind=realType) :: tauxy, tauxz, tauyz
       real(kind=realType) :: cp
       real(kind=realType), dimension(3) :: norm, v1,v2

       real(kind=realType), dimension(:,:,:), pointer :: ww1, ww2
       real(kind=realType), dimension(:,:,:), pointer :: ss1, ss2, ss
       real(kind=realType), dimension(:,:),   pointer :: pp1, pp2
       real(kind=realType), dimension(:,:),   pointer :: gamma1, gamma2
       real(kind=realType), dimension(:,:),   pointer :: rlv1, rlv2
       real(kind=realType), dimension(:,:),   pointer :: dd2Wall
!
!      ******************************************************************
!      *                                                                *
!      * Begin execution                                                *
!      *                                                                *
!      ******************************************************************
!
       ! Set the pointers to this block.

       call setPointers(blockID, 1_intType, sps)
       if (flowDoms(blockID, 1_intType,sps)%rightHanded) then
          fact2 = one
       else
          fact2 = -one
       end if

       ! Set the offset for the viscous data, such that the range is
       ! limited to the actual physical face. Viscous data, like skin
       ! friction, need gradIent information, which is not available
       ! in the halo's.

       offVis = 0
       if( storeRindLayer ) offVis = 1

       ! CellRange contains the range of the current block in the
       ! original cgns block. Substract the offset and store the local
       ! range in rangeCell.

       rangeCell(1,1) = cellRange(1,1) - iBegor + 1
       rangeCell(1,2) = cellRange(1,2) - iBegor + 1

       rangeCell(2,1) = cellRange(2,1) - jBegor + 1
       rangeCell(2,2) = cellRange(2,2) - jBegor + 1

       rangeCell(3,1) = cellRange(3,1) - kBegor + 1
       rangeCell(3,2) = cellRange(3,2) - kBegor + 1
!
!      ******************************************************************
!      *                                                                *
!      *          Viscous variables for a non-viscous wall.             *
!      *          Simply set the variables to zero and return.          *
!      *                                                                *
!      ******************************************************************
!
       if(.not. viscousSubface) then

         select case (solName)

           case (cgnsSkinFmag, cgnsStanton, cgnsYplus, &
                 cgnsSkinFx, cgnsSkinFy, cgnsSkinFz)

             ! Update the counter and set this entry of buffer to 0.

             do k=rangeCell(3,1),rangeCell(3,2)
               do j=rangeCell(2,1),rangeCell(2,2)
                 do i=rangeCell(1,1),rangeCell(1,2)
                   nn = nn + 1
                   buffer(nn) = zero
                 enddo
               enddo
             enddo

             ! Work has been done for this variable. So return.

             return

         end select
       endif
!
!      ******************************************************************
!      *                                                                *
!      * Determine the face on which the subface is located and set     *
!      * a couple of variables accordingly. In this way a generic       *
!      * treatment is possible and there is no need to repeat the code  *
!      * for each of the six block faces.                               *
!      * Note that for dd2Wall a slightly different notation must be    *
!      * used. Reason is that d2Wall starts at index 2, rather than 0.  *
!      *                                                                *
!      ******************************************************************
!
       select case (faceID)

         case (iMin)
           rangeFace(1,1:2) = rangeCell(2,1:2)
           rangeFace(2,1:2) = rangeCell(3,1:2)
           iiMax = jl; jjMax = kl

           ww1    => w(1,1:,1:,:);   ww2    => w(2,1:,1:,:)
           pp1    => p(1,1:,1:);     pp2    => p(2,1:,1:)
<<<<<<< HEAD
           ss => si(1,:,:,:) ; fact = -one
!  eran-avf starts

           if(equationMode == unsteady)then

              avpp1  => wOld(noldLevels+1,1,1:,1:,irho)
              avpp2  => wOld(noldLevels+1,2,1:,1:,irho)

           end if ! equationMode

!  eran-avf ends

           pp1    => p(1,1:,1:);     pp2    => p(2,1:,1:)           
=======
>>>>>>> 370affb5
           gamma1 => gamma(1,1:,1:); gamma2 => gamma(2,1:,1:)
           !print *,'block is moving imin',blockIsMoving
           if( blockIsMoving)then
              ss1    => s(1,1:,1:,:);   ss2    => s(2,1:,1:,:)
           end if

           iblank2 => iblank(2,1:,1:)
           viscPointer => viscIminPointer

           if( viscous ) then
             rlv1 => rlv(1,1:,1:); rlv2 => rlv(2,1:,1:)
           endif

           if(equations == RANSEquations) dd2Wall => d2Wall(2,:,:)

         !===============================================================

         case (iMax)
           rangeFace(1,1:2) = rangeCell(2,1:2)
           rangeFace(2,1:2) = rangeCell(3,1:2)
           iiMax = jl; jjMax = kl

           ww1    => w(ie,1:,1:,:);   ww2    => w(il,1:,1:,:)
<<<<<<< HEAD
           ss => si(il,:,:,:) ; fact = one
!  eran-avf starts

           if(equationMode == unsteady)then

              avpp1  => wOld(noldLevels+1,ie,1:,1:,irho)
              avpp2  => wOld(noldLevels+1,il,1:,1:,irho)

           end if ! equationMode

!  eran-avf ends

=======
>>>>>>> 370affb5
           pp1    => p(ie,1:,1:);     pp2    => p(il,1:,1:)
           gamma1 => gamma(ie,1:,1:); gamma2 => gamma(il,1:,1:)
           !print *,'block is moving imax',blockIsMoving
           if( blockIsMoving)then
              ss1    => s(ie-1,1:,1:,:);   ss2    => s(ie,1:,1:,:)
           end if

           iblank2 => iblank(il,1:,1:)
           viscPointer => viscImaxPointer

           if( viscous ) then
             rlv1 => rlv(ie,1:,1:); rlv2 => rlv(il,1:,1:)
           endif

           if(equations == RANSEquations) dd2Wall => d2Wall(il,:,:)

         !===============================================================

         case (jMin)
           rangeFace(1,1:2) = rangeCell(1,1:2)
           rangeFace(2,1:2) = rangeCell(3,1:2)
           iiMax = il; jjMax = kl

           ww1    => w(1:,1,1:,:);   ww2    => w(1:,2,1:,:)
<<<<<<< HEAD
           ss => sj(:,1,:,:) ; fact = -one
!  eran-avf starts

           if(equationMode == unsteady)then

              avpp1  => wOld(noldLevels+1,1:,1,1:,irho)
              avpp2  => wOld(noldLevels+1,1:,2,1:,irho)

           end if ! equationMode

!  eran-avf ends

=======
>>>>>>> 370affb5
           pp1    => p(1:,1,1:);     pp2    => p(1:,2,1:)
           gamma1 => gamma(1:,1,1:); gamma2 => gamma(1:,2,1:)
           !print *,'block is moving jmin',blockIsMoving
           if( blockIsMoving)then
              ss1    => s(1:,1,1:,:);   ss2    => s(1:,2,1:,:)
           end if

           iblank2 => iblank(1:,2,1:)
           viscPointer => viscJminPointer

           if( viscous ) then
             rlv1 => rlv(1:,1,1:); rlv2 => rlv(1:,2,1:)
           endif

           if(equations == RANSEquations) dd2Wall => d2Wall(:,2,:)

         !===============================================================

         case (jMax)
           rangeFace(1,1:2) = rangeCell(1,1:2)
           rangeFace(2,1:2) = rangeCell(3,1:2)
           iiMax = il; jjMax = kl

           ww1    => w(1:,je,1:,:);   ww2    => w(1:,jl,1:,:)
<<<<<<< HEAD
           ss => sj(:,jl,:,:); fact = one
!  eran-avf starts

           if(equationMode == unsteady)then

              avpp1  => wOld(noldLevels+1,1:,je,1:,irho)
              avpp2  => wOld(noldLevels+1,1:,jl,1:,irho)

           end if ! equationMode

!  eran-avf ends

=======
>>>>>>> 370affb5
           pp1    => p(1:,je,1:);     pp2    => p(1:,jl,1:)
           gamma1 => gamma(1:,je,1:); gamma2 => gamma(1:,jl,1:)
           !print *,'block is moving jmax',blockIsMoving
           if( blockIsMoving)then
              ss1    => s(1:,je-1,1:,:);   ss2    => s(1:,je,1:,:)
           end if

           iblank2 => iblank(1:,jl,1:)
           viscPointer => viscJmaxPointer

           if( viscous ) then
             rlv1 => rlv(1:,je,1:); rlv2 => rlv(1:,jl,1:)
           endif

           if(equations == RANSEquations) dd2Wall => d2Wall(:,jl,:)

         !===============================================================

         case (kMin)
           rangeFace(1,1:2) = rangeCell(1,1:2)
           rangeFace(2,1:2) = rangeCell(2,1:2)
           iiMax = il; jjMax = jl

           ww1    => w(1:,1:,1,:);   ww2    => w(1:,1:,2,:)
<<<<<<< HEAD
           ss => sk(:,:,1,:);  fact = -one
!  eran-avf starts

           if(equationMode == unsteady)then

              avpp1  => wOld(noldLevels+1,1:,1:,1,irho)
              avpp2  => wOld(noldLevels+1,1:,1:,2,irho)

           end if ! equationMode

!  eran-avf ends
           
=======
>>>>>>> 370affb5
           pp1    => p(1:,1:,1);     pp2    => p(1:,1:,2)
           gamma1 => gamma(1:,1:,1); gamma2 => gamma(1:,1:,2)
           !print *,'block is moving kmin',blockIsMoving
           if( blockIsMoving)then
              ss1    => s(1:,1:,1,:);   ss2    => s(1:,1:,2,:)
           end if

           iblank2 => iblank(1:,1:,2)
           viscPointer => viscKminPointer

           if( viscous ) then
             rlv1 => rlv(1:,1:,1); rlv2 => rlv(1:,1:,2)
           endif

           if(equations == RANSEquations) dd2Wall => d2Wall(:,:,2)

         !===============================================================

         case (kMax)
           rangeFace(1,1:2) = rangeCell(1,1:2)
           rangeFace(2,1:2) = rangeCell(2,1:2)
           iiMax = il; jjMax = jl

           ww1    => w(1:,1:,ke,:);   ww2    => w(1:,1:,kl,:)
<<<<<<< HEAD
           ss => sk(:,:,kl,:);  fact = one
           !  eran-avf starts

           if(equationMode == unsteady)then

              avpp1  => wOld(noldLevels+1,1:,1:,ke,irho)
              avpp2  => wOld(noldLevels+1,1:,1:,kl,irho)

           end if ! equationMode

!  eran-avf ends
           
=======
>>>>>>> 370affb5
           pp1    => p(1:,1:,ke);     pp2    => p(1:,1:,kl)
           gamma1 => gamma(1:,1:,ke); gamma2 => gamma(1:,1:,kl)
           !print *,'block is moving kmax',blockIsMoving
           if( blockIsMoving)then
              ss1    => s(1:,1:,ke-1,:);   ss2    => s(1:,1:,ke,:)
           end if

           iblank2 => iblank(1:,1:,kl)
           viscPointer => viscKmaxPointer

           if( viscous ) then
             rlv1 => rlv(1:,1:,ke); rlv2 => rlv(1:,1:,kl)
           endif

           if(equations == RANSEquations) dd2Wall => d2Wall(:,:,kl)

       end select
!
!      ******************************************************************
!      *                                                                *
!      * The actual part for storing the data. Determine the variable   *
!      * to be written and loop over the boundary faces of the subface. *
!      *                                                                *
!      ******************************************************************
!
       ! Determine the variable to be written.

       varName: select case (solName)

         case (cgnsDensity)

           do j=rangeFace(2,1), rangeFace(2,2)
             do i=rangeFace(1,1), rangeFace(1,2)
               nn = nn + 1
               buffer(nn) = half*(ww1(i,j,irho) + ww2(i,j,irho))
             enddo
           enddo

         !===============================================================

         case (cgnsPressure)

           do j=rangeFace(2,1), rangeFace(2,2)
             do i=rangeFace(1,1), rangeFace(1,2)
               nn = nn + 1
               buffer(nn) = half*(pp1(i,j) + pp2(i,j))
             enddo
           enddo

         !===============================================================

         case (cgnsTemp)

           do j=rangeFace(2,1), rangeFace(2,2)
             do i=rangeFace(1,1), rangeFace(1,2)
               nn = nn + 1
               buffer(nn) = (pp1(i,j) + pp2(i,j)) &
                          / (RGas*(ww1(i,j,irho) + ww2(i,j,irho)))
             enddo
           enddo

         !===============================================================

         case (cgnsVelx)
           do j=rangeFace(2,1), rangeFace(2,2)
             do i=rangeFace(1,1), rangeFace(1,2)
               nn = nn + 1
               buffer(nn) = half*(ww1(i,j,ivx) + ww2(i,j,ivx))
             enddo
           enddo

         !===============================================================

         case (cgnsVely)

           do j=rangeFace(2,1), rangeFace(2,2)
             do i=rangeFace(1,1), rangeFace(1,2)
               nn = nn + 1
               buffer(nn) = half*(ww1(i,j,ivy) + ww2(i,j,ivy))
             enddo
           enddo

         !===============================================================

         case (cgnsVelz)

           do j=rangeFace(2,1), rangeFace(2,2)
             do i=rangeFace(1,1), rangeFace(1,2)
               nn = nn + 1
               buffer(nn) = half*(ww1(i,j,ivz) + ww2(i,j,ivz))
             enddo
           enddo

         !===============================================================

         case (cgnsRelVelx)
            !print *,'in relvelx',ie,je,ke,'rf',rangeFace
           do j=rangeFace(2,1), rangeFace(2,2)
             do i=rangeFace(1,1), rangeFace(1,2)
               nn = nn + 1
               buffer(nn) = half*(ww1(i,j,ivx) + ww2(i,j,ivx))-half*(ss1(i,j,1) + ss2(i,j,1))
             enddo
           enddo

         !===============================================================

         case (cgnsRelVely)
            !print *,'in relvely'
           do j=rangeFace(2,1), rangeFace(2,2)
             do i=rangeFace(1,1), rangeFace(1,2)
               nn = nn + 1
               buffer(nn) = half*(ww1(i,j,ivy) + ww2(i,j,ivy))-half*(ss1(i,j,2) + ss2(i,j,2))
             enddo
           enddo

         !===============================================================

         case (cgnsRelVelz)
            !print *,'in relvelz'
           do j=rangeFace(2,1), rangeFace(2,2)
             do i=rangeFace(1,1), rangeFace(1,2)
               nn = nn + 1
               buffer(nn) = half*(ww1(i,j,ivz) + ww2(i,j,ivz))-half*(ss1(i,j,3) + ss2(i,j,3))
             enddo
           enddo

         !================================================================

         case (cgnsCp)

           ! Factor multiplying p-pInf

           fact = two/(gammaInf*pInf*MachCoef*MachCoef)

           do j=rangeFace(2,1), rangeFace(2,2)
             do i=rangeFace(1,1), rangeFace(1,2)
               nn = nn + 1
               buffer(nn) = fact*(half*(pp1(i,j) + pp2(i,j)) - pInf)
             enddo
           enddo

         !===============================================================

         case (cgnsPtotloss)

           ! First compute the total pressure of the free stream.

           call computePtot(rhoInf, uInf, zero, zero, &
                             pInf, ptotInf, 1_intType)
           ptotInf = one/ptotInf

           ! Loop over the faces and compute the total pressure loss.

           do j=rangeFace(2,1), rangeFace(2,2)
             do i=rangeFace(1,1), rangeFace(1,2)

               psurf = half*(pp1(i,j) + pp2(i,j))
               rsurf = half*(ww1(i,j,irho) + ww2(i,j,irho))
               usurf = half*(ww1(i,j,ivx)  + ww2(i,j,ivx))
               vsurf = half*(ww1(i,j,ivy)  + ww2(i,j,ivy))
               wsurf = half*(ww1(i,j,ivz)  + ww2(i,j,ivz))

               call computePtot(rsurf, usurf, vsurf, wsurf, &
                                psurf, ptot, 1_intType)

               nn = nn + 1
               buffer(nn) = one - ptot*ptotInf
             enddo
           enddo

         !===============================================================

         case (cgnsMach)

           do j=rangeFace(2,1), rangeFace(2,2)
             do i=rangeFace(1,1), rangeFace(1,2)

               psurf  = half*(pp1(i,j) + pp2(i,j))
               rsurf  = half*(ww1(i,j,irho) + ww2(i,j,irho))
               usurf  = half*(ww1(i,j,ivx)  + ww2(i,j,ivx))
               vsurf  = half*(ww1(i,j,ivy)  + ww2(i,j,ivy))
               wsurf  = half*(ww1(i,j,ivz)  + ww2(i,j,ivz))
               m2surf = rsurf*(usurf**2 + vsurf**2 + wsurf**2) &
                      / (half*(gamma1(i,j) + gamma2(i,j))*psurf)

               nn = nn + 1
               buffer(nn) = sqrt(m2surf)
             enddo
           enddo

           
         !===============================================================

         case (cgnsRelMach)

           do j=rangeFace(2,1), rangeFace(2,2)
             do i=rangeFace(1,1), rangeFace(1,2)

               psurf  = half*(pp1(i,j) + pp2(i,j))
               rsurf  = half*(ww1(i,j,irho) + ww2(i,j,irho))
               usurf  = half*(ww1(i,j,ivx)  + ww2(i,j,ivx))-half*(ss1(i,j,1) + ss2(i,j,1))
               vsurf  = half*(ww1(i,j,ivy)  + ww2(i,j,ivy))-half*(ss1(i,j,2) + ss2(i,j,2))
               wsurf  = half*(ww1(i,j,ivz)  + ww2(i,j,ivz))-half*(ss1(i,j,3) + ss2(i,j,3))
               m2surf = rsurf*(usurf**2 + vsurf**2 + wsurf**2) &
                      / (half*(gamma1(i,j) + gamma2(i,j))*psurf)

               nn = nn + 1
               buffer(nn) = sqrt(m2surf)
             enddo
           enddo

!        ================================================================

         case (cgnsSkinFmag, cgnsYplus, &
               cgnsSkinFx, cgnsSkinFy, cgnsSkinFz)

           ! To avoid a lot of code duplication these 5 variables are
           ! treated together.

           ! Multiplication factor to obtain the skin friction from
           ! the wall shear stress.

           fact = two/(gammaInf*pInf*MachCoef*MachCoef)

           ! Loop over the given range of faces. As the viscous data is
           ! only present in the owned faces, the values of the halo's
           ! are set equal to the nearest physical face. Therefore the
           ! working indices are ii and jj.

           do j=rangeFace(2,1), rangeFace(2,2)
             if(j == rangeFace(2,1)) then
               jj = j + offVis
             else if(j == rangeFace(2,2)) then
               jj = j - offVis
             else
               jj = j
             endif

             do i=rangeFace(1,1), rangeFace(1,2)
               if(i == rangeFace(1,1)) then
                 ii = i + offVis
               else if(i == rangeFace(1,2)) then
                 ii = i - offVis
               else
                 ii = i
               endif

               ! Determine the viscous subface on which this
               ! face is located.

               mm = viscPointer(ii,jj)

               ! Store the 6 components of the viscous stress tensor
               ! a bit easier.

               tauxx = viscSubface(mm)%tau(ii,jj,1)
               tauyy = viscSubface(mm)%tau(ii,jj,2)
               tauzz = viscSubface(mm)%tau(ii,jj,3)
               tauxy = viscSubface(mm)%tau(ii,jj,4)
               tauxz = viscSubface(mm)%tau(ii,jj,5)
               tauyz = viscSubface(mm)%tau(ii,jj,6)

               ! Compute the "unit" force on this face. The unit normal
               ! is outward pointing per definition. A minus sign is
               ! present, because of the definition of the viscous
               ! stress tensor. Note that in the normal the indices i
               ! and j could be used. However this is not done.

               norm(1) = BCData(mm)%norm(ii,jj,1)
               norm(2) = BCData(mm)%norm(ii,jj,2)
               norm(3) = BCData(mm)%norm(ii,jj,3)

               fx = -(tauxx*norm(1) + tauxy*norm(2) + tauxz*norm(3))
               fy = -(tauxy*norm(1) + tauyy*norm(2) + tauyz*norm(3))
               fz = -(tauxz*norm(1) + tauyz*norm(2) + tauzz*norm(3))
 
               fn = fx*norm(1) + fy*norm(2) + fz*norm(3)

               fx = fx - fn*norm(1)
               fy = fy - fn*norm(2)
               fz = fz - fn*norm(3)

               ! Determine the variable to be stored and compute it.
               ! Note that an offset of -1 must be used in dd2Wall,
               ! because the original array, d2Wall, starts at 2.
               ! First update the counter nn.

               nn = nn + 1

               select case (solName)
                 case (cgnsSkinFmag)
                   buffer(nn) = fact*sqrt(fx*fx + fy*fy + fz*fz)

                 case (cgnsSkinFx)
                   buffer(nn) = fact*fx

                 case (cgnsSkinFy)
                   buffer(nn) = fact*fy

                 case (cgnsSkinFz)
                   buffer(nn) = fact*fz

                 case (cgnsYplus)
                   rsurf      = half*(ww1(ii,jj,irho) + ww2(ii,jj,irho))
                   musurf     = half*(rlv1(ii,jj)     + rlv2(ii,jj))
                   buffer(nn) = sqrt(rsurf*sqrt(fx*fx + fy*fy + fz*fz)) &
                              * dd2Wall(ii-1,jj-1)/musurf
               end select

             enddo
           enddo

!        ================================================================

         case (cgnsStanton)

           ! Some constants needed to compute the stanton number.

           gm1   = gammaInf - one
           a2Tot = gammaInf*pInf*(one + half*gm1*MachCoef*MachCoef) &
                  / rhoInf
           fact   = MachCoef*sqrt(gammaInf*pInf*rhoInf)/gm1

           ! Loop over the given range of faces. As the viscous data is
           ! only present in the owned faces, the values of the halo's
           ! are set equal to the nearest physical face. Therefore the
           ! working indices are ii and jj.

           do j=rangeFace(2,1), rangeFace(2,2)
             if(j == rangeFace(2,1)) then
               jj = j + offVis
             else if(j == rangeFace(2,2)) then
               jj = j - offVis
             else
               jj = j
             endif

             do i=rangeFace(1,1), rangeFace(1,2)
               if(i == rangeFace(1,1)) then
                 ii = i + offVis
               else if(i == rangeFace(1,2)) then
                 ii = i - offVis
               else
                 ii = i
               endif

               ! Determine the viscous subface on which this
               ! face is located.

               mm = viscPointer(ii,jj)

               ! Compute the heat flux. Multipy with the sign of the
               ! normal to obtain the correct value.

               qw = viscSubface(mm)%q(ii,jj,1)*BCData(mm)%norm(ii,jj,1) &
                  + viscSubface(mm)%q(ii,jj,2)*BCData(mm)%norm(ii,jj,2) &
                  + viscSubface(mm)%q(ii,jj,3)*BCData(mm)%norm(ii,jj,3)

               ! Compute the speed of sound squared at the wall and
               ! the stanton number, which is stored in buffer.

               a2 = half*(gamma1(ii,jj)   + gamma2(ii,jj)) &
                  *      (pp1(ii,jj)      + pp2(ii,jj))    &
                  /      (ww1(ii,jj,irho) + ww2(ii,jj,irho))

               nn = nn + 1
               buffer(nn) = qw/(fact*(a2Tot-a2))

             enddo
           enddo

!        ================================================================

         case (cgnsBlank)

           ! Loop over the given range of faces. Since iblanks are set
           ! to 2 for boundary conditions and >= 10 for the boundary,
           ! take the minimum of the value and 1, so that cells with
           ! valid data always have an iblank of 1.

           do j=rangeFace(2,1), rangeFace(2,2)
             do i=rangeFace(1,1), rangeFace(1,2)
               nn = nn + 1
               buffer(nn) = real(min(iblank2(i,j), 1_intType), realType)
             enddo
           enddo

        case (cgnsLift) 

           fact2 = fact2*two/(gammaInf*pInf*MachCoef*MachCoef)

           do j=rangeFace(2,1), rangeFace(2,2)
              if(j == rangeFace(2,1)) then
                 jj = j + offVis
              else if(j == rangeFace(2,2)) then
                 jj = j - offVis
              else
                 jj = j
              endif
              
              do i=rangeFace(1,1), rangeFace(1,2)
                 if(i == rangeFace(1,1)) then
                    ii = i + offVis
                 else if(i == rangeFace(1,2)) then
                    ii = i - offVis
                 else
                    ii = i
                 endif
                 
                 nn = nn + 1

                 norm(1) = ss(ii,jj,1)
                 norm(2) = ss(ii,jj,2)
                 norm(3) = ss(ii,jj,3)

                 ! Make unit
                 norm = norm/sqrt(norm(1)*norm(1) + norm(2)*norm(2) + norm(3)*norm(3))

                 ! Take dot-product with lift vector
                 cp = fact*fact2*(half*(pp1(ii,jj) + pp2(ii,jj)) - pInf)
           
                 buffer(nn) = dot_product(liftDirection,norm)*cp
                 
              end do
           end do
           
       end select varName

       end subroutine storeSurfsolInBuffer<|MERGE_RESOLUTION|>--- conflicted
+++ resolved
@@ -31,11 +31,8 @@
        use flowVarRefState
        use inputPhysics
        use inputIO
-<<<<<<< HEAD
        use iteration ! eran-avf
        use communication 
-=======
->>>>>>> 370affb5
        implicit none
 !
 !      Subroutine arguments.
@@ -69,6 +66,9 @@
        real(kind=realType), dimension(:,:,:), pointer :: ww1, ww2
        real(kind=realType), dimension(:,:,:), pointer :: ss1, ss2, ss
        real(kind=realType), dimension(:,:),   pointer :: pp1, pp2
+
+       real(kind=realType), dimension(:,:),   pointer :: avpp1, avpp2
+
        real(kind=realType), dimension(:,:),   pointer :: gamma1, gamma2
        real(kind=realType), dimension(:,:),   pointer :: rlv1, rlv2
        real(kind=realType), dimension(:,:),   pointer :: dd2Wall
@@ -152,6 +152,11 @@
 !      *                                                                *
 !      ******************************************************************
 !
+
+!  eran-avf: for unsteady solution, instead of P on surface, Cp averaged is saved
+!            It was calculated in shiftSolution and saved in  wOld(noldLevels+1,i,j,k,irho)
+!
+
        select case (faceID)
 
          case (iMin)
@@ -161,7 +166,6 @@
 
            ww1    => w(1,1:,1:,:);   ww2    => w(2,1:,1:,:)
            pp1    => p(1,1:,1:);     pp2    => p(2,1:,1:)
-<<<<<<< HEAD
            ss => si(1,:,:,:) ; fact = -one
 !  eran-avf starts
 
@@ -175,8 +179,6 @@
 !  eran-avf ends
 
            pp1    => p(1,1:,1:);     pp2    => p(2,1:,1:)           
-=======
->>>>>>> 370affb5
            gamma1 => gamma(1,1:,1:); gamma2 => gamma(2,1:,1:)
            !print *,'block is moving imin',blockIsMoving
            if( blockIsMoving)then
@@ -200,7 +202,6 @@
            iiMax = jl; jjMax = kl
 
            ww1    => w(ie,1:,1:,:);   ww2    => w(il,1:,1:,:)
-<<<<<<< HEAD
            ss => si(il,:,:,:) ; fact = one
 !  eran-avf starts
 
@@ -213,11 +214,9 @@
 
 !  eran-avf ends
 
-=======
->>>>>>> 370affb5
            pp1    => p(ie,1:,1:);     pp2    => p(il,1:,1:)
            gamma1 => gamma(ie,1:,1:); gamma2 => gamma(il,1:,1:)
-           !print *,'block is moving imax',blockIsMoving
+
            if( blockIsMoving)then
               ss1    => s(ie-1,1:,1:,:);   ss2    => s(ie,1:,1:,:)
            end if
@@ -239,7 +238,6 @@
            iiMax = il; jjMax = kl
 
            ww1    => w(1:,1,1:,:);   ww2    => w(1:,2,1:,:)
-<<<<<<< HEAD
            ss => sj(:,1,:,:) ; fact = -one
 !  eran-avf starts
 
@@ -252,11 +250,9 @@
 
 !  eran-avf ends
 
-=======
->>>>>>> 370affb5
            pp1    => p(1:,1,1:);     pp2    => p(1:,2,1:)
            gamma1 => gamma(1:,1,1:); gamma2 => gamma(1:,2,1:)
-           !print *,'block is moving jmin',blockIsMoving
+
            if( blockIsMoving)then
               ss1    => s(1:,1,1:,:);   ss2    => s(1:,2,1:,:)
            end if
@@ -278,7 +274,6 @@
            iiMax = il; jjMax = kl
 
            ww1    => w(1:,je,1:,:);   ww2    => w(1:,jl,1:,:)
-<<<<<<< HEAD
            ss => sj(:,jl,:,:); fact = one
 !  eran-avf starts
 
@@ -291,11 +286,9 @@
 
 !  eran-avf ends
 
-=======
->>>>>>> 370affb5
            pp1    => p(1:,je,1:);     pp2    => p(1:,jl,1:)
            gamma1 => gamma(1:,je,1:); gamma2 => gamma(1:,jl,1:)
-           !print *,'block is moving jmax',blockIsMoving
+
            if( blockIsMoving)then
               ss1    => s(1:,je-1,1:,:);   ss2    => s(1:,je,1:,:)
            end if
@@ -317,7 +310,6 @@
            iiMax = il; jjMax = jl
 
            ww1    => w(1:,1:,1,:);   ww2    => w(1:,1:,2,:)
-<<<<<<< HEAD
            ss => sk(:,:,1,:);  fact = -one
 !  eran-avf starts
 
@@ -330,11 +322,9 @@
 
 !  eran-avf ends
            
-=======
->>>>>>> 370affb5
            pp1    => p(1:,1:,1);     pp2    => p(1:,1:,2)
            gamma1 => gamma(1:,1:,1); gamma2 => gamma(1:,1:,2)
-           !print *,'block is moving kmin',blockIsMoving
+
            if( blockIsMoving)then
               ss1    => s(1:,1:,1,:);   ss2    => s(1:,1:,2,:)
            end if
@@ -356,7 +346,6 @@
            iiMax = il; jjMax = jl
 
            ww1    => w(1:,1:,ke,:);   ww2    => w(1:,1:,kl,:)
-<<<<<<< HEAD
            ss => sk(:,:,kl,:);  fact = one
            !  eran-avf starts
 
@@ -369,11 +358,9 @@
 
 !  eran-avf ends
            
-=======
->>>>>>> 370affb5
            pp1    => p(1:,1:,ke);     pp2    => p(1:,1:,kl)
            gamma1 => gamma(1:,1:,ke); gamma2 => gamma(1:,1:,kl)
-           !print *,'block is moving kmax',blockIsMoving
+
            if( blockIsMoving)then
               ss1    => s(1:,1:,ke-1,:);   ss2    => s(1:,1:,ke,:)
            end if
@@ -413,12 +400,35 @@
 
          case (cgnsPressure)
 
-           do j=rangeFace(2,1), rangeFace(2,2)
-             do i=rangeFace(1,1), rangeFace(1,2)
-               nn = nn + 1
-               buffer(nn) = half*(pp1(i,j) + pp2(i,j))
-             enddo
-           enddo
+            !  eran-avf starts
+
+            if(equationMode == unsteady)then
+               
+           ! set here mean(Cp) actually
+
+               fact = two/(gammaInf*pInf*MachCoef*MachCoef)
+
+               do j=rangeFace(2,1), rangeFace(2,2)
+                  do i=rangeFace(1,1), rangeFace(1,2)
+                     nn = nn + 1
+                     buffer(nn) = fact*(half*(avpp1(i,j) + avpp2(i,j)) - pInf)
+                  enddo
+               enddo
+
+            else
+
+               ! ------ this is indeed P for SS solution
+
+               do j=rangeFace(2,1), rangeFace(2,2)
+                  do i=rangeFace(1,1), rangeFace(1,2)
+                     nn = nn + 1
+                     buffer(nn) = half*(pp1(i,j) + pp2(i,j))
+                  enddo
+               enddo
+
+            end if ! equationMode
+
+! --------- eran-avf ends ---
 
          !===============================================================
 
@@ -435,6 +445,7 @@
          !===============================================================
 
          case (cgnsVelx)
+
            do j=rangeFace(2,1), rangeFace(2,2)
              do i=rangeFace(1,1), rangeFace(1,2)
                nn = nn + 1
@@ -496,6 +507,7 @@
                buffer(nn) = half*(ww1(i,j,ivz) + ww2(i,j,ivz))-half*(ss1(i,j,3) + ss2(i,j,3))
              enddo
            enddo
+
 
          !================================================================
 
