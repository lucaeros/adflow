--- conflicted
+++ resolved
@@ -1288,7 +1288,6 @@
           enddo
        enddo
 
-<<<<<<< HEAD
     case (cgnsintermittency)
        if(laminartoturbulent)then
           do k=kBeg,kEnd
@@ -1303,8 +1302,6 @@
            enddo
         endif
        
-=======
->>>>>>> a78f8708
     case (cgnsShock)
 
        do k=kBeg,kEnd
