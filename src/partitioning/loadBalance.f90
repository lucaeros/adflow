!
!      ******************************************************************
!      *                                                                *
!      * File:          loadBalance.f90                                 *
!      * Author:        Edwin van der Weide, Steve Repsher              *
!      * Starting date: 02-05-2003                                      *
!      * Last modified: 10-27-2005                                      *
!      *                                                                *
!      ******************************************************************
!
subroutine loadBalance
  !
  !      ******************************************************************
  !      *                                                                *
  !      * loadBalance determines the mapping of the blocks onto the      *
  !      * processors. If the user allows so blocks my be split to obtain *
  !      * a better load balance.                                         *
  !      *                                                                *
  !      ******************************************************************
  !
  use BCTypes
  use block
  use cgnsGrid
  use communication
  use inputMotion
  use inputParallel
  use inputPhysics
  use inputTimeSpectral
  use iteration
  use partitionMod
  implicit none
  !
  !      Local variables.
  !
  integer :: ierr

  integer(kind=intType) :: i, j, k, nn, mm, ii, jj, kk
  integer(kind=intType) :: nViscBocos

  integer(kind=intType), dimension(0:nProc-1) :: nBlockPerProc

  integer(kind=intType), dimension(:), allocatable :: oldSubfaceID

  type(subblocksOfCGNSType), dimension(:), allocatable :: &
       subblocksOfCGNS

  !
  !      ******************************************************************
  !      *                                                                *
  !      * Begin execution                                                *
  !      *                                                                *
  !      ******************************************************************
  !
  ! Determine the block distribution over the processors.

  !nProc = 64
  !do nProc=250,400 !750,1000 !200,400

  call blockDistribution
  !enddo
  !call returnFail("loadBalance","Hack for distribution test")
  !
  !      ******************************************************************
  !      *                                                                *
  !      * Determine the local block info.                                *
  !      *                                                                *
  !      ******************************************************************
  !
  ! Initialize nBlockPerProc to 0.

  nBlockPerProc = 0

  ! Determine the number of blocks the current processor will store
  ! and the local block number for every block.

  nDom = 0
  do i=1,nBlocks
     if(part(i) == myID) nDom = nDom +1

     nBlockPerProc(part(i)) = nBlockPerProc(part(i)) + 1
     blocks(i)%blockID = nBlockPerProc(part(i))
  enddo

  ! Allocate the memory for flowDoms and initialize its pointers
  ! to null pointers.

  call initFlowDoms

  ! Repeat the loop, but now store the info of the blocks
  ! in flowDoms. Store the number of time intervals for the spectral
  ! method a bit easier in mm. Note that this number is 1 for the
  ! steady and unsteady modes.

  nn = 0
  mm = nTimeIntervalsSpectral
  domains: do i=1,nBlocks
     myBlock: if(part(i) == myID) then

        ! Update the counter nn.

        nn = nn + 1

        ! Copy the dimensions of the block.

        flowDoms(nn,1,1:mm)%nx = blocks(i)%nx
        flowDoms(nn,1,1:mm)%ny = blocks(i)%ny
        flowDoms(nn,1,1:mm)%nz = blocks(i)%nz

        flowDoms(nn,1,1:mm)%il = blocks(i)%il
        flowDoms(nn,1,1:mm)%jl = blocks(i)%jl
        flowDoms(nn,1,1:mm)%kl = blocks(i)%kl

        ! The number of single halo quantities.

        flowDoms(nn,1,1:mm)%ie = blocks(i)%il + 1
        flowDoms(nn,1,1:mm)%je = blocks(i)%jl + 1
        flowDoms(nn,1,1:mm)%ke = blocks(i)%kl + 1

        ! The number of double halo quantities.

        flowDoms(nn,1,1:mm)%ib = blocks(i)%il + 2
        flowDoms(nn,1,1:mm)%jb = blocks(i)%jl + 2
        flowDoms(nn,1,1:mm)%kb = blocks(i)%kl + 2

        ! Relation to the original cgns grid.

        flowDoms(nn,1,1:mm)%cgnsBlockID = blocks(i)%cgnsBlockID

        flowDoms(nn,1,1:mm)%iBegOr = blocks(i)%iBegOr
        flowDoms(nn,1,1:mm)%jBegOr = blocks(i)%jBegOr
        flowDoms(nn,1,1:mm)%kBegOr = blocks(i)%kBegOr

        flowDoms(nn,1,1:mm)%iEndOr = blocks(i)%iEndOr
        flowDoms(nn,1,1:mm)%jEndOr = blocks(i)%jEndOr
        flowDoms(nn,1,1:mm)%kEndOr = blocks(i)%kEndOr

        ! Determine whether or not the block is moving.
        ! First initialize it to gridMotionSpecified. This is
        ! .true. if a rigid body motion was specified for the
        ! entire grid; otherwise it is .false.

        flowDoms(nn,1,1:mm)%blockIsMoving = gridMotionSpecified

        ! Check whether the corresponding cgns block is moving.
        ! Although it is possible that boundaries of a block rotate
        ! differently than the block itself, this should not be
        ! taken into account here; that's a matter of BC's.
        ! Here only the internal block structure is looked at.

        k = flowDoms(nn,1,1)%cgnsBlockID
        if( cgnsDoms(k)%rotatingFrameSpecified ) &
             flowDoms(nn,1,1:mm)%blockIsMoving = .true.

        ! For an unsteady computation on a deforming mesh
        ! blockIsMoving is always .true. Note that the time spectral
        ! method is also an unsteady computation.

        if(deforming_Grid .and.            &
             (equationMode == unsteady .or. &
             equationMode == timeSpectral)) &
             flowDoms(nn,1,1:mm)%blockIsMoving = .true.

        ! Set addGridVelocities to blockIsMoving. This could be
        ! overwritten later when the code is running in python mode.

        flowDoms(nn,1,1:mm)%addGridVelocities = &
             flowDoms(nn,1,1:mm)%blockIsMoving

        ! Set the number of subfaces and allocate the memory for the
        ! subface info. Note that this memory is only allocated for
        ! the first spectral time value; the other ones are identical.

        flowDoms(nn,1,1:mm)%nBocos   = blocks(i)%nBocos
        flowDoms(nn,1,1:mm)%n1to1    = blocks(i)%n1to1
        flowDoms(nn,1,1:mm)%nSubface = blocks(i)%nSubface
        j                           = blocks(i)%nSubface

        allocate(flowDoms(nn,1,1)%BCType(j),      &
             flowDoms(nn,1,1)%BCFaceID(j),    &
             flowDoms(nn,1,1)%cgnsSubface(j), &
             flowDoms(nn,1,1)%inBeg(j),       &
             flowDoms(nn,1,1)%jnBeg(j),       &
             flowDoms(nn,1,1)%knBeg(j),       &
             flowDoms(nn,1,1)%inEnd(j),       &
             flowDoms(nn,1,1)%jnEnd(j),       &
             flowDoms(nn,1,1)%knEnd(j),       &
             flowDoms(nn,1,1)%dinBeg(j),      &
             flowDoms(nn,1,1)%djnBeg(j),      &
             flowDoms(nn,1,1)%dknBeg(j),      &
             flowDoms(nn,1,1)%dinEnd(j),      &
             flowDoms(nn,1,1)%djnEnd(j),      &
             flowDoms(nn,1,1)%dknEnd(j),      &
             flowDoms(nn,1,1)%neighProc(j),   &
             flowDoms(nn,1,1)%neighBlock(j),  &
             flowDoms(nn,1,1)%l1(j),          &
             flowDoms(nn,1,1)%l2(j),          &
             flowDoms(nn,1,1)%l3(j),          &
             flowDoms(nn,1,1)%groupNum(j),    &
             stat=ierr)


        if(ierr /= 0)                   &
             call returnFail("loadBalance", &
             "Memory allocation failure for subface info")

        ! Determine the new numbering of the boundary subfaces, such
        ! that the viscous subfaces are numbered first, followed by
        ! the inViscid subfaces, etc.

        allocate(oldSubfaceID(blocks(i)%nBocos), stat=ierr)
        if(ierr /= 0)                   &
             call returnFail("loadBalance", &
             "Memory allocation failure for oldSubfaceID")

        call sortSubfaces(oldSubfaceID, blocks(i))

        ! Initialize the number of viscous boundary subfaces to 0.

        nViscBocos = 0

        ! Copy the info. Set the neighboring proc and block id to -1
        ! and 0 repectively in this loop. This is okay for boundary
        ! faces, but must be corrected for the internal block
        ! boundaries.

        do j=1,blocks(i)%nSubface

           ! Store the old subface id in k. For boundary faces the
           ! sorting is taken into account; for 1 to 1 subfaces the
           ! number is identical to the subface id in block.

           k = j
           if(j <= blocks(i)%nBocos) k = oldSubfaceID(j)

           ! Copy the info.

           flowDoms(nn,1,1)%BCType(j)      = blocks(i)%BCType(k)
           flowDoms(nn,1,1)%BCFaceID(j)    = blocks(i)%BCFaceID(k)
           flowDoms(nn,1,1)%cgnsSubface(j) = blocks(i)%cgnsSubface(k)

           flowDoms(nn,1,1)%inBeg(j) = blocks(i)%inBeg(k)
           flowDoms(nn,1,1)%jnBeg(j) = blocks(i)%jnBeg(k)
           flowDoms(nn,1,1)%knBeg(j) = blocks(i)%knBeg(k)
           flowDoms(nn,1,1)%inEnd(j) = blocks(i)%inEnd(k)
           flowDoms(nn,1,1)%jnEnd(j) = blocks(i)%jnEnd(k)
           flowDoms(nn,1,1)%knEnd(j) = blocks(i)%knEnd(k)

           flowDoms(nn,1,1)%dinBeg(j) = blocks(i)%dinBeg(k)
           flowDoms(nn,1,1)%djnBeg(j) = blocks(i)%djnBeg(k)
           flowDoms(nn,1,1)%dknBeg(j) = blocks(i)%dknBeg(k)
           flowDoms(nn,1,1)%dinEnd(j) = blocks(i)%dinEnd(k)
           flowDoms(nn,1,1)%djnEnd(j) = blocks(i)%djnEnd(k)
           flowDoms(nn,1,1)%dknEnd(j) = blocks(i)%dknEnd(k)

           flowDoms(nn,1,1)%neighProc(j)  = -1
           flowDoms(nn,1,1)%neighBlock(j) =  0

           flowDoms(nn,1,1)%l1(j) = blocks(i)%l1(k)
           flowDoms(nn,1,1)%l2(j) = blocks(i)%l2(k)
           flowDoms(nn,1,1)%l3(j) = blocks(i)%l3(k)

           flowDoms(nn,1,1)%groupNum(j) = blocks(i)%groupNum(k)

           ! Update the number of viscous boundaries if this
           ! is a viscous subface.

           if(flowDoms(nn,1,1)%BCType(j) == NSWallAdiabatic .or. &
                flowDoms(nn,1,1)%BCType(j) == NSWallIsothermal)    &
                nViscBocos = nViscBocos + 1
        enddo

        flowDoms(nn,1,1:mm)%nViscBocos = nViscBocos

        ! Correct the neighboring block and proc ID for internal
        ! block boundaries.

        do k=1,blocks(i)%n1to1
           j = blocks(i)%nBocos + k

           flowDoms(nn,1,1)%neighProc(j)  = part(blocks(i)%neighBlock(j))
           flowDoms(nn,1,1)%neighBlock(j) = &
                blocks(blocks(i)%neighBlock(j))%blockID
        enddo

        ! Release the memory of oldSubfaceID.

        deallocate(oldSubfaceID, stat=ierr)
        if(ierr /= 0)                   &
             call returnFail("loadBalance", &
             "Deallocation error for oldSubfaceID")

<<<<<<< HEAD
        ! Allocate memory for the overset boundary info. Note the
        ! number of orphans is set to 0 because there is no support
        ! for input of orphans from CGNS.

        flowDoms(nn,1,1)%nCellsOverset = blocks(i)%nCellsOverset
        flowDoms(nn,1,1)%nOrphans      = 0

        j = blocks(i)%nCellsOverset
        k = nDonorWeights(oversetInterpType)

        allocate(flowDoms(nn,1,1)%ibndry(3,j),        &
             flowDoms(nn,1,1)%idonor(3,j),        &
             flowDoms(nn,1,1)%overint(k,j),       &
             flowDoms(nn,1,1)%neighProcOver(j),   &
             flowDoms(nn,1,1)%neighBlockOver(j),  &
             stat=ierr)
        if(ierr /= 0)                   &
             call returnFail("loadBalance", &
             "Memory allocation failure for overset info")

        ! Find the neighboring processor and the local block id
        ! on that processor as in the internal subface case.

        do j = 1,blocks(i)%nCellsOverset
           flowDoms(nn,1,1)%neighProcOver(j) = &
                part(blocks(i)%neighOver(j))
           flowDoms(nn,1,1)%neighBlockOver(j) = &
                blocks(blocks(i)%neighOver(j))%blockId
        enddo

        ! Transfer the boundary and donor indices from the cgns doms
        ! to the flowDoms. Note the conversion to the local block
        ! indices, and the additional +1 to convert from a cgns cell
        ! index to the style used in this code.

        ii = blocks(i)%cgnsBlockId
        do j = 1,blocks(i)%nCellsOverset
           jj = blocks(i)%cgnsOver(j)
           kk = blocks(i)%ipntOver(j)

           flowDoms(nn,1,1)%ibndry(1,j) =                            &
                cgnsDoms(ii)%connOver(jj)%ibndry(1,kk) &
                - blocks(i)%iBegOr + 2
           flowDoms(nn,1,1)%ibndry(2,j) =                            &
                cgnsDoms(ii)%connOver(jj)%ibndry(2,kk) &
                - blocks(i)%jBegOr + 2
           flowDoms(nn,1,1)%ibndry(3,j) =                            &
                cgnsDoms(ii)%connOver(jj)%ibndry(3,kk) &
                - blocks(i)%kBegOr + 2

           flowDoms(nn,1,1)%idonor(1,j) =                            &
                cgnsDoms(ii)%connOver(jj)%idonor(1,kk) &
                - blocks(blocks(i)%neighOver(j))%iBegOr + 2
           flowDoms(nn,1,1)%idonor(2,j) =                            &
                cgnsDoms(ii)%connOver(jj)%idonor(2,kk) &
                - blocks(blocks(i)%neighOver(j))%jBegOr + 2
           flowDoms(nn,1,1)%idonor(3,j) =                            &
                cgnsDoms(ii)%connOver(jj)%idonor(3,kk) &
                - blocks(blocks(i)%neighOver(j))%kBegOr + 2

           ! If the fine grid interpolants were input, check if they
           ! are the actual weights or the parametric coordinates. In
           ! the latter case, convert them to the weights.

           if (.not. oversetDonorsAreGuesses) then
              if (ubound(cgnsDoms(ii)%connOver(jj)%interp,1) == 3) then
                 call getWeights(cgnsDoms(ii)%connOver(jj)%interp(:,kk), &
                      flowDoms(nn,1,1)%overint(:,j))
              else
                 flowDoms(nn,1,1)%overint(:,j) = &
                      cgnsDoms(ii)%connOver(jj)%interp(:,kk)
              end if
           end if
        end do

=======
>>>>>>> a552edcf
     endif myBlock

     ! Release the memory of the subface on this block.

     deallocate(blocks(i)%bcType,      blocks(i)%bcFaceid,    &
          blocks(i)%cgnsSubface, blocks(i)%inBeg,       &
          blocks(i)%jnBeg,       blocks(i)%knBeg,       &
          blocks(i)%inEnd,       blocks(i)%jnEnd,       &
          blocks(i)%knEnd,       blocks(i)%dinBeg,      &
          blocks(i)%djnBeg,      blocks(i)%dknBeg,      &
          blocks(i)%dinEnd,      blocks(i)%djnEnd,      &
          blocks(i)%dknEnd,      blocks(i)%neighBlock,  &
          blocks(i)%l1,          blocks(i)%l2,          &
          blocks(i)%l3,          blocks(i)%groupNum,    &
          stat=ierr)
     if(ierr /= 0)                   &
          call returnFail("loadBalance", &
          "Deallocation error for boundary info")
  enddo domains

  !      ******************************************************************
  !      *                                                                *
  !      * Determine the number of processors, the processor ID's on      *
  !      * which the original cgns blocks are stored, the local           *
  !      * block ID's and the nodal ranges of the subblocks. As blocks    *
  !      * can be split during run-time, multiple processors can store a  *
  !      * part of original block.                                        *
  !      *                                                                *
  !      ******************************************************************
  !
  ! Allocate the memory for subblocksOfCGNS.

  allocate(subblocksOfCGNS(nBlocks), stat=ierr)
  if(ierr /= 0)                   &
       call returnFail("loadBalance", &
       "Memory allocation failure for subblocksOfCGNS")

  ! Copy the data into subblocksOfCGNS.

  do nn=1,nBlocks
     subblocksOfCGNS(nn)%cgnsBlockID = blocks(nn)%cgnsBlockID
     subblocksOfCGNS(nn)%procID      = part(nn)
     subblocksOfCGNS(nn)%blockID     = blocks(nn)%blockID

     subblocksOfCGNS(nn)%iBegOr = blocks(nn)%iBegOr
     subblocksOfCGNS(nn)%iEndOr = blocks(nn)%iEndOr
     subblocksOfCGNS(nn)%jBegOr = blocks(nn)%jBegOr
     subblocksOfCGNS(nn)%jEndOr = blocks(nn)%jEndOr
     subblocksOfCGNS(nn)%kBegOr = blocks(nn)%kBegOr
     subblocksOfCGNS(nn)%kEndOr = blocks(nn)%kEndOr
  enddo

  ! Sort subblocksOfCGNS in increasing order.

  call qsortSubblocksOfCGNSType(subblocksOfCGNS, nBlocks)

  ! Loop over the number of cgns blocks and find out the number of
  ! subblocks it contains.

  ii = 1
  subBlockLoop: do nn=1,cgnsNDom

     ! Determine the ending index jj in subblocksOfCGNS for this
     ! CGNS block. The starting index is ii.

     if(nn == cgnsNDom) then
        jj = nBlocks
     else
        jj = ii
        do
           if(subblocksOfCGNS(jj+1)%cgnsBlockID > nn) exit
           jj = jj + 1
        enddo
     endif

     ! Set nSubBlocks and allocate the memory for procStored,
     ! localBlockID, iBegOr, iEndOr, etc.

     cgnsDoms(nn)%nSubBlocks = jj - ii + 1
     k = cgnsDoms(nn)%nSubBlocks
     allocate(cgnsDoms(nn)%iBegOr(k),       cgnsDoms(nn)%iEndOr(k), &
          cgnsDoms(nn)%jBegOr(k),       cgnsDoms(nn)%jEndOr(k), &
          cgnsDoms(nn)%kBegOr(k),       cgnsDoms(nn)%kEndOr(k), &
          cgnsDoms(nn)%procStored(k),                           &
          cgnsDoms(nn)%localBlockID(k), stat=ierr)
     if(ierr /= 0)                   &
          call returnFail("loadBalance", &
          "Memory allocation failure for procStored, &
          &localBlockID, iBegOr, iEndOr, etc.")

     ! Copy the processor ID's, the local block ID's
     ! and the subranges.

     do i=1,cgnsDoms(nn)%nSubBlocks
        j = i + ii - 1
        cgnsDoms(nn)%procStored(i)   = subblocksOfCGNS(j)%procID
        cgnsDoms(nn)%localBlockID(i) = subblocksOfCGNS(j)%blockID

        cgnsDoms(nn)%iBegOr(i) = subblocksOfCGNS(j)%iBegOr
        cgnsDoms(nn)%iEndOr(i) = subblocksOfCGNS(j)%iEndOr
        cgnsDoms(nn)%jBegOr(i) = subblocksOfCGNS(j)%jBegOr
        cgnsDoms(nn)%jEndOr(i) = subblocksOfCGNS(j)%jEndOr
        cgnsDoms(nn)%kBegOr(i) = subblocksOfCGNS(j)%kBegOr
        cgnsDoms(nn)%kEndOr(i) = subblocksOfCGNS(j)%kEndOr
     enddo

     ! Set ii for the next CGNS block.

     ii = jj + 1

  enddo subBlockLoop

  ! Release the memory of blocks, part and subblocksOfCGNS.

  deallocate(blocks, part, subblocksOfCGNS, stat=ierr)
  if(ierr /= 0)                   &
       call returnFail("loadBalance", &
       "Deallocation error for blocks, part and &
       &subblocksOfCGNS")

  !j = 20+myID
  !do nn=1,ndom
  !  write(j,"(8I4)") nn, flowDoms(nn,1,1)%cgnsBlockID, &
  !                   flowDoms(nn,1,1)%iBegOr, flowDoms(nn,1,1)%iEndOr, &
  !                   flowDoms(nn,1,1)%jBegOr, flowDoms(nn,1,1)%jEndOr, &
  !                   flowDoms(nn,1,1)%kBegOr, flowDoms(nn,1,1)%kEndOr
  !enddo

end subroutine loadBalance<|MERGE_RESOLUTION|>--- conflicted
+++ resolved
@@ -289,84 +289,6 @@
              call returnFail("loadBalance", &
              "Deallocation error for oldSubfaceID")
 
-<<<<<<< HEAD
-        ! Allocate memory for the overset boundary info. Note the
-        ! number of orphans is set to 0 because there is no support
-        ! for input of orphans from CGNS.
-
-        flowDoms(nn,1,1)%nCellsOverset = blocks(i)%nCellsOverset
-        flowDoms(nn,1,1)%nOrphans      = 0
-
-        j = blocks(i)%nCellsOverset
-        k = nDonorWeights(oversetInterpType)
-
-        allocate(flowDoms(nn,1,1)%ibndry(3,j),        &
-             flowDoms(nn,1,1)%idonor(3,j),        &
-             flowDoms(nn,1,1)%overint(k,j),       &
-             flowDoms(nn,1,1)%neighProcOver(j),   &
-             flowDoms(nn,1,1)%neighBlockOver(j),  &
-             stat=ierr)
-        if(ierr /= 0)                   &
-             call returnFail("loadBalance", &
-             "Memory allocation failure for overset info")
-
-        ! Find the neighboring processor and the local block id
-        ! on that processor as in the internal subface case.
-
-        do j = 1,blocks(i)%nCellsOverset
-           flowDoms(nn,1,1)%neighProcOver(j) = &
-                part(blocks(i)%neighOver(j))
-           flowDoms(nn,1,1)%neighBlockOver(j) = &
-                blocks(blocks(i)%neighOver(j))%blockId
-        enddo
-
-        ! Transfer the boundary and donor indices from the cgns doms
-        ! to the flowDoms. Note the conversion to the local block
-        ! indices, and the additional +1 to convert from a cgns cell
-        ! index to the style used in this code.
-
-        ii = blocks(i)%cgnsBlockId
-        do j = 1,blocks(i)%nCellsOverset
-           jj = blocks(i)%cgnsOver(j)
-           kk = blocks(i)%ipntOver(j)
-
-           flowDoms(nn,1,1)%ibndry(1,j) =                            &
-                cgnsDoms(ii)%connOver(jj)%ibndry(1,kk) &
-                - blocks(i)%iBegOr + 2
-           flowDoms(nn,1,1)%ibndry(2,j) =                            &
-                cgnsDoms(ii)%connOver(jj)%ibndry(2,kk) &
-                - blocks(i)%jBegOr + 2
-           flowDoms(nn,1,1)%ibndry(3,j) =                            &
-                cgnsDoms(ii)%connOver(jj)%ibndry(3,kk) &
-                - blocks(i)%kBegOr + 2
-
-           flowDoms(nn,1,1)%idonor(1,j) =                            &
-                cgnsDoms(ii)%connOver(jj)%idonor(1,kk) &
-                - blocks(blocks(i)%neighOver(j))%iBegOr + 2
-           flowDoms(nn,1,1)%idonor(2,j) =                            &
-                cgnsDoms(ii)%connOver(jj)%idonor(2,kk) &
-                - blocks(blocks(i)%neighOver(j))%jBegOr + 2
-           flowDoms(nn,1,1)%idonor(3,j) =                            &
-                cgnsDoms(ii)%connOver(jj)%idonor(3,kk) &
-                - blocks(blocks(i)%neighOver(j))%kBegOr + 2
-
-           ! If the fine grid interpolants were input, check if they
-           ! are the actual weights or the parametric coordinates. In
-           ! the latter case, convert them to the weights.
-
-           if (.not. oversetDonorsAreGuesses) then
-              if (ubound(cgnsDoms(ii)%connOver(jj)%interp,1) == 3) then
-                 call getWeights(cgnsDoms(ii)%connOver(jj)%interp(:,kk), &
-                      flowDoms(nn,1,1)%overint(:,j))
-              else
-                 flowDoms(nn,1,1)%overint(:,j) = &
-                      cgnsDoms(ii)%connOver(jj)%interp(:,kk)
-              end if
-           end if
-        end do
-
-=======
->>>>>>> a552edcf
      endif myBlock
 
      ! Release the memory of the subface on this block.
