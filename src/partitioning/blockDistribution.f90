--- conflicted
+++ resolved
@@ -141,26 +141,17 @@
        if( splitBlocks ) iterMax = 2
 
        ! Loop to determine a good load balance.
-<<<<<<< HEAD
-
-=======
->>>>>>> 39ee0136
+
        distributionLoop: do iter=1,iterMax
-
+          
          ! Determine the computational blocks from the splitting info of
          ! the original blocks.
          call determineComputeBlocks(splitInfo)
 
          ! Apply the graph partitioning to the computational blocks.
 
-<<<<<<< HEAD
          call graphPartitioning(emptyPartitions, commNeglected)
     
-=======
-         if(myid==0) print *,'graph partitioning',iter
-         call graphPartitioning(emptyPartitions, commNeglected)
-
->>>>>>> 39ee0136
          ! Determine whether the load balance is okay. If empty
          ! partitions are present the load balance is per definition
          ! not okay and there is no need to call checkLoadBalance.
@@ -181,10 +172,6 @@
          ! exit
 
          ! Split some blocks on the processors with too many cells/faces.
-<<<<<<< HEAD
-=======
-
->>>>>>> 39ee0136
          call splitBlocksLoadBalance
 
        enddo distributionLoop
@@ -216,12 +203,7 @@
          print "(a)", "#                    Warning"
          print "(a)", "# Communication costs neglected to obtain&
                        & a valid partitioning."
-<<<<<<< HEAD
       endif
-=======
-         print "(a)", "#"
-       endif
->>>>>>> 39ee0136
 
        ! If the load imbalance tolerance was not met, print a warning
        ! message if I am processor 0.
